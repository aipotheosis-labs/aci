--- conflicted
+++ resolved
@@ -4050,39 +4050,27 @@
         "protocol": "rest",
         "protocol_data": {
             "method": "GET",
-<<<<<<< HEAD
-            "path": "/user/webhooks/event/settings",
-=======
             "path": "/user/webhooks/event/settings/{id}",
->>>>>>> f13348e7
-            "server_url": "https://api.sendgrid.com/v3"
-        },
-        "parameters": {
-            "type": "object",
-            "properties": {
-                "header": {
-                    "type": "object",
-                    "description": "Headers for the HTTP request",
-                    "properties": {
-                        "Content-Type": {
-                            "type": "string",
-                            "description": "Content type of the request",
-                            "default": "application/json"
-                        }
-                    },
-                    "required": [
-                        "Content-Type"
-                    ],
-                    "visible": [],
-                    "additionalProperties": false
-<<<<<<< HEAD
-                }
-            },
-            "required": [
-                "header"
-            ],
-            "visible": [],
-=======
+            "server_url": "https://api.sendgrid.com/v3"
+        },
+        "parameters": {
+            "type": "object",
+            "properties": {
+                "header": {
+                    "type": "object",
+                    "description": "Headers for the HTTP request",
+                    "properties": {
+                        "Content-Type": {
+                            "type": "string",
+                            "description": "Content type of the request",
+                            "default": "application/json"
+                        }
+                    },
+                    "required": [
+                        "Content-Type"
+                    ],
+                    "visible": [],
+                    "additionalProperties": false
                 },
                 "path": {
                     "type": "object",
@@ -4109,7 +4097,6 @@
             "visible": [
                 "path"
             ],
->>>>>>> f13348e7
             "additionalProperties": false
         }
     },
@@ -4126,34 +4113,28 @@
         "protocol": "rest",
         "protocol_data": {
             "method": "PATCH",
-<<<<<<< HEAD
-            "path": "/user/webhooks/event/settings",
-=======
             "path": "/user/webhooks/event/settings/{id}",
->>>>>>> f13348e7
-            "server_url": "https://api.sendgrid.com/v3"
-        },
-        "parameters": {
-            "type": "object",
-            "properties": {
-                "header": {
-                    "type": "object",
-                    "description": "Headers for the HTTP request",
-                    "properties": {
-                        "Content-Type": {
-                            "type": "string",
-                            "description": "Content type of the request",
-                            "default": "application/json"
-                        }
-                    },
-                    "required": [
-                        "Content-Type"
-                    ],
-                    "visible": [],
-                    "additionalProperties": false
-                },
-<<<<<<< HEAD
-=======
+            "server_url": "https://api.sendgrid.com/v3"
+        },
+        "parameters": {
+            "type": "object",
+            "properties": {
+                "header": {
+                    "type": "object",
+                    "description": "Headers for the HTTP request",
+                    "properties": {
+                        "Content-Type": {
+                            "type": "string",
+                            "description": "Content type of the request",
+                            "default": "application/json"
+                        }
+                    },
+                    "required": [
+                        "Content-Type"
+                    ],
+                    "visible": [],
+                    "additionalProperties": false
+                },
                 "path": {
                     "type": "object",
                     "description": "Path parameters",
@@ -4171,7 +4152,6 @@
                     ],
                     "additionalProperties": false
                 },
->>>>>>> f13348e7
                 "body": {
                     "type": "object",
                     "description": "Updated webhook settings",
@@ -4253,17 +4233,11 @@
             },
             "required": [
                 "header",
-<<<<<<< HEAD
-                "body"
-            ],
-            "visible": [
-=======
                 "path",
                 "body"
             ],
             "visible": [
                 "path",
->>>>>>> f13348e7
                 "body"
             ],
             "additionalProperties": false
@@ -4282,11 +4256,7 @@
         "protocol": "rest",
         "protocol_data": {
             "method": "DELETE",
-<<<<<<< HEAD
-            "path": "/user/webhooks/event/settings/{webhook_id}",
-=======
             "path": "/user/webhooks/event/settings/{id}",
->>>>>>> f13348e7
             "server_url": "https://api.sendgrid.com/v3"
         },
         "parameters": {
@@ -4312,27 +4282,16 @@
                     "type": "object",
                     "description": "Path parameters",
                     "properties": {
-<<<<<<< HEAD
-                        "webhook_id": {
-=======
                         "id": {
->>>>>>> f13348e7
                             "type": "string",
                             "description": "ID of the webhook to delete"
                         }
                     },
                     "required": [
-<<<<<<< HEAD
-                        "webhook_id"
-                    ],
-                    "visible": [
-                        "webhook_id"
-=======
                         "id"
                     ],
                     "visible": [
                         "id"
->>>>>>> f13348e7
                     ],
                     "additionalProperties": false
                 }
@@ -4361,34 +4320,28 @@
         "protocol": "rest",
         "protocol_data": {
             "method": "PATCH",
-<<<<<<< HEAD
-            "path": "/user/webhooks/event/settings/signed",
-=======
             "path": "/user/webhooks/event/settings/signed/{id}",
->>>>>>> f13348e7
-            "server_url": "https://api.sendgrid.com/v3"
-        },
-        "parameters": {
-            "type": "object",
-            "properties": {
-                "header": {
-                    "type": "object",
-                    "description": "Headers for the HTTP request",
-                    "properties": {
-                        "Content-Type": {
-                            "type": "string",
-                            "description": "Content type of the request",
-                            "default": "application/json"
-                        }
-                    },
-                    "required": [
-                        "Content-Type"
-                    ],
-                    "visible": [],
-                    "additionalProperties": false
-                },
-<<<<<<< HEAD
-=======
+            "server_url": "https://api.sendgrid.com/v3"
+        },
+        "parameters": {
+            "type": "object",
+            "properties": {
+                "header": {
+                    "type": "object",
+                    "description": "Headers for the HTTP request",
+                    "properties": {
+                        "Content-Type": {
+                            "type": "string",
+                            "description": "Content type of the request",
+                            "default": "application/json"
+                        }
+                    },
+                    "required": [
+                        "Content-Type"
+                    ],
+                    "visible": [],
+                    "additionalProperties": false
+                },
                 "path": {
                     "type": "object",
                     "description": "Path parameters",
@@ -4406,7 +4359,6 @@
                     ],
                     "additionalProperties": false
                 },
->>>>>>> f13348e7
                 "body": {
                     "type": "object",
                     "description": "Signature verification settings",
@@ -4427,17 +4379,11 @@
             },
             "required": [
                 "header",
-<<<<<<< HEAD
-                "body"
-            ],
-            "visible": [
-=======
                 "path",
                 "body"
             ],
             "visible": [
                 "path",
->>>>>>> f13348e7
                 "body"
             ],
             "additionalProperties": false
@@ -4457,39 +4403,27 @@
         "protocol": "rest",
         "protocol_data": {
             "method": "GET",
-<<<<<<< HEAD
-            "path": "/user/webhooks/event/settings/signed",
-=======
             "path": "/user/webhooks/event/settings/signed/{id}",
->>>>>>> f13348e7
-            "server_url": "https://api.sendgrid.com/v3"
-        },
-        "parameters": {
-            "type": "object",
-            "properties": {
-                "header": {
-                    "type": "object",
-                    "description": "Headers for the HTTP request",
-                    "properties": {
-                        "Content-Type": {
-                            "type": "string",
-                            "description": "Content type of the request",
-                            "default": "application/json"
-                        }
-                    },
-                    "required": [
-                        "Content-Type"
-                    ],
-                    "visible": [],
-                    "additionalProperties": false
-<<<<<<< HEAD
-                }
-            },
-            "required": [
-                "header"
-            ],
-            "visible": [],
-=======
+            "server_url": "https://api.sendgrid.com/v3"
+        },
+        "parameters": {
+            "type": "object",
+            "properties": {
+                "header": {
+                    "type": "object",
+                    "description": "Headers for the HTTP request",
+                    "properties": {
+                        "Content-Type": {
+                            "type": "string",
+                            "description": "Content type of the request",
+                            "default": "application/json"
+                        }
+                    },
+                    "required": [
+                        "Content-Type"
+                    ],
+                    "visible": [],
+                    "additionalProperties": false
                 },
                 "path": {
                     "type": "object",
@@ -4516,7 +4450,6 @@
             "visible": [
                 "path"
             ],
->>>>>>> f13348e7
             "additionalProperties": false
         }
     },

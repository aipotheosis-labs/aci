[
    {
        "name": "SENDGRID__SEND_EMAIL",
        "description": "Send email over SendGrid's v3 Web API",
        "tags": [
            "email",
            "sendgrid"
        ],
        "visibility": "public",
        "active": true,
        "protocol": "rest",
        "protocol_data": {
            "method": "POST",
            "path": "/v3/mail/send",
            "server_url": "https://api.sendgrid.com"
        },
        "parameters": {
            "type": "object",
            "properties": {
                "header": {
                    "type": "object",
                    "description": "Headers for the HTTP request",
                    "properties": {
                        "Content-Type": {
                            "type": "string",
                            "description": "Content type of the request",
                            "default": "application/json"
                        }
                    },
                    "required": [
                        "Content-Type"
                    ],
                    "visible": [],
                    "additionalProperties": false
                },
                "body": {
                    "type": "object",
                    "description": "Email content and configuration",
                    "properties": {
                        "from": {
                            "type": "object",
                            "description": "Sender information",
                            "properties": {
                                "email": {
                                    "type": "string",
                                    "description": "Email address of the sender",
                                    "format": "email"
                                },
                                "name": {
                                    "type": "string",
                                    "description": "Name of the sender"
                                }
                            },
                            "required": [
                                "email"
                            ],
                            "visible": [
                                "email",
                                "name"
                            ],
                            "additionalProperties": false
                        },
                        "personalizations": {
                            "type": "array",
                            "description": "An array of different recipient groups",
                            "items": {
                                "type": "object",
                                "properties": {
                                    "to": {
                                        "type": "array",
                                        "description": "Recipients of the email",
                                        "items": {
                                            "type": "object",
                                            "properties": {
                                                "email": {
                                                    "type": "string",
                                                    "description": "Email address of the recipient",
                                                    "format": "email"
                                                },
                                                "name": {
                                                    "type": "string",
                                                    "description": "Name of the recipient"
                                                }
                                            },
                                            "required": [
                                                "email"
                                            ],
                                            "visible": [
                                                "email",
                                                "name"
                                            ],
                                            "additionalProperties": false
                                        }
                                    },
                                    "cc": {
                                        "type": "array",
                                        "description": "Carbon copy recipients",
                                        "items": {
                                            "type": "object",
                                            "properties": {
                                                "email": {
                                                    "type": "string",
                                                    "description": "Email address of the CC recipient",
                                                    "format": "email"
                                                },
                                                "name": {
                                                    "type": "string",
                                                    "description": "Name of the CC recipient"
                                                }
                                            },
                                            "required": [
                                                "email"
                                            ],
                                            "visible": [
                                                "email",
                                                "name"
                                            ],
                                            "additionalProperties": false
                                        }
                                    },
                                    "bcc": {
                                        "type": "array",
                                        "description": "Blind carbon copy recipients",
                                        "items": {
                                            "type": "object",
                                            "properties": {
                                                "email": {
                                                    "type": "string",
                                                    "description": "Email address of the BCC recipient",
                                                    "format": "email"
                                                },
                                                "name": {
                                                    "type": "string",
                                                    "description": "Name of the BCC recipient"
                                                }
                                            },
                                            "required": [
                                                "email"
                                            ],
                                            "visible": [
                                                "email",
                                                "name"
                                            ],
                                            "additionalProperties": false
                                        }
                                    },
                                    "subject": {
                                        "type": "string",
                                        "description": "Subject line of the email"
                                    }
                                },
                                "required": [
                                    "to"
                                ],
                                "visible": [
                                    "to",
                                    "cc",
                                    "bcc"
                                ],
                                "additionalProperties": false
                            }
                        },
                        "content": {
                            "type": "array",
                            "description": "Content of the email",
                            "items": {
                                "type": "object",
                                "properties": {
                                    "type": {
                                        "type": "string",
                                        "description": "MIME type of the content (e.g., text/plain, text/html)",
                                        "default": "text/plain"
                                    },
                                    "value": {
                                        "type": "string",
                                        "description": "The actual content of the email"
                                    }
                                },
                                "required": [
                                    "type",
                                    "value"
                                ],
                                "visible": [
                                    "type",
                                    "value"
                                ],
                                "additionalProperties": false
                            }
                        },
                        "template_id": {
                            "type": "string",
                            "description": "ID of a SendGrid template to use"
                        },
                        "attachments": {
                            "type": "array",
                            "description": "Files to attach to the email",
                            "items": {
                                "type": "object",
                                "properties": {
                                    "content": {
                                        "type": "string",
                                        "description": "Base64 encoded content of the attachment"
                                    },
                                    "filename": {
                                        "type": "string",
                                        "description": "Filename of the attachment"
                                    },
                                    "type": {
                                        "type": "string",
                                        "description": "MIME type of the attachment"
                                    },
                                    "disposition": {
                                        "type": "string",
                                        "description": "How the attachment should be displayed (attachment or inline)",
                                        "default": "attachment"
                                    }
                                },
                                "required": [],
                                "visible": [],
                                "additionalProperties": false
                            }
                        },
                        "send_at": {
                            "type": "integer",
                            "description": "Unix timestamp of when to send the email (for scheduling)"
                        },
                        "subject": {
                            "type": "string",
                            "description": "Subject line of the email"
                        }
                    },
                    "required": [
                        "from",
                        "personalizations",
                        "content",
                        "subject"
                    ],
                    "visible": [
                        "from",
                        "personalizations",
                        "content",
                        "subject"
                    ],
                    "additionalProperties": false
                }
            },
            "required": [
                "header",
                "body"
            ],
            "visible": [
                "body"
            ],
            "additionalProperties": false
        }
    },
    {
        "name": "SENDGRID__CREATE_DOMAIN_AUTHENTICATION",
        "description": "Create a new authenticated domain",
        "tags": [
            "domain",
            "authentication",
            "sendgrid"
        ],
        "visibility": "public",
        "active": true,
        "protocol": "rest",
        "protocol_data": {
            "method": "POST",
            "path": "/v3/whitelabel/domains",
            "server_url": "https://api.sendgrid.com"
        },
        "parameters": {
            "type": "object",
            "properties": {
                "header": {
                    "type": "object",
                    "description": "Headers for the HTTP request",
                    "properties": {
                        "Content-Type": {
                            "type": "string",
                            "description": "Content type of the request",
                            "default": "application/json"
                        },
                        "on-behalf-of": {
                            "type": "string",
                            "description": "Make API calls on behalf of a Subuser or customer account. For customer accounts use format 'account-id <account-id>', for Subusers use format '<subuser-username>'."
                        }
                    },
                    "required": [
                        "Content-Type"
                    ],
                    "visible": [
                        "on-behalf-of"
                    ],
                    "additionalProperties": false
                },
                "body": {
                    "type": "object",
                    "description": "Domain authentication configuration",
                    "properties": {
                        "domain": {
                            "type": "string",
                            "description": "Domain to authenticate"
                        },
                        "subdomain": {
                            "type": "string",
                            "description": "Subdomain for authentication"
                        },
                        "username": {
                            "type": "string",
                            "description": "Username associated with the domain",
                            "format": "email"
                        },
                        "ips": {
                            "type": "array",
                            "description": "List of IPs to associate with the domain",
                            "items": {
                                "type": "string"
                            }
                        },
                        "custom_spf": {
                            "type": "boolean",
                            "description": "Whether to use custom SPF"
                        },
                        "default": {
                            "type": "boolean",
                            "description": "Whether this is the default domain"
                        },
                        "automatic_security": {
                            "type": "boolean",
                            "description": "Whether to enable automatic security"
                        }
                    },
                    "required": [
                        "domain"
                    ],
                    "visible": [
                        "domain",
                        "subdomain",
                        "username",
                        "ips",
                        "custom_spf",
                        "default",
                        "automatic_security"
                    ],
                    "additionalProperties": false
                }
            },
            "required": [
                "header",
                "body"
            ],
            "visible": [
                "body"
            ],
            "additionalProperties": false
        }
    },
    {
        "name": "SENDGRID__GET_DEFAULT_DOMAIN_AUTHENTICATION",
        "description": "Retrieve the default authentication for a domain. Returns default domain and its details if a default is set. If no default domain is set, returns general information about domain authentication status.",
        "tags": [
            "domain",
            "authentication",
            "sendgrid"
        ],
        "visibility": "public",
        "active": true,
        "protocol": "rest",
        "protocol_data": {
            "method": "GET",
            "path": "/v3/whitelabel/domains/default",
            "server_url": "https://api.sendgrid.com"
        },
        "parameters": {
            "type": "object",
            "properties": {
                "header": {
                    "type": "object",
                    "description": "Headers for the HTTP request",
                    "properties": {
                        "Content-Type": {
                            "type": "string",
                            "description": "Content type of the request",
                            "default": "application/json"
                        },
                        "on-behalf-of": {
                            "type": "string",
                            "description": "Make API calls on behalf of a Subuser or customer account. For customer accounts use format 'account-id <account-id>', for Subusers use format '<subuser-username>'."
                        }
                    },
                    "required": [
                        "Content-Type"
                    ],
                    "visible": [
                        "on-behalf-of"
                    ],
                    "additionalProperties": false
                },
                "query": {
                    "type": "object",
                    "description": "Query parameters for the request",
                    "properties": {
                        "domain": {
                            "type": "string",
                            "description": "The domain to find a default authentication"
                        }
                    },
                    "required": [],
                    "visible": [
                        "domain"
                    ],
                    "additionalProperties": false
                }
            },
            "required": [
                "header"
            ],
            "visible": [
                "query"
            ],
            "additionalProperties": false
        }
    },
    {
        "name": "SENDGRID__GET_DOMAIN_AUTHENTICATION_BY_ID",
        "description": "Retrieve a specific domain authentication by ID. Returns detailed information about the authenticated domain including DNS records and validation status.",
        "tags": [
            "domain",
            "authentication",
            "sendgrid"
        ],
        "visibility": "public",
        "active": true,
        "protocol": "rest",
        "protocol_data": {
            "method": "GET",
            "path": "/v3/whitelabel/domains/{id}",
            "server_url": "https://api.sendgrid.com"
        },
        "parameters": {
            "type": "object",
            "properties": {
                "header": {
                    "type": "object",
                    "description": "Headers for the HTTP request",
                    "properties": {
                        "Content-Type": {
                            "type": "string",
                            "description": "Content type of the request",
                            "default": "application/json"
                        },
                        "on-behalf-of": {
                            "type": "string",
                            "description": "Make API calls on behalf of a Subuser or customer account. For customer accounts use format 'account-id <account-id>', for Subusers use format '<subuser-username>'."
                        }
                    },
                    "required": [
                        "Content-Type"
                    ],
                    "visible": [
                        "on-behalf-of"
                    ],
                    "additionalProperties": false
                },
                "path": {
                    "type": "object",
                    "description": "Path parameters for the request",
                    "properties": {
                        "id": {
                            "type": "string",
                            "description": "The ID of the domain authentication to retrieve"
                        }
                    },
                    "required": [
                        "id"
                    ],
                    "visible": [
                        "id"
                    ],
                    "additionalProperties": false
                }
            },
            "required": [
                "header",
                "path"
            ],
            "visible": [
                "path"
            ],
            "additionalProperties": false
        }
    },
    {
        "name": "SENDGRID__LIST_AUTHENTICATED_DOMAINS",
        "description": "List all authenticated domains",
        "tags": [
            "domain",
            "authentication",
            "sendgrid"
        ],
        "visibility": "public",
        "active": true,
        "protocol": "rest",
        "protocol_data": {
            "method": "GET",
            "path": "/v3/whitelabel/domains",
            "server_url": "https://api.sendgrid.com"
        },
        "parameters": {
            "type": "object",
            "properties": {
                "header": {
                    "type": "object",
                    "description": "Headers for the HTTP request",
                    "properties": {
                        "Content-Type": {
                            "type": "string",
                            "description": "Content type of the request",
                            "default": "application/json"
                        },
                        "on-behalf-of": {
                            "type": "string",
                            "description": "Make API calls on behalf of a Subuser or customer account. For customer accounts use format 'account-id <account-id>', for Subusers use format '<subuser-username>'."
                        }
                    },
                    "required": [
                        "Content-Type"
                    ],
                    "visible": [
                        "on-behalf-of"
                    ],
                    "additionalProperties": false
                },
                "query": {
                    "type": "object",
                    "description": "Query parameters",
                    "properties": {
                        "limit": {
                            "type": "integer",
                            "description": "Number of domains to return",
                            "minimum": 1
                        },
                        "offset": {
                            "type": "integer",
                            "description": "Paging offset",
                            "minimum": 0
                        }
                    },
                    "required": [],
                    "visible": [
                        "limit",
                        "offset"
                    ],
                    "additionalProperties": false
                }
            },
            "required": [
                "header"
            ],
            "visible": [
                "query"
            ],
            "additionalProperties": false
        }
    },
    {
        "name": "SENDGRID__VALIDATE_DOMAIN_AUTHENTICATION",
        "description": "Validate a domain authentication",
        "tags": [
            "domain",
            "authentication",
            "sendgrid"
        ],
        "visibility": "public",
        "active": true,
        "protocol": "rest",
        "protocol_data": {
            "method": "POST",
            "path": "/v3/whitelabel/domains/{domain_id}/validate",
            "server_url": "https://api.sendgrid.com"
        },
        "parameters": {
            "type": "object",
            "properties": {
                "header": {
                    "type": "object",
                    "description": "Headers for the HTTP request",
                    "properties": {
                        "Content-Type": {
                            "type": "string",
                            "description": "Content type of the request",
                            "default": "application/json"
                        },
                        "on-behalf-of": {
                            "type": "string",
                            "description": "Make API calls on behalf of a Subuser or customer account. For customer accounts use format 'account-id <account-id>', for Subusers use format '<subuser-username>'."
                        }
                    },
                    "required": [
                        "Content-Type"
                    ],
                    "visible": [
                        "on-behalf-of"
                    ],
                    "additionalProperties": false
                },
                "path": {
                    "type": "object",
                    "description": "Path parameters",
                    "properties": {
                        "domain_id": {
                            "type": "integer",
                            "description": "ID of the domain to validate"
                        }
                    },
                    "required": [
                        "domain_id"
                    ],
                    "visible": [
                        "domain_id"
                    ],
                    "additionalProperties": false
                }
            },
            "required": [
                "header",
                "path"
            ],
            "visible": [
                "path"
            ],
            "additionalProperties": false
        }
    },
    {
        "name": "SENDGRID__UPDATE_DOMAIN_AUTHENTICATION",
        "description": "Update the settings for an authenticated domain",
        "tags": [
            "domain",
            "authentication",
            "sendgrid"
        ],
        "visibility": "public",
        "active": true,
        "protocol": "rest",
        "protocol_data": {
            "method": "PATCH",
            "path": "/v3/whitelabel/domains/{domain_id}",
            "server_url": "https://api.sendgrid.com"
        },
        "parameters": {
            "type": "object",
            "properties": {
                "header": {
                    "type": "object",
                    "description": "Headers for the HTTP request",
                    "properties": {
                        "Content-Type": {
                            "type": "string",
                            "description": "Content type of the request",
                            "default": "application/json"
                        },
                        "on-behalf-of": {
                            "type": "string",
                            "description": "Make API calls on behalf of a Subuser or customer account. For customer accounts use format 'account-id <account-id>', for Subusers use format '<subuser-username>'."
                        }
                    },
                    "required": [
                        "Content-Type"
                    ],
                    "visible": [
                        "on-behalf-of"
                    ],
                    "additionalProperties": false
                },
                "path": {
                    "type": "object",
                    "description": "Path parameters",
                    "properties": {
                        "domain_id": {
                            "type": "integer",
                            "description": "ID of the domain authentication to update"
                        }
                    },
                    "required": [
                        "domain_id"
                    ],
                    "visible": [
                        "domain_id"
                    ],
                    "additionalProperties": false
                },
                "body": {
                    "type": "object",
                    "description": "Update settings for the domain authentication",
                    "properties": {
                        "custom_spf": {
                            "type": "boolean",
                            "description": "Indicates whether to generate a custom SPF record for manual security"
                        },
                        "default": {
                            "type": "boolean",
                            "description": "Indicates whether this is the default authenticated domain"
                        }
                    },
                    "required": [],
                    "visible": [
                        "custom_spf",
                        "default"
                    ],
                    "additionalProperties": false
                }
            },
            "required": [
                "header",
                "path"
            ],
            "visible": [
                "path",
                "body"
            ],
            "additionalProperties": false
        }
    },
    {
        "name": "SENDGRID__DELETE_DOMAIN_AUTHENTICATION",
        "description": "Delete an authenticated domain",
        "tags": [
            "domain",
            "authentication",
            "sendgrid"
        ],
        "visibility": "public",
        "active": true,
        "protocol": "rest",
        "protocol_data": {
            "method": "DELETE",
            "path": "/v3/whitelabel/domains/{domain_id}",
            "server_url": "https://api.sendgrid.com"
        },
        "parameters": {
            "type": "object",
            "properties": {
                "header": {
                    "type": "object",
                    "description": "Headers for the HTTP request",
                    "properties": {
                        "Content-Type": {
                            "type": "string",
                            "description": "Content type of the request",
                            "default": "application/json"
                        },
                        "on-behalf-of": {
                            "type": "string",
                            "description": "Make API calls on behalf of a Subuser or customer account. For customer accounts use format 'account-id <account-id>', for Subusers use format '<subuser-username>'."
                        }
                    },
                    "required": [
                        "Content-Type"
                    ],
                    "visible": [
                        "on-behalf-of"
                    ],
                    "additionalProperties": false
                },
                "path": {
                    "type": "object",
                    "description": "Path parameters",
                    "properties": {
                        "domain_id": {
                            "type": "integer",
                            "description": "ID of the domain authentication to delete"
                        }
                    },
                    "required": [
                        "domain_id"
                    ],
                    "visible": [
                        "domain_id"
                    ],
                    "additionalProperties": false
                }
            },
            "required": [
                "header",
                "path"
            ],
            "visible": [
                "path"
            ],
            "additionalProperties": false
        }
    },
    {
        "name": "SENDGRID__ASSOCIATE_DOMAIN_WITH_SUBUSER",
        "description": "Associate a specific authenticated domain with a subuser. This allows subusers to send mail using their parent's authenticated domain.",
        "tags": [
            "domain",
            "authentication",
            "sendgrid",
            "subuser"
        ],
        "visibility": "public",
        "active": true,
        "protocol": "rest",
        "protocol_data": {
            "method": "POST",
            "path": "/v3/whitelabel/domains/{domain_id}/subuser",
            "server_url": "https://api.sendgrid.com"
        },
        "parameters": {
            "type": "object",
            "properties": {
                "header": {
                    "type": "object",
                    "description": "Headers for the HTTP request",
                    "properties": {
                        "Content-Type": {
                            "type": "string",
                            "description": "Content type of the request",
                            "default": "application/json"
                        }
                    },
                    "required": [
                        "Content-Type"
                    ],
                    "visible": [],
                    "additionalProperties": false
                },
                "path": {
                    "type": "object",
                    "description": "Path parameters",
                    "properties": {
                        "domain_id": {
                            "type": "integer",
                            "description": "ID of the authenticated domain to associate with the subuser"
                        }
                    },
                    "required": [
                        "domain_id"
                    ],
                    "visible": [
                        "domain_id"
                    ],
                    "additionalProperties": false
                },
                "body": {
                    "type": "object",
                    "description": "Request body parameters",
                    "properties": {
                        "username": {
                            "type": "string",
                            "description": "Username of the subuser to associate with the authenticated domain"
                        }
                    },
                    "required": [
                        "username"
                    ],
                    "visible": [
                        "username"
                    ],
                    "additionalProperties": false
                }
            },
            "required": [
                "header",
                "path",
                "body"
            ],
            "visible": [
                "path",
                "body"
            ],
            "additionalProperties": false
        }
    },
    {
        "name": "SENDGRID__EMAIL_DNS_RECORDS",
        "description": "Share DNS records with a colleague to help them enter it into your DNS provider to validate your domain and link branding. The email includes a direct link to the DNS records which expires after some time.",
        "tags": [
            "domain",
            "authentication",
            "sendgrid",
            "dns"
        ],
        "visibility": "public",
        "active": true,
        "protocol": "rest",
        "protocol_data": {
            "method": "POST",
            "path": "/v3/whitelabel/dns/email",
            "server_url": "https://api.sendgrid.com"
        },
        "parameters": {
            "type": "object",
            "properties": {
                "header": {
                    "type": "object",
                    "description": "Headers for the HTTP request",
                    "properties": {
                        "Content-Type": {
                            "type": "string",
                            "description": "Content type of the request",
                            "default": "application/json"
                        }
                    },
                    "required": [
                        "Content-Type"
                    ],
                    "visible": [],
                    "additionalProperties": false
                },
                "body": {
                    "type": "object",
                    "description": "Request body parameters",
                    "properties": {
                        "domain_id": {
                            "type": "integer",
                            "description": "The ID of your SendGrid domain record",
                            "minimum": 0
                        },
                        "link_id": {
                            "type": "integer",
                            "description": "The ID of the branded link",
                            "minimum": 0
                        },
                        "email": {
                            "type": "string",
                            "description": "The email address to send the DNS information to",
                            "format": "email"
                        },
                        "message": {
                            "type": "string",
                            "description": "Optional custom text block to include in the email body sent with the records",
                            "default": "Please set these DNS records in our hosting solution."
                        }
                    },
                    "required": [
                        "email"
                    ],
                    "visible": [
                        "domain_id",
                        "link_id",
                        "email",
                        "message"
                    ],
                    "additionalProperties": false
                }
            },
            "required": [
                "header",
                "body"
            ],
            "visible": [
                "body"
            ],
            "additionalProperties": false
        }
    },
    {
        "name": "SENDGRID__CREATE_BRANDED_LINK",
        "description": "Create a new branded link for your SendGrid account. Link branding allows all click-tracked links and images in your emails to be served from your domain rather than sendgrid.net.",
        "tags": [
            "link branding",
            "sendgrid"
        ],
        "visibility": "public",
        "active": true,
        "protocol": "rest",
        "protocol_data": {
            "method": "POST",
            "path": "/v3/whitelabel/links",
            "server_url": "https://api.sendgrid.com"
        },
        "parameters": {
            "type": "object",
            "properties": {
                "header": {
                    "type": "object",
                    "description": "Headers for the HTTP request",
                    "properties": {
                        "Content-Type": {
                            "type": "string",
                            "description": "Content type of the request",
                            "default": "application/json"
                        }
                    },
                    "required": [
                        "Content-Type"
                    ],
                    "visible": [],
                    "additionalProperties": false
                },
                "body": {
                    "type": "object",
                    "description": "Link branding configuration",
                    "properties": {
                        "domain": {
                            "type": "string",
                            "description": "The domain to be branded"
                        },
                        "subdomain": {
                            "type": "string",
                            "description": "The subdomain to use for branding"
                        },
                        "default": {
                            "type": "boolean",
                            "description": "Whether this should be the default branded link"
                        }
                    },
                    "required": [
                        "domain"
                    ],
                    "visible": [
                        "domain",
                        "subdomain",
                        "default"
                    ],
                    "additionalProperties": false
                }
            },
            "required": [
                "header",
                "body"
            ],
            "visible": [
                "body"
            ],
            "additionalProperties": false
        }
    },
    {
        "name": "SENDGRID__VALIDATE_BRANDED_LINK",
        "description": "Validate a branded link. Returns validation results for the DNS records.",
        "tags": [
            "link branding",
            "sendgrid"
        ],
        "visibility": "public",
        "active": true,
        "protocol": "rest",
        "protocol_data": {
            "method": "POST",
            "path": "/v3/whitelabel/links/{id}/validate",
            "server_url": "https://api.sendgrid.com"
        },
        "parameters": {
            "type": "object",
            "properties": {
                "header": {
                    "type": "object",
                    "description": "Headers for the HTTP request",
                    "properties": {
                        "Content-Type": {
                            "type": "string",
                            "description": "Content type of the request",
                            "default": "application/json"
                        }
                    },
                    "required": [
                        "Content-Type"
                    ],
                    "visible": [],
                    "additionalProperties": false
                },
                "path": {
                    "type": "object",
                    "description": "Path parameters",
                    "properties": {
                        "id": {
                            "type": "integer",
                            "description": "ID of the branded link to validate"
                        }
                    },
                    "required": [
                        "id"
                    ],
                    "visible": [
                        "id"
                    ],
                    "additionalProperties": false
                }
            },
            "required": [
                "header",
                "path"
            ],
            "visible": [
                "path"
            ],
            "additionalProperties": false
        }
    },
    {
        "name": "SENDGRID__GET_DEFAULT_BRANDED_LINK",
        "description": "Retrieve the default branded link. Returns the default branded link if one exists.",
        "tags": [
            "link branding",
            "sendgrid"
        ],
        "visibility": "public",
        "active": true,
        "protocol": "rest",
        "protocol_data": {
            "method": "GET",
            "path": "/v3/whitelabel/links/default",
            "server_url": "https://api.sendgrid.com"
        },
        "parameters": {
            "type": "object",
            "properties": {
                "header": {
                    "type": "object",
                    "description": "Headers for the HTTP request",
                    "properties": {
                        "Content-Type": {
                            "type": "string",
                            "description": "Content type of the request",
                            "default": "application/json"
                        }
                    },
                    "required": [
                        "Content-Type"
                    ],
                    "visible": [],
                    "additionalProperties": false
                },
                "query": {
                    "type": "object",
                    "description": "Query parameters",
                    "properties": {
                        "domain": {
                            "type": "string",
                            "description": "The domain to find a default branded link for"
                        }
                    },
                    "required": [],
                    "visible": [
                        "domain"
                    ],
                    "additionalProperties": false
                }
            },
            "required": [
                "header"
            ],
            "visible": [
                "query"
            ],
            "additionalProperties": false
        }
    },
    {
        "name": "SENDGRID__GET_BRANDED_LINK",
        "description": "Retrieve a specific branded link by ID.",
        "tags": [
            "link branding",
            "sendgrid"
        ],
        "visibility": "public",
        "active": true,
        "protocol": "rest",
        "protocol_data": {
            "method": "GET",
            "path": "/v3/whitelabel/links/{id}",
            "server_url": "https://api.sendgrid.com"
        },
        "parameters": {
            "type": "object",
            "properties": {
                "header": {
                    "type": "object",
                    "description": "Headers for the HTTP request",
                    "properties": {
                        "Content-Type": {
                            "type": "string",
                            "description": "Content type of the request",
                            "default": "application/json"
                        }
                    },
                    "required": [
                        "Content-Type"
                    ],
                    "visible": [],
                    "additionalProperties": false
                },
                "path": {
                    "type": "object",
                    "description": "Path parameters",
                    "properties": {
                        "id": {
                            "type": "integer",
                            "description": "ID of the branded link to retrieve"
                        }
                    },
                    "required": [
                        "id"
                    ],
                    "visible": [
                        "id"
                    ],
                    "additionalProperties": false
                }
            },
            "required": [
                "header",
                "path"
            ],
            "visible": [
                "path"
            ],
            "additionalProperties": false
        }
    },
    {
        "name": "SENDGRID__LIST_BRANDED_LINKS",
        "description": "Retrieve all branded links.",
        "tags": [
            "link branding",
            "sendgrid"
        ],
        "visibility": "public",
        "active": true,
        "protocol": "rest",
        "protocol_data": {
            "method": "GET",
            "path": "/v3/whitelabel/links",
            "server_url": "https://api.sendgrid.com"
        },
        "parameters": {
            "type": "object",
            "properties": {
                "header": {
                    "type": "object",
                    "description": "Headers for the HTTP request",
                    "properties": {
                        "Content-Type": {
                            "type": "string",
                            "description": "Content type of the request",
                            "default": "application/json"
                        }
                    },
                    "required": [
                        "Content-Type"
                    ],
                    "visible": [],
                    "additionalProperties": false
                },
                "query": {
                    "type": "object",
                    "description": "Query parameters",
                    "properties": {
                        "limit": {
                            "type": "integer",
                            "description": "Number of links to return",
                            "minimum": 1
                        },
                        "offset": {
                            "type": "integer",
                            "description": "Paging offset",
                            "minimum": 0
                        }
                    },
                    "required": [],
                    "visible": [
                        "limit",
                        "offset"
                    ],
                    "additionalProperties": false
                }
            },
            "required": [
                "header"
            ],
            "visible": [
                "query"
            ],
            "additionalProperties": false
        }
    },
    {
        "name": "SENDGRID__UPDATE_BRANDED_LINK",
        "description": "Update a branded link.",
        "tags": [
            "link branding",
            "sendgrid"
        ],
        "visibility": "public",
        "active": true,
        "protocol": "rest",
        "protocol_data": {
            "method": "PATCH",
            "path": "/v3/whitelabel/links/{id}",
            "server_url": "https://api.sendgrid.com"
        },
        "parameters": {
            "type": "object",
            "properties": {
                "header": {
                    "type": "object",
                    "description": "Headers for the HTTP request",
                    "properties": {
                        "Content-Type": {
                            "type": "string",
                            "description": "Content type of the request",
                            "default": "application/json"
                        }
                    },
                    "required": [
                        "Content-Type"
                    ],
                    "visible": [],
                    "additionalProperties": false
                },
                "path": {
                    "type": "object",
                    "description": "Path parameters",
                    "properties": {
                        "id": {
                            "type": "integer",
                            "description": "ID of the branded link to update"
                        }
                    },
                    "required": [
                        "id"
                    ],
                    "visible": [
                        "id"
                    ],
                    "additionalProperties": false
                },
                "body": {
                    "type": "object",
                    "description": "Update settings for the branded link",
                    "properties": {
                        "default": {
                            "type": "boolean",
                            "description": "Whether this should be the default branded link"
                        }
                    },
                    "required": [],
                    "visible": [
                        "default"
                    ],
                    "additionalProperties": false
                }
            },
            "required": [
                "header",
                "path"
            ],
            "visible": [
                "path",
                "body"
            ],
            "additionalProperties": false
        }
    },
    {
        "name": "SENDGRID__DELETE_BRANDED_LINK",
        "description": "Delete a branded link.",
        "tags": [
            "link branding",
            "sendgrid"
        ],
        "visibility": "public",
        "active": true,
        "protocol": "rest",
        "protocol_data": {
            "method": "DELETE",
            "path": "/v3/whitelabel/links/{id}",
            "server_url": "https://api.sendgrid.com"
        },
        "parameters": {
            "type": "object",
            "properties": {
                "header": {
                    "type": "object",
                    "description": "Headers for the HTTP request",
                    "properties": {
                        "Content-Type": {
                            "type": "string",
                            "description": "Content type of the request",
                            "default": "application/json"
                        }
                    },
                    "required": [
                        "Content-Type"
                    ],
                    "visible": [],
                    "additionalProperties": false
                },
                "path": {
                    "type": "object",
                    "description": "Path parameters",
                    "properties": {
                        "id": {
                            "type": "integer",
                            "description": "ID of the branded link to delete"
                        }
                    },
                    "required": [
                        "id"
                    ],
                    "visible": [
                        "id"
                    ],
                    "additionalProperties": false
                }
            },
            "required": [
                "header",
                "path"
            ],
            "visible": [
                "path"
            ],
<<<<<<< HEAD
=======
            "additionalProperties": false
        }
    },
    {
        "name": "SENDGRID__CREATE_VERIFIED_SENDER",
        "description": "Create a new verified sender identity for your SendGrid account.",
        "tags": [
            "sendgrid",
            "sender verification"
        ],
        "visibility": "public",
        "active": true,
        "protocol": "rest",
        "protocol_data": {
            "method": "POST",
            "path": "/v3/verified_senders",
            "server_url": "https://api.sendgrid.com"
        },
        "parameters": {
            "type": "object",
            "properties": {
                "header": {
                    "type": "object",
                    "description": "Headers for the HTTP request",
                    "properties": {
                        "Content-Type": {
                            "type": "string",
                            "description": "Content type of the request",
                            "default": "application/json"
                        }
                    },
                    "required": [
                        "Content-Type"
                    ],
                    "visible": [],
                    "additionalProperties": false
                },
                "body": {
                    "type": "object",
                    "description": "Verified sender details",
                    "properties": {
                        "nickname": {
                            "type": "string",
                            "description": "A nickname for the sender identity"
                        },
                        "from_email": {
                            "type": "string",
                            "description": "The email address to be verified",
                            "format": "email"
                        },
                        "from_name": {
                            "type": "string",
                            "description": "The name to be associated with the sender"
                        },
                        "reply_to": {
                            "type": "string",
                            "description": "The reply-to email address",
                            "format": "email"
                        },
                        "reply_to_name": {
                            "type": "string",
                            "description": "The name associated with the reply-to address"
                        },
                        "address": {
                            "type": "string",
                            "description": "The physical address of the sender"
                        },
                        "address2": {
                            "type": "string",
                            "description": "Additional address information"
                        },
                        "city": {
                            "type": "string",
                            "description": "The city of the sender"
                        },
                        "state": {
                            "type": "string",
                            "description": "The state/province of the sender"
                        },
                        "zip": {
                            "type": "string",
                            "description": "The zip/postal code of the sender"
                        },
                        "country": {
                            "type": "string",
                            "description": "The country of the sender"
                        }
                    },
                    "required": [
                        "from_email",
                        "from_name",
                        "address",
                        "city",
                        "country"
                    ],
                    "visible": [
                        "nickname",
                        "from_email",
                        "from_name",
                        "reply_to",
                        "reply_to_name",
                        "address",
                        "address2",
                        "city",
                        "state",
                        "zip",
                        "country"
                    ],
                    "additionalProperties": false
                }
            },
            "required": [
                "header",
                "body"
            ],
            "visible": [
                "body"
            ],
            "additionalProperties": false
        }
    },
    {
        "name": "SENDGRID__GET_ALL_VERIFIED_SENDERS",
        "description": "Retrieve all verified senders for your account.",
        "tags": [
            "sendgrid",
            "sender verification"
        ],
        "visibility": "public",
        "active": true,
        "protocol": "rest",
        "protocol_data": {
            "method": "GET",
            "path": "/v3/verified_senders",
            "server_url": "https://api.sendgrid.com"
        },
        "parameters": {
            "type": "object",
            "properties": {
                "header": {
                    "type": "object",
                    "description": "Headers for the HTTP request",
                    "properties": {
                        "Content-Type": {
                            "type": "string",
                            "description": "Content type of the request",
                            "default": "application/json"
                        }
                    },
                    "required": [
                        "Content-Type"
                    ],
                    "visible": [],
                    "additionalProperties": false
                }
            },
            "required": [
                "header"
            ],
            "visible": [],
            "additionalProperties": false
        }
    },
    {
        "name": "SENDGRID__EDIT_VERIFIED_SENDER",
        "description": "Update the details of a verified sender.",
        "tags": [
            "sendgrid",
            "sender verification"
        ],
        "visibility": "public",
        "active": true,
        "protocol": "rest",
        "protocol_data": {
            "method": "PATCH",
            "path": "/v3/verified_senders/{sender_id}",
            "server_url": "https://api.sendgrid.com"
        },
        "parameters": {
            "type": "object",
            "properties": {
                "header": {
                    "type": "object",
                    "description": "Headers for the HTTP request",
                    "properties": {
                        "Content-Type": {
                            "type": "string",
                            "description": "Content type of the request",
                            "default": "application/json"
                        }
                    },
                    "required": [
                        "Content-Type"
                    ],
                    "visible": [],
                    "additionalProperties": false
                },
                "path": {
                    "type": "object",
                    "description": "Path parameters",
                    "properties": {
                        "sender_id": {
                            "type": "integer",
                            "description": "ID of the sender identity to update"
                        }
                    },
                    "required": [
                        "sender_id"
                    ],
                    "visible": [
                        "sender_id"
                    ],
                    "additionalProperties": false
                },
                "body": {
                    "type": "object",
                    "description": "Updated sender details",
                    "properties": {
                        "nickname": {
                            "type": "string",
                            "description": "A nickname for the sender identity"
                        },
                        "from_name": {
                            "type": "string",
                            "description": "The name to be associated with the sender"
                        },
                        "reply_to": {
                            "type": "string",
                            "description": "The reply-to email address",
                            "format": "email"
                        },
                        "reply_to_name": {
                            "type": "string",
                            "description": "The name associated with the reply-to address"
                        },
                        "address": {
                            "type": "string",
                            "description": "The physical address of the sender"
                        },
                        "address2": {
                            "type": "string",
                            "description": "Additional address information"
                        },
                        "city": {
                            "type": "string",
                            "description": "The city of the sender"
                        },
                        "state": {
                            "type": "string",
                            "description": "The state/province of the sender"
                        },
                        "zip": {
                            "type": "string",
                            "description": "The zip/postal code of the sender"
                        },
                        "country": {
                            "type": "string",
                            "description": "The country of the sender"
                        }
                    },
                    "required": [
                        "from_name",
                        "address",
                        "city",
                        "country"
                    ],
                    "visible": [
                        "nickname",
                        "from_name",
                        "reply_to",
                        "reply_to_name",
                        "address",
                        "address2",
                        "city",
                        "state",
                        "zip",
                        "country"
                    ],
                    "additionalProperties": false
                }
            },
            "required": [
                "header",
                "path"
            ],
            "visible": [
                "path",
                "body"
            ],
            "additionalProperties": false
        }
    },
    {
        "name": "SENDGRID__DELETE_VERIFIED_SENDER",
        "description": "Delete a verified sender identity.",
        "tags": [
            "sendgrid",
            "sender verification"
        ],
        "visibility": "public",
        "active": true,
        "protocol": "rest",
        "protocol_data": {
            "method": "DELETE",
            "path": "/v3/verified_senders/{sender_id}",
            "server_url": "https://api.sendgrid.com"
        },
        "parameters": {
            "type": "object",
            "properties": {
                "header": {
                    "type": "object",
                    "description": "Headers for the HTTP request",
                    "properties": {
                        "Content-Type": {
                            "type": "string",
                            "description": "Content type of the request",
                            "default": "application/json"
                        }
                    },
                    "required": [
                        "Content-Type"
                    ],
                    "visible": [],
                    "additionalProperties": false
                },
                "path": {
                    "type": "object",
                    "description": "Path parameters",
                    "properties": {
                        "sender_id": {
                            "type": "integer",
                            "description": "ID of the sender identity to delete"
                        }
                    },
                    "required": [
                        "sender_id"
                    ],
                    "visible": [
                        "sender_id"
                    ],
                    "additionalProperties": false
                }
            },
            "required": [
                "header",
                "path"
            ],
            "visible": [
                "path"
            ],
            "additionalProperties": false
        }
    },
    {
        "name": "SENDGRID__GET_COMPLETED_STEPS",
        "description": "Get the completed verification steps for a sender identity.",
        "tags": [
            "sendgrid",
            "sender verification"
        ],
        "visibility": "public",
        "active": true,
        "protocol": "rest",
        "protocol_data": {
            "method": "GET",
            "path": "/v3/verified_senders/steps_completed",
            "server_url": "https://api.sendgrid.com"
        },
        "parameters": {
            "type": "object",
            "properties": {
                "header": {
                    "type": "object",
                    "description": "Headers for the HTTP request",
                    "properties": {
                        "Content-Type": {
                            "type": "string",
                            "description": "Content type of the request",
                            "default": "application/json"
                        }
                    },
                    "required": [
                        "Content-Type"
                    ],
                    "visible": [],
                    "additionalProperties": false
                }
            },
            "required": [
                "header"
            ],
            "visible": [],
            "additionalProperties": false
        }
    },
    {
        "name": "SENDGRID__GET_DOMAIN_WARN_LIST",
        "description": "Get a list of domains known to implement DMARC.",
        "tags": [
            "sendgrid",
            "sender verification",
            "dmarc"
        ],
        "visibility": "public",
        "active": true,
        "protocol": "rest",
        "protocol_data": {
            "method": "GET",
            "path": "/v3/verified_senders/domains",
            "server_url": "https://api.sendgrid.com"
        },
        "parameters": {
            "type": "object",
            "properties": {
                "header": {
                    "type": "object",
                    "description": "Headers for the HTTP request",
                    "properties": {
                        "Content-Type": {
                            "type": "string",
                            "description": "Content type of the request",
                            "default": "application/json"
                        }
                    },
                    "required": [
                        "Content-Type"
                    ],
                    "visible": [],
                    "additionalProperties": false
                },
                "query": {
                    "type": "object",
                    "description": "Query parameters",
                    "properties": {
                        "domain": {
                            "type": "string",
                            "description": "Domain to check against the warn list"
                        }
                    },
                    "required": [
                        "domain"
                    ],
                    "visible": [
                        "domain"
                    ],
                    "additionalProperties": false
                }
            },
            "required": [
                "header",
                "query"
            ],
            "visible": [
                "query"
            ],
            "additionalProperties": false
        }
    },
    {
        "name": "SENDGRID__GET_ENGAGEMENT_QUALITY_SCORES",
        "description": "Retrieve SendGrid Engagement Quality (SEQ) scores for a specified date range. SEQ scores indicate the quality of your email program based on factors like engagement recency, open rates, bounce rates, and spam rates. Scores range from 1 to 5, with higher numbers representing better engagement quality. To receive scores, you must have open tracking enabled and send at least 1,000 messages during the previous 30 days.",
        "tags": [
            "sendgrid",
            "analytics",
            "engagement"
        ],
        "visibility": "public",
        "active": true,
        "protocol": "rest",
        "protocol_data": {
            "method": "GET",
            "path": "/v3/engagementquality/scores",
            "server_url": "https://api.sendgrid.com"
        },
        "parameters": {
            "type": "object",
            "properties": {
                "header": {
                    "type": "object",
                    "description": "Headers for the HTTP request",
                    "properties": {
                        "Content-Type": {
                            "type": "string",
                            "description": "Content type of the request",
                            "default": "application/json"
                        },
                        "on-behalf-of": {
                            "type": "string",
                            "description": "Make API calls on behalf of a Subuser or customer account. For customer accounts use format 'account-id <account-id>', for Subusers use format '<subuser-username>'."
                        }
                    },
                    "required": [
                        "Content-Type"
                    ],
                    "visible": [
                        "on-behalf-of"
                    ],
                    "additionalProperties": false
                },
                "query": {
                    "type": "object",
                    "description": "Query parameters for the request",
                    "properties": {
                        "from": {
                            "type": "string",
                            "description": "The starting date in YYYY-MM-DD format (UTC) for which you want to retrieve scores",
                            "format": "date"
                        },
                        "to": {
                            "type": "string",
                            "description": "The ending date in YYYY-MM-DD format (UTC) for which you want to retrieve scores",
                            "format": "date"
                        }
                    },
                    "required": [
                        "from",
                        "to"
                    ],
                    "visible": [
                        "from",
                        "to"
                    ],
                    "additionalProperties": false
                }
            },
            "required": [
                "header",
                "query"
            ],
            "visible": [
                "query"
            ],
            "additionalProperties": false
        }
    },
    {
        "name": "SENDGRID__GET_SUBUSERS_ENGAGEMENT_QUALITY_SCORES",
        "description": "Retrieve SendGrid Engagement Quality (SEQ) scores for your Subusers or customer accounts for a specific date. SEQ scores indicate the quality of your email program based on factors like engagement recency, open rates, bounce rates, and spam rates. Scores range from 1 to 5, with higher numbers representing better engagement quality.",
        "tags": [
            "sendgrid",
            "analytics",
            "engagement",
            "subuser"
        ],
        "visibility": "public",
        "active": true,
        "protocol": "rest",
        "protocol_data": {
            "method": "GET",
            "path": "/v3/engagementquality/subusers/scores",
            "server_url": "https://api.sendgrid.com"
        },
        "parameters": {
            "type": "object",
            "properties": {
                "header": {
                    "type": "object",
                    "description": "Headers for the HTTP request",
                    "properties": {
                        "Content-Type": {
                            "type": "string",
                            "description": "Content type of the request",
                            "default": "application/json"
                        },
                        "on-behalf-of": {
                            "type": "string",
                            "description": "Make API calls on behalf of a Subuser or customer account. For customer accounts use format 'account-id <account-id>', for Subusers use format '<subuser-username>'."
                        }
                    },
                    "required": [
                        "Content-Type"
                    ],
                    "visible": [
                        "on-behalf-of"
                    ],
                    "additionalProperties": false
                },
                "query": {
                    "type": "object",
                    "description": "Query parameters for the request",
                    "properties": {
                        "date": {
                            "type": "string",
                            "description": "The date in YYYY-MM-DD format (UTC) for which you want to retrieve a SendGrid Engagement Quality score",
                            "format": "date"
                        },
                        "limit": {
                            "type": "integer",
                            "description": "Specifies the number of results to be returned by the API. Can be used to limit results or with after_key for pagination.",
                            "minimum": 0,
                            "maximum": 1000,
                            "default": 1000
                        },
                        "after_key": {
                            "type": "string",
                            "description": "Specifies which items to be returned by the API. Used with limit for pagination. Value should be the after_key from the previous response."
                        }
                    },
                    "required": [
                        "date"
                    ],
                    "visible": [
                        "date",
                        "limit",
                        "after_key"
                    ],
                    "additionalProperties": false
                }
            },
            "required": [
                "header",
                "query"
            ],
            "visible": [
                "query"
            ],
>>>>>>> dc66d800
            "additionalProperties": false
        }
    }
]<|MERGE_RESOLUTION|>--- conflicted
+++ resolved
@@ -1417,8 +1417,6 @@
             "visible": [
                 "path"
             ],
-<<<<<<< HEAD
-=======
             "additionalProperties": false
         }
     },
@@ -2036,7 +2034,7 @@
             "visible": [
                 "query"
             ],
->>>>>>> dc66d800
+
             "additionalProperties": false
         }
     }

--- conflicted
+++ resolved
@@ -16,18 +16,12 @@
 // TODO: think about what happens when the active project changes, and how to invalidate
 // the cache. May need to add project id to the query key.
 export const appConfigKeys = {
-<<<<<<< HEAD
-  all: (projectId: string) => ["appconfigs", projectId] as const,
-  detail: (projectId: string, appName: string | null | undefined) =>
-    ["appconfigs", projectId, appName ?? ""] as const,
-=======
   // Use projectId in the query key to clearly isolate project-specific data without
   // relying on API key changes. In order to maintain the same functionality as the
   // original page, pay attention to the project switching situation
   all: (projectId: string) => [projectId, "appconfigs"] as const,
   detail: (projectId: string, appName: string | null | undefined) =>
     [projectId, "appconfigs", appName ?? ""] as const,
->>>>>>> 6c61b306
 };
 
 export const useAppConfigs = () => {
@@ -35,11 +29,6 @@
   const apiKey = getApiKey(activeProject);
 
   return useQuery<AppConfig[], Error>({
-<<<<<<< HEAD
-    // Use projectId in the query key to clearly isolate project-specific data without relying on API key changes.
-    // In order to maintain the same functionality as the original page, pay attention to the project switching situation
-=======
->>>>>>> 6c61b306
     queryKey: appConfigKeys.all(activeProject.id),
     queryFn: () => getAllAppConfigs(apiKey),
   });

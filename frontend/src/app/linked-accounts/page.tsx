"use client";

import { useEffect, useState, useCallback, useMemo } from "react";
import { LinkedAccount } from "@/lib/types/linkedaccount";
import { Button } from "@/components/ui/button";
import { IdDisplay } from "@/components/apps/id-display";
import { GoTrash } from "react-icons/go";
import { Tabs, TabsContent } from "@/components/ui/tabs";
import {
  AlertDialog,
  AlertDialogAction,
  AlertDialogCancel,
  AlertDialogContent,
  AlertDialogFooter,
  AlertDialogHeader,
  AlertDialogTitle,
  AlertDialogDescription,
  AlertDialogTrigger,
} from "@/components/ui/alert-dialog";
import { toast } from "sonner";
import { Separator } from "@/components/ui/separator";
import { LinkedAccountDetails } from "@/components/linkedaccount/linked-account-details";
import { AddAccountForm } from "@/components/appconfig/add-account";
import { App } from "@/lib/types/app";
import { EnhancedSwitch } from "@/components/ui-extensions/enhanced-switch/enhanced-switch";
import Image from "next/image";
import { useMetaInfo } from "@/components/context/metainfo";
import { formatToLocalTime } from "@/utils/time";
import { ArrowUpDown } from "lucide-react";
import { EnhancedDataTable } from "@/components/ui-extensions/enhanced-data-table/data-table";
import { createColumnHelper, type ColumnDef } from "@tanstack/react-table";
import {
  useLinkedAccounts,
  useDeleteLinkedAccount,
  useUpdateLinkedAccount,
<<<<<<< HEAD
} from "@/hooks/use-linkedaccount";
=======
} from "@/hooks/use-linked-account";
>>>>>>> 74c68fa9
import { useApps } from "@/hooks/use-app";
import { useAppConfigs } from "@/hooks/use-app-config";

const columnHelper = createColumnHelper<TableData>();
type TableData = LinkedAccount & { logo: string };

export default function LinkedAccountsPage() {
  const { activeProject } = useMetaInfo();
<<<<<<< HEAD
  const { data: linkedAccounts = [], isLoading: isAccountsLoading } =
    useLinkedAccounts();
  const { data: appConfigs = [], isPending: isConfigsPending } =
    useAppConfigs();
  const { data: apps = [], isPending: isAppsLoading, isError } = useApps();
  const { mutateAsync: deleteAccount } = useDeleteLinkedAccount();
  const { mutateAsync: updateAccount } = useUpdateLinkedAccount();
=======
  const { data: linkedAccounts = [], isPending: isLinkedAccountsPending } =
    useLinkedAccounts();
  const { data: appConfigs = [], isPending: isConfigsPending } =
    useAppConfigs();
  const { data: apps, isPending: isAppsPending, isError } = useApps();
  const { mutateAsync: deleteLinkedAccount } = useDeleteLinkedAccount();
  const { mutateAsync: updateLinkedAccount } = useUpdateLinkedAccount();
>>>>>>> 74c68fa9
  const [appsMap, setAppsMap] = useState<Record<string, App>>({});

  const loadAppMaps = useCallback(async () => {
    if (linkedAccounts.length === 0 || !apps) {
      return;
    }

    const appNames = Array.from(
      new Set(linkedAccounts.map((account) => account.app_name)),
    );

    const missingApps = appNames.filter(
      (name) => !apps.some((app) => app.name === name),
    );

    if (missingApps.length > 0) {
      console.warn(`Missing apps: ${missingApps.join(", ")}`);
    }

    setAppsMap(
      apps.reduce(
        (acc, app) => {
          acc[app.name] = app;
          return acc;
        },
        {} as Record<string, App>,
      ),
    );
  }, [linkedAccounts, apps]);

  /**
   * Generate tableData and attach the logo from appsMap to each row of data.
   * In this way, columns no longer need to rely on appsMap, avoiding uninstalling pop-up components when columns are rebuilt.
   */
  const tableData = useMemo(() => {
    return linkedAccounts.map((acc) => ({
      ...acc,
      logo: appsMap[acc.app_name]?.logo ?? "",
    }));
  }, [linkedAccounts, appsMap]);

  const toggleAccountStatus = useCallback(
    async (accountId: string, newStatus: boolean): Promise<boolean> => {
      try {
<<<<<<< HEAD
        await updateAccount({
=======
        await updateLinkedAccount({
>>>>>>> 74c68fa9
          linkedAccountId: accountId,
          enabled: newStatus,
        });

        return true;
      } catch (error) {
        console.error("Failed to update linked account:", error);
        toast.error("Failed to update linked account");
        return false;
      }
    },
<<<<<<< HEAD
    [updateAccount],
=======
    [updateLinkedAccount],
>>>>>>> 74c68fa9
  );

  useEffect(() => {
    if (linkedAccounts.length > 0) {
      loadAppMaps();
    }
  }, [linkedAccounts, loadAppMaps]);

  const linkedAccountsColumns: ColumnDef<TableData>[] = useMemo(() => {
    return [
      columnHelper.accessor("app_name", {
        header: ({ column }) => (
          <div className="flex items-center justify-start">
            <Button
              variant="ghost"
              onClick={() =>
                column.toggleSorting(column.getIsSorted() === "asc")
              }
              className="p-0 h-auto text-left font-normal bg-transparent hover:bg-transparent focus:ring-0"
            >
              APP NAME
              <ArrowUpDown className="h-4 w-4" />
            </Button>
          </div>
        ),
        cell: (info) => {
          const appName = info.getValue();
          return (
            <div className="flex items-center gap-2">
              {info.row.original.logo && (
                <div className="relative h-6 w-6 flex-shrink-0 overflow-hidden">
                  <Image
                    src={info.row.original.logo}
                    alt={`${appName} logo`}
                    fill
                    className="object-contain rounded-sm"
                  />
                </div>
              )}
              <span className="font-medium">{appName}</span>
            </div>
          );
        },
        enableGlobalFilter: true,
      }),

      columnHelper.accessor((row) => [row.linked_account_owner_id], {
        id: "linked_account_owner_id",
        header: ({ column }) => (
          <div className="flex items-center justify-start">
            <Button
              variant="ghost"
              onClick={() =>
                column.toggleSorting(column.getIsSorted() === "asc")
              }
              className="p-0 h-auto text-left font-normal  hover:bg-transparent focus:ring-0"
            >
              LINKED ACCOUNT OWNER ID
              <ArrowUpDown className="h-4 w-4" />
            </Button>
          </div>
        ),
        cell: (info) => {
          const [ownerId] = info.getValue();
          return (
            <div className="flex-shrink-0">
              <IdDisplay id={ownerId} />
            </div>
          );
        },
        enableColumnFilter: true,
        filterFn: "arrIncludes",
      }),

      columnHelper.accessor("created_at", {
        header: ({ column }) => (
          <div className="flex items-center justify-start">
            <Button
              variant="ghost"
              onClick={() =>
                column.toggleSorting(column.getIsSorted() === "asc")
              }
              className="p-0 h-auto text-left font-normal hover:bg-transparent focus:ring-0"
            >
              CREATED AT
              <ArrowUpDown className="h-4 w-4" />
            </Button>
          </div>
        ),
        cell: (info) => formatToLocalTime(info.getValue()),
        enableGlobalFilter: false,
      }),

      columnHelper.accessor("last_used_at", {
        header: "LAST USED AT",
        cell: (info) => {
          const lastUsedAt = info.getValue();
          return lastUsedAt ? formatToLocalTime(lastUsedAt) : "Never";
        },
        enableGlobalFilter: false,
      }),

      columnHelper.accessor("enabled", {
        header: "ENABLED",
        cell: (info) => {
          const account = info.row.original;
          return (
            <EnhancedSwitch
              checked={info.getValue()}
              onAsyncChange={(checked) =>
                toggleAccountStatus(account.id, checked)
              }
              successMessage={(newState) => {
                return `Linked account ${account.linked_account_owner_id} ${newState ? "enabled" : "disabled"}`;
              }}
              errorMessage="Failed to update linked account"
            />
          );
        },
        enableGlobalFilter: false,
      }),

      columnHelper.accessor((row) => row, {
        id: "details",
        header: "DETAILS",
        cell: (info) => {
          const account = info.getValue();
          return (
            <LinkedAccountDetails
              account={account}
              toggleAccountStatus={toggleAccountStatus}
            >
              <Button variant="outline" size="sm">
                See Details
              </Button>
            </LinkedAccountDetails>
          );
        },
        enableGlobalFilter: false,
      }),

      columnHelper.accessor((row) => row, {
        id: "actions",
        header: "",
        cell: (info) => {
          const account = info.getValue();
          return (
            <AlertDialog>
              <AlertDialogTrigger asChild>
                <Button variant="ghost" size="sm" className="text-red-600">
                  <GoTrash />
                </Button>
              </AlertDialogTrigger>
              <AlertDialogContent>
                <AlertDialogHeader>
                  <AlertDialogTitle>Confirm Deletion?</AlertDialogTitle>
                  <AlertDialogDescription>
                    This action cannot be undone. This will permanently delete
                    the linked account for owner ID &quot;
                    {account.linked_account_owner_id}&quot;.
                  </AlertDialogDescription>
                </AlertDialogHeader>
                <AlertDialogFooter>
                  <AlertDialogCancel>Cancel</AlertDialogCancel>
                  <AlertDialogAction
                    onClick={async () => {
                      try {
                        if (!activeProject) {
                          console.warn("No active project");
                          return;
                        }
<<<<<<< HEAD
                        await deleteAccount({
=======
                        await deleteLinkedAccount({
>>>>>>> 74c68fa9
                          linkedAccountId: account.id,
                        });

                        toast.success(
                          `Linked account ${account.linked_account_owner_id} deleted`,
                        );
                      } catch (error) {
                        console.error(error);
                        toast.error("Failed to delete linked account");
                      }
                    }}
                  >
                    Delete
                  </AlertDialogAction>
                </AlertDialogFooter>
              </AlertDialogContent>
            </AlertDialog>
          );
        },
        enableGlobalFilter: false,
      }),
    ] as ColumnDef<TableData>[];
<<<<<<< HEAD
  }, [toggleAccountStatus, deleteAccount, activeProject]);

  const isPageLoading = isAccountsLoading || isAppsLoading || isConfigsPending;
=======
  }, [toggleAccountStatus, deleteLinkedAccount, activeProject]);

  const isPageLoading =
    isLinkedAccountsPending || isAppsPending || isConfigsPending;
>>>>>>> 74c68fa9

  return (
    <div>
      <div className="m-4 flex items-center justify-between">
        <div>
          <h1 className="text-2xl font-bold">Linked Accounts</h1>
          <p className="text-sm text-muted-foreground">
            Manage your linked accounts here.
          </p>
        </div>
        <div>
          {!isPageLoading && !isError && appConfigs.length > 0 && (
            <AddAccountForm
              appInfos={appConfigs.map((config) => ({
                name: config.app_name,
                logo: apps.find((app) => app.name === config.app_name)?.logo,
                supported_security_schemes:
                  apps.find((app) => app.name === config.app_name)
                    ?.supported_security_schemes || {},
              }))}
<<<<<<< HEAD
              updateLinkedAccounts={() => {}}
=======
>>>>>>> 74c68fa9
            />
          )}
        </div>
      </div>
      <Separator />

      <div className="m-4">
        <Tabs defaultValue={"linked"} className="w-full">
          <TabsContent value="linked">
            {isPageLoading ? (
              <div className="flex items-center justify-center p-8">
                <div className="flex flex-col items-center space-y-4">
                  <div className="h-8 w-8 animate-spin rounded-full border-4 border-primary border-t-transparent"></div>
                  <p className="text-sm text-gray-500">Loading...</p>
                </div>
              </div>
            ) : tableData.length === 0 ? (
              <div className="text-center p-8 text-muted-foreground">
                No linked accounts found
              </div>
            ) : (
              <EnhancedDataTable
                columns={linkedAccountsColumns}
                data={tableData}
                defaultSorting={[{ id: "app_name", desc: false }]}
                searchBarProps={{
                  placeholder: "Search linked accounts",
                }}
                paginationOptions={{
                  initialPageIndex: 0,
                  initialPageSize: 10,
                }}
              />
            )}
          </TabsContent>
        </Tabs>
      </div>
    </div>
  );
}<|MERGE_RESOLUTION|>--- conflicted
+++ resolved
@@ -33,11 +33,7 @@
   useLinkedAccounts,
   useDeleteLinkedAccount,
   useUpdateLinkedAccount,
-<<<<<<< HEAD
-} from "@/hooks/use-linkedaccount";
-=======
 } from "@/hooks/use-linked-account";
->>>>>>> 74c68fa9
 import { useApps } from "@/hooks/use-app";
 import { useAppConfigs } from "@/hooks/use-app-config";
 
@@ -46,15 +42,6 @@
 
 export default function LinkedAccountsPage() {
   const { activeProject } = useMetaInfo();
-<<<<<<< HEAD
-  const { data: linkedAccounts = [], isLoading: isAccountsLoading } =
-    useLinkedAccounts();
-  const { data: appConfigs = [], isPending: isConfigsPending } =
-    useAppConfigs();
-  const { data: apps = [], isPending: isAppsLoading, isError } = useApps();
-  const { mutateAsync: deleteAccount } = useDeleteLinkedAccount();
-  const { mutateAsync: updateAccount } = useUpdateLinkedAccount();
-=======
   const { data: linkedAccounts = [], isPending: isLinkedAccountsPending } =
     useLinkedAccounts();
   const { data: appConfigs = [], isPending: isConfigsPending } =
@@ -62,7 +49,6 @@
   const { data: apps, isPending: isAppsPending, isError } = useApps();
   const { mutateAsync: deleteLinkedAccount } = useDeleteLinkedAccount();
   const { mutateAsync: updateLinkedAccount } = useUpdateLinkedAccount();
->>>>>>> 74c68fa9
   const [appsMap, setAppsMap] = useState<Record<string, App>>({});
 
   const loadAppMaps = useCallback(async () => {
@@ -107,11 +93,7 @@
   const toggleAccountStatus = useCallback(
     async (accountId: string, newStatus: boolean): Promise<boolean> => {
       try {
-<<<<<<< HEAD
-        await updateAccount({
-=======
         await updateLinkedAccount({
->>>>>>> 74c68fa9
           linkedAccountId: accountId,
           enabled: newStatus,
         });
@@ -123,11 +105,7 @@
         return false;
       }
     },
-<<<<<<< HEAD
-    [updateAccount],
-=======
     [updateLinkedAccount],
->>>>>>> 74c68fa9
   );
 
   useEffect(() => {
@@ -299,11 +277,7 @@
                           console.warn("No active project");
                           return;
                         }
-<<<<<<< HEAD
-                        await deleteAccount({
-=======
                         await deleteLinkedAccount({
->>>>>>> 74c68fa9
                           linkedAccountId: account.id,
                         });
 
@@ -326,16 +300,10 @@
         enableGlobalFilter: false,
       }),
     ] as ColumnDef<TableData>[];
-<<<<<<< HEAD
-  }, [toggleAccountStatus, deleteAccount, activeProject]);
-
-  const isPageLoading = isAccountsLoading || isAppsLoading || isConfigsPending;
-=======
   }, [toggleAccountStatus, deleteLinkedAccount, activeProject]);
 
   const isPageLoading =
     isLinkedAccountsPending || isAppsPending || isConfigsPending;
->>>>>>> 74c68fa9
 
   return (
     <div>
@@ -356,10 +324,6 @@
                   apps.find((app) => app.name === config.app_name)
                     ?.supported_security_schemes || {},
               }))}
-<<<<<<< HEAD
-              updateLinkedAccounts={() => {}}
-=======
->>>>>>> 74c68fa9
             />
           )}
         </div>

--- conflicted
+++ resolved
@@ -6,15 +6,6 @@
 import { IdDisplay } from "@/components/apps/id-display";
 import { GoTrash } from "react-icons/go";
 import { Tabs, TabsContent } from "@/components/ui/tabs";
-<<<<<<< HEAD
-=======
-import { getApiKey } from "@/lib/api/util";
-import {
-  getAllLinkedAccounts,
-  deleteLinkedAccount,
-  updateLinkedAccount,
-} from "@/lib/api/linkedaccount";
->>>>>>> 6c61b306
 import {
   AlertDialog,
   AlertDialogAction,
@@ -51,21 +42,13 @@
 
 export default function LinkedAccountsPage() {
   const { activeProject } = useMetaInfo();
-<<<<<<< HEAD
   const { data: linkedAccounts = [], isLoading: isAccountsLoading } =
     useLinkedAccounts();
   const { data: appConfigs = [], isPending: isConfigsPending } =
     useAppConfigs();
-  const { data: apps = [], isPending: isAppsLoading, isError } = useApps();
+  const { data: apps, isPending: isAppsPending, isError } = useApps();
   const { mutateAsync: deleteAccount } = useDeleteLinkedAccount();
   const { mutateAsync: updateAccount } = useUpdateLinkedAccount();
-=======
-  const [linkedAccounts, setLinkedAccounts] = useState<LinkedAccount[]>([]);
-  const { data: appConfigs = [], isPending: isConfigsPending } =
-    useAppConfigs();
-  const [isLoading, setIsLoading] = useState<boolean>(true);
-  const { data: apps, isPending: isAppsPending, isError } = useApps();
->>>>>>> 6c61b306
   const [appsMap, setAppsMap] = useState<Record<string, App>>({});
 
   const loadAppMaps = useCallback(async () => {
@@ -107,31 +90,6 @@
     }));
   }, [linkedAccounts, appsMap]);
 
-<<<<<<< HEAD
-=======
-  const refreshLinkedAccounts = useCallback(
-    async (silent: boolean = false) => {
-      try {
-        if (!silent) {
-          setIsLoading(true);
-        }
-
-        const apiKey = getApiKey(activeProject);
-        const linkedAccounts = await getAllLinkedAccounts(apiKey);
-        setLinkedAccounts(linkedAccounts);
-      } catch (error) {
-        console.error("Failed to load linked accounts:", error);
-        toast.error("Failed to load linked accounts");
-      } finally {
-        if (!silent) {
-          setIsLoading(false);
-        }
-      }
-    },
-    [activeProject],
-  );
-
->>>>>>> 6c61b306
   const toggleAccountStatus = useCallback(
     async (accountId: string, newStatus: boolean): Promise<boolean> => {
       try {
@@ -151,19 +109,6 @@
   );
 
   useEffect(() => {
-<<<<<<< HEAD
-=======
-    const loadData = async () => {
-      setIsLoading(true);
-      await refreshLinkedAccounts(true);
-      setIsLoading(false);
-    };
-
-    loadData();
-  }, [activeProject, refreshLinkedAccounts]);
-
-  useEffect(() => {
->>>>>>> 6c61b306
     if (linkedAccounts.length > 0) {
       loadAppMaps();
     }
@@ -357,9 +302,7 @@
     ] as ColumnDef<TableData>[];
   }, [toggleAccountStatus, deleteAccount, activeProject]);
 
-  const isPageLoading = isAccountsLoading || isAppsLoading || isConfigsPending;
-
-  const isPageLoading = isLoading || isAppsPending || isConfigsPending;
+  const isPageLoading = isAccountsLoading || isAppsPending || isConfigsPending;
 
   return (
     <div>

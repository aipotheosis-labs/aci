"use client";

import { Input } from "@/components/ui/input";
import { Separator } from "@/components/ui/separator";
import { IdDisplay } from "@/components/apps/id-display";
import { BsQuestionCircle } from "react-icons/bs";
import { Check, Edit2 } from "lucide-react";
import {
  Tooltip,
  TooltipContent,
  TooltipTrigger,
} from "@/components/ui/tooltip";
<<<<<<< HEAD
import { useCallback, useState, useEffect } from "react";
import { useAgentsTableColumns } from "@/components/project/useAgentsTableColumns";
import { EnhancedDataTable } from "@/components/ui-extensions/enhanced-data-table/data-table";
import { Agent } from "@/lib/types/project";
import { toast } from "sonner";
import { useMetaInfo } from "@/components/context/metainfo";
import { useAppConfigs } from "@/hooks/use-app-config";
import { useCreateAgent, useDeleteAgent } from "@/hooks/use-agent";
import { updateProject } from "@/lib/api/project";
import { DeleteProjectDialog } from "@/components/project/delete-project-dialog";

export default function ProjectSettingPage() {
  const { activeProject } = useMetaInfo();
  const { data: appConfigs = [], isPending: isConfigsPending } =
    useAppConfigs();
  const [projectName, setProjectName] = useState(activeProject.name);
  const [isEditingName, setIsEditingName] = useState(false);
  const { accessToken, reloadActiveProject } = useMetaInfo();

  // Update state when active project changes
  useEffect(() => {
    setProjectName(activeProject.name);
    setIsEditingName(false);
  }, [activeProject]);

  const handleSaveProjectName = async () => {
    if (!projectName.trim()) {
      toast.error("Project name cannot be empty");
      return;
    }

    // Only update if the name has actually changed
    if (projectName === activeProject.name) {
      setIsEditingName(false);
      return;
    }

    try {
      await updateProject(accessToken, activeProject.id, projectName);
      await reloadActiveProject();
      setIsEditingName(false);
      toast.success("Project name updated");
    } catch (error) {
      console.error("Failed to update project name:", error);
      toast.error("Failed to update project name");
    }
  };

  const { mutateAsync: createAgentMutation } = useCreateAgent();
  const { mutateAsync: deleteAgentMutation } = useDeleteAgent();

  const handleDeleteAgent = useCallback(
    async (agentId: string) => {
      try {
        if (activeProject.agents.length <= 1) {
          toast.error(
            "Failed to delete agent. You must keep at least one agent in the project.",
          );
          return;
        }

        await deleteAgentMutation(agentId);
      } catch (error) {
        console.error("Error deleting agent:", error);
      }
    },
    [activeProject, deleteAgentMutation],
  );

  const agentTableColumns = useAgentsTableColumns(
    activeProject.id,
    handleDeleteAgent,
  );
=======
import { useMetaInfo } from "@/components/context/metainfo";

export default function ProjectSettingPage() {
  const { activeProject } = useMetaInfo();
>>>>>>> 0e191711

  return (
    <div className="w-full">
      <div className="flex items-center justify-between m-4">
        <h1 className="text-2xl font-semibold">Project settings</h1>
      </div>
      <Separator />

      <div className="px-4 py-6 space-y-6">
        {/* Project Name Section */}
        <div className="flex flex-row">
          <div className="flex flex-col items-left w-80">
            <label className="font-semibold">Project Name</label>
            <p className="text-sm text-muted-foreground">
              Change the name of the project
            </p>
          </div>
          <div className="flex items-center gap-2">
            <div className="relative">
              <Input
                value={projectName}
                onChange={(e) => setProjectName(e.target.value)}
                className="w-96"
                disabled={!isEditingName}
                onKeyDown={(e) => {
                  if (e.key === "Enter") {
                    handleSaveProjectName();
                  } else if (e.key === "Escape") {
                    setIsEditingName(false);
                    setProjectName(activeProject.name);
                  }
                }}
              />
            </div>
            {isEditingName ? (
              <Button
                size="sm"
                variant="ghost"
                onClick={handleSaveProjectName}
                className="h-8 w-8 p-0"
              >
                <Check className="h-4 w-4" />
              </Button>
            ) : (
              <Tooltip>
                <TooltipTrigger asChild>
                  <Button
                    variant="ghost"
                    onClick={() => setIsEditingName(true)}
                    className="h-8 w-8 p-0"
                  >
                    <Edit2 className="h-4 w-4" />
                  </Button>
                </TooltipTrigger>
                <TooltipContent>
                  <p>Click to edit project name</p>
                </TooltipContent>
              </Tooltip>
            )}
          </div>
        </div>

        <Separator />

        {/* Project ID Section */}
        <div className="flex flex-row">
          <div className="flex flex-col items-left w-80">
            <div className="flex items-center gap-2">
              <label className="font-semibold">Project ID</label>
              <Tooltip>
                <TooltipTrigger asChild>
                  <span className="cursor-pointer">
                    <BsQuestionCircle className="h-4 w-4 text-muted-foreground" />
                  </span>
                </TooltipTrigger>
                <TooltipContent side="top">
                  <p className="text-xs">Unique identifier for your project.</p>
                </TooltipContent>
              </Tooltip>
            </div>
          </div>
          <div className="flex items-center px-2">
            <IdDisplay id={activeProject.id} dim={false} />
          </div>
        </div>
<<<<<<< HEAD

        <Separator />

        {/* Team Section */}
        {/* <div className="flex flex-row">
          <div className="flex flex-col items-left w-80">
            <label className="font-semibold">Team</label>
            <p className="text-sm text-muted-foreground">
              Easily manage your team
            </p>
          </div>
          <div>
            <Button variant="outline">
              <RiTeamLine />
              Manage Members
            </Button>
          </div>
        </div>

        <Separator /> */}

        {/* Agent Section */}
        <div className="flex flex-row">
          <div className="flex flex-col items-left w-80">
            <div className="flex items-center gap-2">
              <label className="font-semibold">Agent</label>
              <Tooltip>
                <TooltipTrigger asChild>
                  <span className="cursor-pointer">
                    <BsQuestionCircle className="h-4 w-4 text-muted-foreground" />
                  </span>
                </TooltipTrigger>
                <TooltipContent side="top">
                  <p className="text-xs">
                    Each agent has a unique API key that can be used to access a
                    different set of tools/apps configured for the project.
                  </p>
                </TooltipContent>
              </Tooltip>
            </div>
            <p className="text-sm text-muted-foreground">
              Add and manage agents
            </p>
          </div>
          <div className="flex items-center justify-between w-96">
            {/* <div className="flex items-center gap-2">
              <Switch checked={hasAgents} />
              <span className="text-sm">Enable</span>
            </div> */}
            <div className="flex items-center gap-2">
              <CreateAgentForm
                title="Create Agent"
                validAppNames={appConfigs.map(
                  (appConfig) => appConfig.app_name,
                )}
                appConfigs={appConfigs}
                onSubmit={async (values) => {
                  try {
                    await createAgentMutation(values);
                  } catch (error) {
                    console.error("Error creating agent:", error);
                  }
                }}
              >
                <Button variant="outline" disabled={isConfigsPending}>
                  <MdAdd />
                  Create Agent
                  <Tooltip>
                    <TooltipTrigger asChild>
                      <span className="cursor-pointer">
                        <BsQuestionCircle className="h-4 w-4 text-muted-foreground" />
                      </span>
                    </TooltipTrigger>
                    <TooltipContent side="top">
                      <p className="text-xs">
                        Create a new agent API key to access applications
                        configured for this project.
                      </p>
                    </TooltipContent>
                  </Tooltip>
                </Button>
              </CreateAgentForm>
            </div>
          </div>
        </div>

        {activeProject.agents && activeProject.agents.length > 0 && (
          <EnhancedDataTable
            columns={agentTableColumns}
            data={activeProject.agents as Agent[]}
            defaultSorting={[{ id: "name", desc: true }]}
            searchBarProps={{ placeholder: "Search agents..." }}
          />
        )}
        {/* Delete Project Section */}
        <div className="mt-8">
          <h2 className="text-lg font-semibold mb-4">Danger Zone</h2>
          <div className="border border-red-200 rounded-md bg-red-50">
            <div className="p-4 flex items-center justify-between">
              <div>
                <h3 className="font-medium">Delete this project</h3>
                <p className="text-sm text-gray-500 mt-1">
                  Once you delete a project, there is no going back. This action
                  permanently deletes the project and all related data.
                </p>
              </div>
              <DeleteProjectDialog
                accessToken={accessToken}
                projectId={activeProject.id}
                projectName={activeProject.name}
              />
            </div>
          </div>
        </div>
=======
>>>>>>> 0e191711
      </div>
    </div>
  );
}<|MERGE_RESOLUTION|>--- conflicted
+++ resolved
@@ -10,22 +10,14 @@
   TooltipContent,
   TooltipTrigger,
 } from "@/components/ui/tooltip";
-<<<<<<< HEAD
-import { useCallback, useState, useEffect } from "react";
-import { useAgentsTableColumns } from "@/components/project/useAgentsTableColumns";
-import { EnhancedDataTable } from "@/components/ui-extensions/enhanced-data-table/data-table";
-import { Agent } from "@/lib/types/project";
+import { useState, useEffect } from "react";
 import { toast } from "sonner";
 import { useMetaInfo } from "@/components/context/metainfo";
-import { useAppConfigs } from "@/hooks/use-app-config";
-import { useCreateAgent, useDeleteAgent } from "@/hooks/use-agent";
 import { updateProject } from "@/lib/api/project";
-import { DeleteProjectDialog } from "@/components/project/delete-project-dialog";
+import { Button } from "@/components/ui/button";
 
 export default function ProjectSettingPage() {
   const { activeProject } = useMetaInfo();
-  const { data: appConfigs = [], isPending: isConfigsPending } =
-    useAppConfigs();
   const [projectName, setProjectName] = useState(activeProject.name);
   const [isEditingName, setIsEditingName] = useState(false);
   const { accessToken, reloadActiveProject } = useMetaInfo();
@@ -58,38 +50,6 @@
       toast.error("Failed to update project name");
     }
   };
-
-  const { mutateAsync: createAgentMutation } = useCreateAgent();
-  const { mutateAsync: deleteAgentMutation } = useDeleteAgent();
-
-  const handleDeleteAgent = useCallback(
-    async (agentId: string) => {
-      try {
-        if (activeProject.agents.length <= 1) {
-          toast.error(
-            "Failed to delete agent. You must keep at least one agent in the project.",
-          );
-          return;
-        }
-
-        await deleteAgentMutation(agentId);
-      } catch (error) {
-        console.error("Error deleting agent:", error);
-      }
-    },
-    [activeProject, deleteAgentMutation],
-  );
-
-  const agentTableColumns = useAgentsTableColumns(
-    activeProject.id,
-    handleDeleteAgent,
-  );
-=======
-import { useMetaInfo } from "@/components/context/metainfo";
-
-export default function ProjectSettingPage() {
-  const { activeProject } = useMetaInfo();
->>>>>>> 0e191711
 
   return (
     <div className="w-full">
@@ -175,123 +135,6 @@
             <IdDisplay id={activeProject.id} dim={false} />
           </div>
         </div>
-<<<<<<< HEAD
-
-        <Separator />
-
-        {/* Team Section */}
-        {/* <div className="flex flex-row">
-          <div className="flex flex-col items-left w-80">
-            <label className="font-semibold">Team</label>
-            <p className="text-sm text-muted-foreground">
-              Easily manage your team
-            </p>
-          </div>
-          <div>
-            <Button variant="outline">
-              <RiTeamLine />
-              Manage Members
-            </Button>
-          </div>
-        </div>
-
-        <Separator /> */}
-
-        {/* Agent Section */}
-        <div className="flex flex-row">
-          <div className="flex flex-col items-left w-80">
-            <div className="flex items-center gap-2">
-              <label className="font-semibold">Agent</label>
-              <Tooltip>
-                <TooltipTrigger asChild>
-                  <span className="cursor-pointer">
-                    <BsQuestionCircle className="h-4 w-4 text-muted-foreground" />
-                  </span>
-                </TooltipTrigger>
-                <TooltipContent side="top">
-                  <p className="text-xs">
-                    Each agent has a unique API key that can be used to access a
-                    different set of tools/apps configured for the project.
-                  </p>
-                </TooltipContent>
-              </Tooltip>
-            </div>
-            <p className="text-sm text-muted-foreground">
-              Add and manage agents
-            </p>
-          </div>
-          <div className="flex items-center justify-between w-96">
-            {/* <div className="flex items-center gap-2">
-              <Switch checked={hasAgents} />
-              <span className="text-sm">Enable</span>
-            </div> */}
-            <div className="flex items-center gap-2">
-              <CreateAgentForm
-                title="Create Agent"
-                validAppNames={appConfigs.map(
-                  (appConfig) => appConfig.app_name,
-                )}
-                appConfigs={appConfigs}
-                onSubmit={async (values) => {
-                  try {
-                    await createAgentMutation(values);
-                  } catch (error) {
-                    console.error("Error creating agent:", error);
-                  }
-                }}
-              >
-                <Button variant="outline" disabled={isConfigsPending}>
-                  <MdAdd />
-                  Create Agent
-                  <Tooltip>
-                    <TooltipTrigger asChild>
-                      <span className="cursor-pointer">
-                        <BsQuestionCircle className="h-4 w-4 text-muted-foreground" />
-                      </span>
-                    </TooltipTrigger>
-                    <TooltipContent side="top">
-                      <p className="text-xs">
-                        Create a new agent API key to access applications
-                        configured for this project.
-                      </p>
-                    </TooltipContent>
-                  </Tooltip>
-                </Button>
-              </CreateAgentForm>
-            </div>
-          </div>
-        </div>
-
-        {activeProject.agents && activeProject.agents.length > 0 && (
-          <EnhancedDataTable
-            columns={agentTableColumns}
-            data={activeProject.agents as Agent[]}
-            defaultSorting={[{ id: "name", desc: true }]}
-            searchBarProps={{ placeholder: "Search agents..." }}
-          />
-        )}
-        {/* Delete Project Section */}
-        <div className="mt-8">
-          <h2 className="text-lg font-semibold mb-4">Danger Zone</h2>
-          <div className="border border-red-200 rounded-md bg-red-50">
-            <div className="p-4 flex items-center justify-between">
-              <div>
-                <h3 className="font-medium">Delete this project</h3>
-                <p className="text-sm text-gray-500 mt-1">
-                  Once you delete a project, there is no going back. This action
-                  permanently deletes the project and all related data.
-                </p>
-              </div>
-              <DeleteProjectDialog
-                accessToken={accessToken}
-                projectId={activeProject.id}
-                projectName={activeProject.name}
-              />
-            </div>
-          </div>
-        </div>
-=======
->>>>>>> 0e191711
       </div>
     </div>
   );

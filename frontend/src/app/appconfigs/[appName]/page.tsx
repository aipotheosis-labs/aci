--- conflicted
+++ resolved
@@ -38,11 +38,7 @@
   useAppLinkedAccounts,
   useDeleteLinkedAccount,
   useUpdateLinkedAccount,
-<<<<<<< HEAD
-} from "@/hooks/use-linkedaccount";
-=======
 } from "@/hooks/use-linked-account";
->>>>>>> 74c68fa9
 import { useApp } from "@/hooks/use-app";
 
 const columnHelper = createColumnHelper<LinkedAccount>();
@@ -52,27 +48,15 @@
 
   const { app } = useApp(appName);
 
-<<<<<<< HEAD
-  const { data: linkedAccounts = [], refetch: refreshLinkedAccounts } =
-    useAppLinkedAccounts(appName);
-
-  const { mutateAsync: deleteAccount } = useDeleteLinkedAccount();
-  const { mutateAsync: updateAccount } = useUpdateLinkedAccount();
-=======
   const { data: linkedAccounts = [] } = useAppLinkedAccounts(appName);
 
   const { mutateAsync: deleteLinkedAccount } = useDeleteLinkedAccount();
   const { mutateAsync: updateLinkedAccount } = useUpdateLinkedAccount();
->>>>>>> 74c68fa9
 
   const toggleAccountStatus = useCallback(
     async (accountId: string, newStatus: boolean) => {
       try {
-<<<<<<< HEAD
-        await updateAccount({
-=======
         await updateLinkedAccount({
->>>>>>> 74c68fa9
           linkedAccountId: accountId,
           enabled: newStatus,
         });
@@ -83,21 +67,13 @@
         return false;
       }
     },
-<<<<<<< HEAD
-    [updateAccount],
-=======
     [updateLinkedAccount],
->>>>>>> 74c68fa9
   );
 
   const handleDeleteLinkedAccount = useCallback(
     async (accountId: string, linkedAccountOwnerId: string) => {
       try {
-<<<<<<< HEAD
-        await deleteAccount({
-=======
         await deleteLinkedAccount({
->>>>>>> 74c68fa9
           linkedAccountId: accountId,
         });
 
@@ -107,11 +83,7 @@
         toast.error("Failed to delete linked account");
       }
     },
-<<<<<<< HEAD
-    [deleteAccount],
-=======
     [deleteLinkedAccount],
->>>>>>> 74c68fa9
   );
 
   const linkedAccountsColumns: ColumnDef<LinkedAccount>[] = useMemo(() => {

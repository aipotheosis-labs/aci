"use client";

import { useMemo } from "react";
import { IdDisplay } from "@/components/apps/id-display";
import { createColumnHelper, type ColumnDef } from "@tanstack/react-table";
import { Agent } from "@/lib/types/project";
<<<<<<< HEAD
=======
import { Button } from "@/components/ui/button";
import { ArrowUpDown } from "lucide-react";
>>>>>>> 89750eea

const columnHelper = createColumnHelper<Agent>();

export const useAgentColumns = (): ColumnDef<Agent>[] => {
  return useMemo(() => {
    const columns = [
      columnHelper.accessor("name", {
        header: ({ column }) => (
          <div className="text-left">
            <Button
              variant="ghost"
              onClick={(e) => {
                e.preventDefault();
                e.stopPropagation();
                column.toggleSorting(column.getIsSorted() === "asc");
              }}
              className="w-full justify-start px-0"
              type="button"
            >
              Agent Name
              <ArrowUpDown className="h-4 w-4" />
            </Button>
          </div>
        ),
        cell: (info) => <IdDisplay id={info.getValue()} dim={false} />,
        enableGlobalFilter: true,
        id: "name",
      }),
      columnHelper.accessor("description", {
        header: () => "Description",
        cell: (info) => <div className="max-w-[500px]">{info.getValue()}</div>,
        enableGlobalFilter: true,
      }),
    ];

    return columns as ColumnDef<Agent>[];
  }, []);
};<|MERGE_RESOLUTION|>--- conflicted
+++ resolved
@@ -4,11 +4,8 @@
 import { IdDisplay } from "@/components/apps/id-display";
 import { createColumnHelper, type ColumnDef } from "@tanstack/react-table";
 import { Agent } from "@/lib/types/project";
-<<<<<<< HEAD
-=======
 import { Button } from "@/components/ui/button";
 import { ArrowUpDown } from "lucide-react";
->>>>>>> 89750eea
 
 const columnHelper = createColumnHelper<Agent>();
 

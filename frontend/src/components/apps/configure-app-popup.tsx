"use client";

import { zodResolver } from "@hookform/resolvers/zod";
import { SubmitHandler, useForm } from "react-hook-form";
import * as z from "zod";
import {
  Dialog,
  DialogContent,
  DialogHeader,
  DialogTitle,
  DialogFooter,
  DialogTrigger,
} from "@/components/ui/dialog";
import { Button } from "@/components/ui/button";
import {
  Form,
  FormControl,
  FormField,
  FormItem,
  FormLabel,
  FormMessage,
} from "@/components/ui/form";
import { useEffect, useState } from "react";
import {
  Select,
  SelectContent,
  SelectItem,
  SelectTrigger,
  SelectValue,
} from "@/components/ui/select";
import { Agent } from "@/lib/types/project";
import { useAgentColumns } from "@/components/apps/useAgentColumns";
import { EnhancedDataTable } from "@/components/ui-extensions/enhanced-data-table/data-table";
import { updateAgent } from "@/lib/api/agent";
import { toast } from "sonner";
import { useMetaInfo } from "@/components/context/metainfo";
import { RowSelectionState } from "@tanstack/react-table";
<<<<<<< HEAD
=======
import { Badge } from "@/components/ui/badge";
>>>>>>> 89750eea

const formSchema = z.object({
  security_scheme: z.string().min(1, "Security Scheme is required"),
});

type FormValues = z.infer<typeof formSchema>;

interface ConfigureAppPopupProps {
  children: React.ReactNode;
  configureApp: (security_scheme: string) => Promise<void>;
  name: string;
  security_schemes: string[];
}

export function ConfigureAppPopup({
  children,
  configureApp,
  name,
  security_schemes,
}: ConfigureAppPopupProps) {
  const { activeProject, reloadActiveProject, accessToken } = useMetaInfo();

  const [open, setOpen] = useState(false);
  const [selectedAgentIds, setSelectedAgentIds] = useState<RowSelectionState>(
    {},
  );
  const [submitLoading, setSubmitLoading] = useState(false);

  const form = useForm<FormValues>({
    resolver: zodResolver(formSchema),
    defaultValues: {
      security_scheme: security_schemes?.[0] ?? "",
    },
  });

  useEffect(() => {
    if (!open) {
      setSelectedAgentIds({});
      form.reset();
    }
  }, [open, form]);

  useEffect(() => {
    if (open && activeProject?.agents) {
      const initialSelection: RowSelectionState = {};
      activeProject.agents.forEach((agent: Agent) => {
        if (agent.id) {
          initialSelection[agent.id] = true;
        }
      });
      setSelectedAgentIds(initialSelection);
    }
  }, [open, activeProject]);

  const handleSubmit: SubmitHandler<FormValues> = async (values) => {
    try {
      setSubmitLoading(true);
      await configureApp(values.security_scheme);

      const agentsToUpdate = activeProject.agents.filter(
        (agent) => agent.id && selectedAgentIds[agent.id],
      );

      for (const agent of agentsToUpdate) {
        const allowedApps = new Set(agent.allowed_apps);
        allowedApps.add(name);
        await updateAgent(
          activeProject.id,
          agent.id,
          accessToken,
          undefined,
          undefined,
          Array.from(allowedApps),
        );
      }

      try {
        await reloadActiveProject();
      } catch (error) {
        console.error("Failed to reload project data:", error);
        toast.error("Changes saved, but failed to refresh data");
      }
      setOpen(false);
    } catch (error) {
      console.error("Error submitting form:", error);
      toast.error("Error configuring app");
    } finally {
      setSubmitLoading(false);
    }
  };
  const columns = useAgentColumns();
  return (
    <Dialog open={open} onOpenChange={setOpen}>
      <DialogTrigger asChild>{children}</DialogTrigger>
      <DialogContent>
        <DialogHeader>
          <DialogTitle>Configure App</DialogTitle>
          <p className="text-sm text-gray-500 mt-2">
            Add an app to your project
          </p>
        </DialogHeader>

        <div className="mb-4">
          <div className="text-sm">API Provider</div>
          <div className="p-2 border rounded bg-gray-100">{name}</div>
        </div>

        <Form {...form}>
          <form
            onSubmit={form.handleSubmit(handleSubmit)}
            className="space-y-4"
          >
            <FormField
              control={form.control}
              name="security_scheme"
              render={({ field }) => (
                <FormItem>
                  <FormLabel>Supported Auth Type</FormLabel>
                  <Select
                    onValueChange={field.onChange}
                    defaultValue={field.value}
                  >
                    <FormControl>
                      <SelectTrigger>
                        <SelectValue placeholder="Select Auth Type" />
                      </SelectTrigger>
                    </FormControl>
                    <SelectContent>
                      {security_schemes.map((scheme, index) => (
                        <SelectItem key={index} value={scheme}>
                          {scheme}
                        </SelectItem>
                      ))}
                    </SelectContent>
                  </Select>
                  <FormMessage />
                </FormItem>
              )}
            />

            {activeProject.agents.length > 0 && (
              <div>
                <div className="flex items-center gap-2 mb-2">
                  <h3 className="text-sm font-medium">
                    Select Agents to enable this app
                  </h3>
                  <Badge
                    variant="secondary"
                    className="flex items-center gap-1 px-2 py-1 text-xs"
                  >
                    {Object.keys(selectedAgentIds).length} selected
                  </Badge>
                </div>
                <EnhancedDataTable
                  columns={columns}
                  data={activeProject.agents}
                  searchBarProps={{ placeholder: "Search Agent..." }}
<<<<<<< HEAD
                  state={{
                    rowSelection: selectedAgentIds,
                  }}
                  renderSelectionColumn={true}
                  onRowSelectionChange={setSelectedAgentIds}
                  getRowId={(row) => row.id}
=======
                  rowSelectionProps={{
                    rowSelection: selectedAgentIds,
                    onRowSelectionChange: setSelectedAgentIds,
                    getRowId: (row) => row.id,
                  }}
>>>>>>> 89750eea
                />
              </div>
            )}

            <DialogFooter>
              <Button type="submit" disabled={submitLoading}>
                {submitLoading ? "Saving..." : "Save"}
              </Button>
            </DialogFooter>
          </form>
        </Form>
      </DialogContent>
    </Dialog>
  );
}<|MERGE_RESOLUTION|>--- conflicted
+++ resolved
@@ -35,10 +35,7 @@
 import { toast } from "sonner";
 import { useMetaInfo } from "@/components/context/metainfo";
 import { RowSelectionState } from "@tanstack/react-table";
-<<<<<<< HEAD
-=======
 import { Badge } from "@/components/ui/badge";
->>>>>>> 89750eea
 
 const formSchema = z.object({
   security_scheme: z.string().min(1, "Security Scheme is required"),
@@ -196,20 +193,11 @@
                   columns={columns}
                   data={activeProject.agents}
                   searchBarProps={{ placeholder: "Search Agent..." }}
-<<<<<<< HEAD
-                  state={{
-                    rowSelection: selectedAgentIds,
-                  }}
-                  renderSelectionColumn={true}
-                  onRowSelectionChange={setSelectedAgentIds}
-                  getRowId={(row) => row.id}
-=======
                   rowSelectionProps={{
                     rowSelection: selectedAgentIds,
                     onRowSelectionChange: setSelectedAgentIds,
                     getRowId: (row) => row.id,
                   }}
->>>>>>> 89750eea
                 />
               </div>
             )}

"use client";
import Image from "next/image";
import Link from "next/link";
import {
  Card,
  CardContent,
  CardDescription,
  CardHeader,
  CardTitle,
} from "@/components/ui/card";
import { type App } from "@/lib/types/app";
import { IdDisplay } from "@/components/apps/id-display";
import {
  Tooltip,
  TooltipTrigger,
  TooltipContent,
  TooltipProvider,
} from "@/components/ui/tooltip";
<<<<<<< HEAD
import { useAppLinkedAccounts } from "@/hooks/use-linked-account";
=======
import { Badge } from "@/components/ui/badge";
import { CheckCircle } from "lucide-react";
>>>>>>> 7256d735

interface AppCardProps {
  app: App;
  isConfigured?: boolean;
}

<<<<<<< HEAD
export function AppCard({ app }: AppCardProps) {
  const { data: linkedAccounts = [] } = useAppLinkedAccounts(app.name);

=======
export function AppCard({ app, isConfigured = false }: AppCardProps) {
>>>>>>> 7256d735
  return (
    <Link href={`/apps/${app.name}`} className="block">
      <Card className="h-[300px] transition-shadow hover:shadow-lg flex flex-col overflow-hidden relative">
        {isConfigured && (
          <div className="absolute top-2 right-2 z-10">
            <TooltipProvider>
              <Tooltip>
                <TooltipTrigger asChild>
                  <Badge
                    variant="secondary"
                    className="bg-green-100 text-green-700 border-green-200 flex items-center gap-1"
                  >
                    <CheckCircle className="h-3 w-3" />
                    Configured
                  </Badge>
                </TooltipTrigger>
                <TooltipContent>
                  <p>App already configured for this project</p>
                </TooltipContent>
              </Tooltip>
            </TooltipProvider>
          </div>
        )}

        <CardHeader className="space-y-4">
          <div className="flex items-center justify-between">
            <div className="flex items-center gap-3 min-w-0 flex-1 mr-4">
              <div className="relative h-12 w-12 flex-shrink-0 overflow-hidden rounded-lg">
                <Image
                  src={app.logo}
                  alt={`${app.name} logo`}
                  fill
                  className="object-contain"
                />
              </div>
              <CardTitle className="truncate">{app.display_name}</CardTitle>
            </div>
            <div className="flex-shrink-0 w-24">
              <IdDisplay id={app.name} />
            </div>
          </div>

          <TooltipProvider>
            <Tooltip>
              <TooltipTrigger asChild>
                <CardDescription className="line-clamp-4  overflow-hidden">
                  {app.description}
                </CardDescription>
              </TooltipTrigger>
              <TooltipContent className="max-w-md">
                <p>{app.description}</p>
              </TooltipContent>
            </Tooltip>
          </TooltipProvider>
        </CardHeader>
        <CardContent className="mt-auto flex justify-between">
          <div className="flex flex-wrap items-start gap-2  ">
            {app.categories.map((category) => (
              <span
                key={category}
                className="rounded-md bg-gray-100 px-3 py-1 text-sm font-medium text-gray-600 border border-gray-200"
              >
                {category}
              </span>
            ))}
          </div>
          <TooltipProvider>
            <div className="flex justify-end  items-end  flex-wrap gap-2  ">
              <Tooltip>
                <TooltipTrigger asChild>
                  <span className="text-sm bg-gray-100 px-2.5 py-1 font-medium text-gray-600 border rounded-full border-gray-200">
                    {app.functions.length}
                  </span>
                </TooltipTrigger>
                <TooltipContent>
                  <p className="text-xs">
                    {`Functions in This App: ${app.functions.length}`}
                  </p>
                </TooltipContent>
              </Tooltip>
              <Tooltip>
                <TooltipTrigger asChild>
                  <span className="text-sm bg-blue-100 px-2.5 py-1 font-medium text-blue-600 border rounded-full border-blue-200">
                    {linkedAccounts.length}
                  </span>
                </TooltipTrigger>
                <TooltipContent>
                  <p className="text-xs">
                    {`Linked Accounts: ${linkedAccounts.length}`}
                  </p>
                </TooltipContent>
              </Tooltip>
            </div>
          </TooltipProvider>
        </CardContent>
      </Card>
    </Link>
  );
}<|MERGE_RESOLUTION|>--- conflicted
+++ resolved
@@ -16,25 +16,17 @@
   TooltipContent,
   TooltipProvider,
 } from "@/components/ui/tooltip";
-<<<<<<< HEAD
 import { useAppLinkedAccounts } from "@/hooks/use-linked-account";
-=======
 import { Badge } from "@/components/ui/badge";
 import { CheckCircle } from "lucide-react";
->>>>>>> 7256d735
 
 interface AppCardProps {
   app: App;
   isConfigured?: boolean;
 }
 
-<<<<<<< HEAD
-export function AppCard({ app }: AppCardProps) {
+export function AppCard({ app, isConfigured = false }: AppCardProps) {
   const { data: linkedAccounts = [] } = useAppLinkedAccounts(app.name);
-
-=======
-export function AppCard({ app, isConfigured = false }: AppCardProps) {
->>>>>>> 7256d735
   return (
     <Link href={`/apps/${app.name}`} className="block">
       <Card className="h-[300px] transition-shadow hover:shadow-lg flex flex-col overflow-hidden relative">

--- conflicted
+++ resolved
@@ -43,10 +43,6 @@
   const [selectedApps, setSelectedApps] = useState<RowSelectionState>({});
   const { data: appConfigs = [], isPending: isConfigsPending } =
     useAppConfigs();
-<<<<<<< HEAD
-  const [loading, setLoading] = useState(false);
-=======
->>>>>>> 6c61b306
   const columns: ColumnDef<AppConfig>[] = useMemo(() => {
     const columnHelper = createColumnHelper<AppConfig>();
     return [
@@ -77,13 +73,6 @@
   const [submitLoading, setSubmitLoading] = useState(false);
 
   useEffect(() => {
-<<<<<<< HEAD
-    setLoading(isConfigsPending);
-  }, [isConfigsPending]);
-
-  useEffect(() => {
-=======
->>>>>>> 6c61b306
     if (!open) return;
 
     const initialSelection: RowSelectionState = {};

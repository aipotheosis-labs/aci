--- conflicted
+++ resolved
@@ -28,16 +28,7 @@
   projectName: string;
 }
 
-<<<<<<< HEAD
-export function DeleteProjectDialog({
-  accessToken,
-  projectId,
-  projectName,
-}: DeleteProjectDialogProps) {
-  const [isDeleting, setIsDeleting] = useState(false);
-=======
 export function DeleteProjectDialog({ projectName }: DeleteProjectDialogProps) {
->>>>>>> 04d3db52
   const [confirmName, setConfirmName] = useState("");
   const [isOpen, setIsOpen] = useState(false);
   const { projects } = useMetaInfo();

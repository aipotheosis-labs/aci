--- conflicted
+++ resolved
@@ -43,19 +43,6 @@
 }: AgentInstructionFilterFormProps) {
   const { accessToken } = useMetaInfo();
   const [open, setOpen] = useState(false);
-<<<<<<< HEAD
-  const [loading, setLoading] = useState(false);
-  const { data: appConfigs = [], isPending: isConfigsPending } =
-    useAppConfigs();
-  const { data: apps, isPending, isError } = useApps();
-  const [instructions, setInstructions] =
-    useState<Record<string, string>>(initialInstructions);
-
-  useEffect(() => {
-    if (!open) return;
-    setLoading(isPending || isConfigsPending);
-  }, [open, isPending, isConfigsPending]);
-=======
   const {
     data: appConfigs = [],
     isPending: isConfigsPending,
@@ -69,7 +56,6 @@
   const [instructions, setInstructions] =
     useState<Record<string, string>>(initialInstructions);
 
->>>>>>> 6c61b306
   // Initialize instruction data when dialog opens
   useEffect(() => {
     if (open && initialInstructions) {

--- conflicted
+++ resolved
@@ -44,11 +44,7 @@
   useCreateAPILinkedAccount,
   useCreateNoAuthLinkedAccount,
   useGetOauth2LinkURL,
-<<<<<<< HEAD
-} from "@/hooks/use-linkedaccount";
-=======
 } from "@/hooks/use-linked-account";
->>>>>>> 74c68fa9
 
 const formSchema = z
   .object({
@@ -86,23 +82,12 @@
   appInfos: AppInfo[];
 }
 
-<<<<<<< HEAD
-export function AddAccountForm({
-  appInfos,
-  updateLinkedAccounts,
-}: AddAccountProps) {
-  const [open, setOpen] = useState(false);
-
-  const { mutateAsync: createApiLinkedAccount } = useCreateAPILinkedAccount();
-  const { mutateAsync: createNoAuth } = useCreateNoAuthLinkedAccount();
-=======
 export function AddAccountForm({ appInfos }: AddAccountProps) {
   const [open, setOpen] = useState(false);
 
   const { mutateAsync: createApiLinkedAccount } = useCreateAPILinkedAccount();
   const { mutateAsync: createNoAuthLinkedAccount } =
     useCreateNoAuthLinkedAccount();
->>>>>>> 74c68fa9
   const { mutateAsync: getOauth2URL } = useGetOauth2LinkURL();
   if (appInfos.length === 0) {
     console.error("No app infos provided");
@@ -231,11 +216,7 @@
     }
 
     try {
-<<<<<<< HEAD
-      await createNoAuth({
-=======
       await createNoAuthLinkedAccount({
->>>>>>> 74c68fa9
         appName,
         linkedAccountOwnerId,
       });

--- conflicted
+++ resolved
@@ -8,19 +8,12 @@
 from aci.common.db import crud
 from aci.common.db.sql_models import Project
 from aci.common.enums import OrganizationRole
-<<<<<<< HEAD
-from aci.common.logging_setup import get_logger
-from aci.common.schemas.project import ProjectCreate, ProjectPublic
-=======
 from aci.common.exceptions import (
-    AgentNotFound,
     ProjectIsLastInOrgError,
     ProjectNotFound,
 )
 from aci.common.logging_setup import get_logger
-from aci.common.schemas.agent import AgentCreate, AgentPublic, AgentUpdate
 from aci.common.schemas.project import ProjectCreate, ProjectPublic, ProjectUpdate
->>>>>>> a335d090
 from aci.server import acl, quota_manager
 from aci.server import dependencies as deps
 
@@ -52,7 +45,7 @@
     project = crud.projects.create_project(db_session, body.org_id, body.name)
 
     # Create a default Agent for the project
-    crud.projects.create_agent(
+    crud.agents.create_agent(
         db_session,
         project.id,
         name="Default Agent",
@@ -90,9 +83,6 @@
 
     projects = crud.projects.get_projects_by_org(db_session, org_id)
 
-<<<<<<< HEAD
-    return projects
-=======
     return projects
 
 
@@ -174,143 +164,4 @@
     updated_project = crud.projects.update_project(db_session, project, body)
     db_session.commit()
 
-    return updated_project
-
-
-@router.post("/{project_id}/agents", response_model=AgentPublic, include_in_schema=True)
-async def create_agent(
-    project_id: UUID,
-    body: AgentCreate,
-    user: Annotated[User, Depends(auth.require_user)],
-    db_session: Annotated[Session, Depends(deps.yield_db_session)],
-) -> Agent:
-    logger.info(
-        "create agent",
-        extra={
-            "agent_create": body.model_dump(exclude_none=True),
-            "project_id": project_id,
-            "user_id": user.user_id,
-        },
-    )
-
-    acl.validate_user_access_to_project(db_session, user, project_id)
-    quota_manager.enforce_agent_creation_quota(db_session, project_id)
-
-    agent = crud.projects.create_agent(
-        db_session,
-        project_id,
-        body.name,
-        body.description,
-        body.allowed_apps,
-        body.custom_instructions,
-    )
-    db_session.commit()
-    logger.info(
-        "created agent",
-        extra={"agent_id": agent.id},
-    )
-    return agent
-
-
-@router.patch(
-    "/{project_id}/agents/{agent_id}",
-    response_model=AgentPublic,
-    include_in_schema=True,
-)
-async def update_agent(
-    project_id: UUID,
-    agent_id: UUID,
-    body: AgentUpdate,
-    user: Annotated[User, Depends(auth.require_user)],
-    db_session: Annotated[Session, Depends(deps.yield_db_session)],
-) -> Agent:
-    logger.info(
-        "update agent",
-        extra={
-            "agent_id": agent_id,
-            "project_id": project_id,
-            "agent_update": body.model_dump(exclude_none=True),
-            "user_id": user.user_id,
-        },
-    )
-
-    acl.validate_user_access_to_project(db_session, user, project_id)
-
-    agent = crud.projects.get_agent_by_id(db_session, agent_id)
-    if not agent:
-        logger.error(
-            "agent not found",
-            extra={
-                "agent_id": agent_id,
-                "project_id": project_id,
-            },
-        )
-        raise AgentNotFound(f"agent={agent_id} not found in project={project_id}")
-    # TODO: get project direct from agent through relationship
-    project = crud.projects.get_project(db_session, project_id)
-    if not project:
-        logger.error(
-            "project not found",
-            extra={"project_id": project_id},
-        )
-        raise ProjectNotFound(f"project={project_id} not found")
-
-    if agent.project_id != project_id:
-        logger.error(
-            "agent does not belong to project",
-            extra={
-                "agent_id": agent_id,
-                "agent_project_id": agent.project_id,
-                "project_id": project_id,
-            },
-        )
-        raise AgentNotFound(f"agent={agent_id} not found in project={project_id}")
-
-    crud.projects.update_agent(db_session, agent, body)
-    db_session.commit()
-
-    return agent
-
-
-@router.delete("/{project_id}/agents/{agent_id}", include_in_schema=True)
-async def delete_agent(
-    project_id: UUID,
-    agent_id: UUID,
-    user: Annotated[User, Depends(auth.require_user)],
-    db_session: Annotated[Session, Depends(deps.yield_db_session)],
-) -> dict[str, str]:
-    """
-    Delete an agent by agent id
-    """
-    logger.info(
-        "delete agent",
-        extra={
-            "agent_id": agent_id,
-            "project_id": project_id,
-            "user_id": user.user_id,
-        },
-    )
-
-    acl.validate_user_access_to_project(db_session, user, project_id)
-
-    agent = crud.projects.get_agent_by_id(db_session, agent_id)
-    if not agent:
-        logger.error(
-            "agent not found",
-            extra={"agent_id": agent_id, "project_id": project_id},
-        )
-        raise AgentNotFound(f"agent={agent_id} not found")
-
-    if agent.project_id != project_id:
-        logger.error(
-            "agent does not belong to project",
-            extra={"agent_id": agent_id, "project_id": project_id},
-        )
-        # raise 404 instead of 403 to avoid leaking information about the existence of the agent
-        raise AgentNotFound(f"agent={agent_id} not found")
-
-    crud.projects.delete_agent(db_session, agent)
-    db_session.commit()
-
-    return {"message": f"Agent={agent.name} deleted successfully"}
->>>>>>> a335d090
+    return updated_project
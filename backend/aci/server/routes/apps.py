--- conflicted
+++ resolved
@@ -78,16 +78,6 @@
     """
     # TODO: currently the search is done across all apps, we might want to add flags to account for below scenarios:
     # - when clients search for apps, if an app is configured but disabled by client, should it be discoverable?
-<<<<<<< HEAD
-    logger.info(
-        "search apps",
-        extra={
-            "apps_search": query_params.model_dump(exclude_none=True),
-        },
-    )
-
-=======
->>>>>>> b0b3e5c6
     intent_embedding = (
         generate_embedding(
             openai_client,

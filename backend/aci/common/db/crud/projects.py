--- conflicted
+++ resolved
@@ -14,11 +14,7 @@
 from aci.common.db.sql_models import Agent, APIKey, Project
 from aci.common.enums import Visibility
 from aci.common.logging_setup import get_logger
-<<<<<<< HEAD
-=======
-from aci.common.schemas.agent import AgentUpdate, ValidInstruction
 from aci.common.schemas.project import ProjectUpdate
->>>>>>> a335d090
 
 logger = get_logger(__name__)
 
@@ -84,6 +80,23 @@
     # Delete the project which will cascade delete all related records
     db_session.delete(project)
     db_session.flush()
+
+
+def update_project(
+    db_session: Session,
+    project: Project,
+    update: ProjectUpdate,
+) -> Project:
+    """
+    Update Project record
+    """
+    if update.name is not None:
+        project.name = update.name
+
+    db_session.flush()
+    db_session.refresh(project)
+
+    return project
 
 
 def set_project_visibility_access(
@@ -158,36 +171,4 @@
         return None, None, None, None
 
     api_key_id, agent_id, project_id, org_id = result
-<<<<<<< HEAD
-    return api_key_id, agent_id, project_id, org_id
-=======
-    return api_key_id, agent_id, project_id, org_id
-
-
-def get_all_api_key_ids_for_project(db_session: Session, project_id: UUID) -> list[UUID]:
-    agents = get_agents_by_project(db_session, project_id)
-    project_api_key_ids = []
-    for agent in agents:
-        api_key = get_api_key_by_agent_id(db_session, agent.id)
-        if api_key:
-            project_api_key_ids.append(api_key.id)
-
-    return project_api_key_ids
-
-
-def update_project(
-    db_session: Session,
-    project: Project,
-    update: ProjectUpdate,
-) -> Project:
-    """
-    Update Project record
-    """
-    if update.name is not None:
-        project.name = update.name
-
-    db_session.flush()
-    db_session.refresh(project)
-
-    return project
->>>>>>> a335d090
+    return api_key_id, agent_id, project_id, org_id
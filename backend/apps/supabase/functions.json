--- conflicted
+++ resolved
@@ -877,10 +877,8 @@
             "visible": ["path", "body"],
             "additionalProperties": false
         }
-    }
-<<<<<<< HEAD
-  },
-  {
+    },
+    {
     "name": "SUPABASE__CREATE_PROJECT",
     "description": "Creates a new Supabase project.",
     "tags": ["project", "create"],
@@ -1017,6 +1015,4 @@
       "additionalProperties": false
     }
   }
-=======
->>>>>>> 94ab76ea
 ]
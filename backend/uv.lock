version = 1
revision = 1
requires-python = ">=3.12"
resolution-markers = [
    "python_full_version >= '3.13' and sys_platform == 'linux'",
    "python_full_version < '3.13' and sys_platform == 'linux'",
    "python_full_version >= '3.13' and sys_platform != 'linux'",
    "python_full_version < '3.13' and sys_platform != 'linux'",
]

[[package]]
name = "aci"
version = "0.0.1b3"
source = { editable = "." }
dependencies = [
    { name = "authlib" },
    { name = "aws-cdk-lib" },
    { name = "aws-encryption-sdk", extra = ["mpl"] },
    { name = "boto3" },
    { name = "click" },
    { name = "constructs" },
    { name = "deepdiff" },
    { name = "e2b-code-interpreter" },
    { name = "fastapi", extra = ["standard"] },
    { name = "google-api-python-client" },
    { name = "httpx" },
    { name = "itsdangerous" },
    { name = "jinja2" },
    { name = "jsonschema" },
    { name = "limits" },
    { name = "logfire", extra = ["fastapi", "sqlalchemy"] },
    { name = "openai" },
    { name = "openapi-spec-validator" },
    { name = "pgvector" },
    { name = "propelauth-fastapi" },
    { name = "psycopg", extra = ["binary"] },
    { name = "pydantic" },
    { name = "python-json-logger" },
    { name = "rich" },
    { name = "sentry-sdk", extra = ["fastapi"] },
    { name = "sqlalchemy" },
    { name = "stripe" },
    { name = "svix" },
    { name = "uvicorn", extra = ["standard"] },
]

[package.dev-dependencies]
dev = [
    { name = "alembic" },
    { name = "datasets" },
    { name = "google-api-python-client-stubs" },
    { name = "huggingface-hub" },
    { name = "mypy" },
    { name = "pandas" },
    { name = "pandas-stubs" },
    { name = "pre-commit" },
    { name = "pytest" },
    { name = "pytest-subtests" },
    { name = "requests" },
    { name = "responses" },
    { name = "respx" },
    { name = "ruff" },
    { name = "tenacity" },
    { name = "tqdm" },
    { name = "types-jsonschema" },
    { name = "types-tqdm" },
    { name = "wandb" },
]

[package.metadata]
requires-dist = [
<<<<<<< HEAD
    { name = "authlib", specifier = ">=1.5.2" },
    { name = "aws-cdk-lib", specifier = ">=2.197.0" },
    { name = "aws-encryption-sdk", extras = ["mpl"], specifier = ">=4.0.1" },
    { name = "boto3", specifier = ">=1.37.36" },
    { name = "click", specifier = ">=8.1.8" },
    { name = "constructs", specifier = ">=10.4.2" },
    { name = "deepdiff", specifier = ">=8.5.0" },
    { name = "e2b-code-interpreter", specifier = ">=1.5.0" },
    { name = "fastapi", extras = ["standard"], specifier = ">=0.115.12" },
    { name = "google-api-python-client", specifier = ">=2.167.0" },
    { name = "httpx", specifier = ">=0.27.2" },
    { name = "itsdangerous", specifier = ">=2.2.0" },
    { name = "jinja2", specifier = ">=3.1.6" },
    { name = "jsonschema", specifier = ">=4.23.0" },
    { name = "limits", specifier = ">=5.2.0" },
    { name = "logfire", extras = ["fastapi", "sqlalchemy"], specifier = ">=3.16.0" },
    { name = "openai", specifier = ">=1.80.0" },
    { name = "openapi-spec-validator", specifier = ">=0.7.1" },
    { name = "pgvector", specifier = ">=0.4.1" },
    { name = "propelauth-fastapi", specifier = ">=4.2.6" },
    { name = "psycopg", extras = ["binary"], specifier = ">=3.2.9" },
    { name = "pydantic", specifier = ">=2.11.3" },
    { name = "python-json-logger", specifier = ">=3.3.0" },
    { name = "rich", specifier = ">=13.9.4" },
    { name = "sentry-sdk", extras = ["fastapi"], specifier = ">=2.26.1" },
    { name = "sqlalchemy", specifier = ">=2.0.40" },
    { name = "stripe", specifier = ">=12.1.0" },
    { name = "svix", specifier = ">=1.65.0" },
    { name = "uvicorn", extras = ["standard"], specifier = ">=0.31.1" },
=======
    { name = "authlib", specifier = ">=1.3.2,<2.0.0" },
    { name = "aws-cdk-lib", specifier = ">=2.164.1,<3.0.0" },
    { name = "aws-encryption-sdk", extras = ["mpl"], specifier = ">=4.0.0,<5.0.0" },
    { name = "boto3", specifier = ">=1.37.9,<2.0.0" },
    { name = "click", specifier = ">=8.1.7,<9.0.0" },
    { name = "constructs", specifier = ">=10.0.0,<11.0.0" },
    { name = "deepdiff", specifier = ">=8.2.0,<9.0.0" },
    { name = "e2b-code-interpreter", specifier = ">=1.2.1" },
    { name = "fastapi", extras = ["standard"], specifier = ">=0.115.0,<0.116.0" },
    { name = "google-api-python-client", specifier = ">=2.163.0,<3.0.0" },
    { name = "httpx", specifier = ">=0.27.2,<0.28.0" },
    { name = "itsdangerous", specifier = ">=2.2.0,<3.0.0" },
    { name = "jinja2", specifier = ">=3.1.5,<4.0.0" },
    { name = "jsonschema", specifier = ">=4.23.0,<5.0.0" },
    { name = "limits", specifier = ">=3.13.0,<4.0.0" },
    { name = "logfire", extras = ["fastapi", "sqlalchemy"], specifier = ">=3.6.4,<4.0.0" },
    { name = "openai", specifier = ">=1.72.0,<2.0.0" },
    { name = "openapi-spec-validator", specifier = ">=0.7.1,<0.8.0" },
    { name = "pgvector", specifier = ">=0.3.4,<0.4.0" },
    { name = "propelauth-fastapi", specifier = ">=4.2.5,<5.0.0" },
    { name = "psycopg", extras = ["binary"], specifier = ">=3.2.3,<4.0.0" },
    { name = "pydantic", specifier = ">=2.11.2,<3.0.0" },
    { name = "python-json-logger", specifier = ">=3.2.1,<4.0.0" },
    { name = "rich", specifier = ">=13.9.4,<14.0.0" },
    { name = "sentry-sdk", extras = ["fastapi"], specifier = ">=2.22.0,<3.0.0" },
    { name = "sqlalchemy", specifier = ">=2.0.35,<3.0.0" },
    { name = "stripe", specifier = ">=12.0.1" },
    { name = "svix", specifier = ">=1.63.1,<2.0.0" },
    { name = "uvicorn", extras = ["standard"], specifier = ">=0.31.0,<0.32.0" },
>>>>>>> 2716ac7e
]

[package.metadata.requires-dev]
dev = [
<<<<<<< HEAD
    { name = "alembic", specifier = ">=1.15.2" },
    { name = "datasets", specifier = ">=3.6.0" },
    { name = "google-api-python-client-stubs", specifier = ">=1.29.0" },
    { name = "huggingface-hub", specifier = ">=0.31.2" },
    { name = "mypy", specifier = ">=1.15.0" },
    { name = "pandas", specifier = ">=2.2.3" },
    { name = "pandas-stubs", specifier = ">=2.2.3.250308" },
    { name = "pre-commit", specifier = ">=4.2.0" },
    { name = "pytest", specifier = ">=8.3.5" },
    { name = "pytest-subtests", specifier = ">=0.14.1" },
    { name = "responses", specifier = ">=0.25.7" },
    { name = "respx", specifier = ">=0.22.0" },
    { name = "ruff", specifier = ">=0.11.10" },
    { name = "tenacity", specifier = ">=9.1.2" },
    { name = "tqdm", specifier = ">=4.67.1" },
    { name = "types-jsonschema", specifier = ">=4.23.0.20250516" },
    { name = "types-tqdm", specifier = ">=4.67.0.20250516" },
=======
    { name = "alembic", specifier = ">=1.13.3,<2.0.0" },
    { name = "datasets", specifier = ">=3.6.0" },
    { name = "google-api-python-client-stubs", specifier = ">=1.29.0,<2.0.0" },
    { name = "huggingface-hub", specifier = ">=0.31.2" },
    { name = "mypy", specifier = ">=1.11.2,<2.0.0" },
    { name = "pandas", specifier = ">=2.2.3" },
    { name = "pandas-stubs", specifier = ">=2.2.3.250308" },
    { name = "pre-commit", specifier = ">=4.0.0,<5.0.0" },
    { name = "pytest", specifier = ">=8.3.3,<9.0.0" },
    { name = "pytest-subtests", specifier = ">=0.14.1,<0.15.0" },
    { name = "requests", specifier = ">=2.32.3" },
    { name = "responses", specifier = ">=0.25.3,<0.26.0" },
    { name = "respx", specifier = ">=0.21.1,<0.22.0" },
    { name = "ruff", specifier = ">=0.9.9,<0.10.0" },
    { name = "tenacity", specifier = ">=9.1.2" },
    { name = "tqdm", specifier = ">=4.67.1" },
    { name = "types-jsonschema", specifier = ">=4.23.0,<5.0.0" },
    { name = "types-tqdm", specifier = ">=4.67.0.20250513" },
>>>>>>> 2716ac7e
    { name = "wandb", specifier = ">=0.16.4" },
]

[[package]]
name = "aiohappyeyeballs"
version = "2.6.1"
source = { registry = "https://pypi.org/simple" }
sdist = { url = "https://files.pythonhosted.org/packages/26/30/f84a107a9c4331c14b2b586036f40965c128aa4fee4dda5d3d51cb14ad54/aiohappyeyeballs-2.6.1.tar.gz", hash = "sha256:c3f9d0113123803ccadfdf3f0faa505bc78e6a72d1cc4806cbd719826e943558", size = 22760 }
wheels = [
    { url = "https://files.pythonhosted.org/packages/0f/15/5bf3b99495fb160b63f95972b81750f18f7f4e02ad051373b669d17d44f2/aiohappyeyeballs-2.6.1-py3-none-any.whl", hash = "sha256:f349ba8f4b75cb25c99c5c2d84e997e485204d2902a9597802b0371f09331fb8", size = 15265 },
]

[[package]]
name = "aiohttp"
version = "3.11.18"
source = { registry = "https://pypi.org/simple" }
dependencies = [
    { name = "aiohappyeyeballs" },
    { name = "aiosignal" },
    { name = "attrs" },
    { name = "frozenlist" },
    { name = "multidict" },
    { name = "propcache" },
    { name = "yarl" },
]
sdist = { url = "https://files.pythonhosted.org/packages/63/e7/fa1a8c00e2c54b05dc8cb5d1439f627f7c267874e3f7bb047146116020f9/aiohttp-3.11.18.tar.gz", hash = "sha256:ae856e1138612b7e412db63b7708735cff4d38d0399f6a5435d3dac2669f558a", size = 7678653 }
wheels = [
    { url = "https://files.pythonhosted.org/packages/b5/d2/5bc436f42bf4745c55f33e1e6a2d69e77075d3e768e3d1a34f96ee5298aa/aiohttp-3.11.18-cp312-cp312-macosx_10_13_universal2.whl", hash = "sha256:63d71eceb9cad35d47d71f78edac41fcd01ff10cacaa64e473d1aec13fa02df2", size = 706671 },
    { url = "https://files.pythonhosted.org/packages/fe/d0/2dbabecc4e078c0474abb40536bbde717fb2e39962f41c5fc7a216b18ea7/aiohttp-3.11.18-cp312-cp312-macosx_10_13_x86_64.whl", hash = "sha256:d1929da615840969929e8878d7951b31afe0bac883d84418f92e5755d7b49508", size = 466169 },
    { url = "https://files.pythonhosted.org/packages/70/84/19edcf0b22933932faa6e0be0d933a27bd173da02dc125b7354dff4d8da4/aiohttp-3.11.18-cp312-cp312-macosx_11_0_arm64.whl", hash = "sha256:7d0aebeb2392f19b184e3fdd9e651b0e39cd0f195cdb93328bd124a1d455cd0e", size = 457554 },
    { url = "https://files.pythonhosted.org/packages/32/d0/e8d1f034ae5624a0f21e4fb3feff79342ce631f3a4d26bd3e58b31ef033b/aiohttp-3.11.18-cp312-cp312-manylinux_2_17_aarch64.manylinux2014_aarch64.whl", hash = "sha256:3849ead845e8444f7331c284132ab314b4dac43bfae1e3cf350906d4fff4620f", size = 1690154 },
    { url = "https://files.pythonhosted.org/packages/16/de/2f9dbe2ac6f38f8495562077131888e0d2897e3798a0ff3adda766b04a34/aiohttp-3.11.18-cp312-cp312-manylinux_2_17_ppc64le.manylinux2014_ppc64le.whl", hash = "sha256:5e8452ad6b2863709f8b3d615955aa0807bc093c34b8e25b3b52097fe421cb7f", size = 1733402 },
    { url = "https://files.pythonhosted.org/packages/e0/04/bd2870e1e9aef990d14b6df2a695f17807baf5c85a4c187a492bda569571/aiohttp-3.11.18-cp312-cp312-manylinux_2_17_s390x.manylinux2014_s390x.whl", hash = "sha256:3b8d2b42073611c860a37f718b3d61ae8b4c2b124b2e776e2c10619d920350ec", size = 1783958 },
    { url = "https://files.pythonhosted.org/packages/23/06/4203ffa2beb5bedb07f0da0f79b7d9039d1c33f522e0d1a2d5b6218e6f2e/aiohttp-3.11.18-cp312-cp312-manylinux_2_17_x86_64.manylinux2014_x86_64.whl", hash = "sha256:40fbf91f6a0ac317c0a07eb328a1384941872f6761f2e6f7208b63c4cc0a7ff6", size = 1695288 },
    { url = "https://files.pythonhosted.org/packages/30/b2/e2285dda065d9f29ab4b23d8bcc81eb881db512afb38a3f5247b191be36c/aiohttp-3.11.18-cp312-cp312-manylinux_2_5_i686.manylinux1_i686.manylinux_2_17_i686.manylinux2014_i686.whl", hash = "sha256:44ff5625413fec55216da5eaa011cf6b0a2ed67a565914a212a51aa3755b0009", size = 1618871 },
    { url = "https://files.pythonhosted.org/packages/57/e0/88f2987885d4b646de2036f7296ebea9268fdbf27476da551c1a7c158bc0/aiohttp-3.11.18-cp312-cp312-musllinux_1_2_aarch64.whl", hash = "sha256:7f33a92a2fde08e8c6b0c61815521324fc1612f397abf96eed86b8e31618fdb4", size = 1646262 },
    { url = "https://files.pythonhosted.org/packages/e0/19/4d2da508b4c587e7472a032290b2981f7caeca82b4354e19ab3df2f51d56/aiohttp-3.11.18-cp312-cp312-musllinux_1_2_armv7l.whl", hash = "sha256:11d5391946605f445ddafda5eab11caf310f90cdda1fd99865564e3164f5cff9", size = 1677431 },
    { url = "https://files.pythonhosted.org/packages/eb/ae/047473ea50150a41440f3265f53db1738870b5a1e5406ece561ca61a3bf4/aiohttp-3.11.18-cp312-cp312-musllinux_1_2_i686.whl", hash = "sha256:3cc314245deb311364884e44242e00c18b5896e4fe6d5f942e7ad7e4cb640adb", size = 1637430 },
    { url = "https://files.pythonhosted.org/packages/11/32/c6d1e3748077ce7ee13745fae33e5cb1dac3e3b8f8787bf738a93c94a7d2/aiohttp-3.11.18-cp312-cp312-musllinux_1_2_ppc64le.whl", hash = "sha256:0f421843b0f70740772228b9e8093289924359d306530bcd3926f39acbe1adda", size = 1703342 },
    { url = "https://files.pythonhosted.org/packages/c5/1d/a3b57bfdbe285f0d45572d6d8f534fd58761da3e9cbc3098372565005606/aiohttp-3.11.18-cp312-cp312-musllinux_1_2_s390x.whl", hash = "sha256:e220e7562467dc8d589e31c1acd13438d82c03d7f385c9cd41a3f6d1d15807c1", size = 1740600 },
    { url = "https://files.pythonhosted.org/packages/a5/71/f9cd2fed33fa2b7ce4d412fb7876547abb821d5b5520787d159d0748321d/aiohttp-3.11.18-cp312-cp312-musllinux_1_2_x86_64.whl", hash = "sha256:ab2ef72f8605046115bc9aa8e9d14fd49086d405855f40b79ed9e5c1f9f4faea", size = 1695131 },
    { url = "https://files.pythonhosted.org/packages/97/97/d1248cd6d02b9de6aa514793d0dcb20099f0ec47ae71a933290116c070c5/aiohttp-3.11.18-cp312-cp312-win32.whl", hash = "sha256:12a62691eb5aac58d65200c7ae94d73e8a65c331c3a86a2e9670927e94339ee8", size = 412442 },
    { url = "https://files.pythonhosted.org/packages/33/9a/e34e65506e06427b111e19218a99abf627638a9703f4b8bcc3e3021277ed/aiohttp-3.11.18-cp312-cp312-win_amd64.whl", hash = "sha256:364329f319c499128fd5cd2d1c31c44f234c58f9b96cc57f743d16ec4f3238c8", size = 439444 },
    { url = "https://files.pythonhosted.org/packages/0a/18/be8b5dd6b9cf1b2172301dbed28e8e5e878ee687c21947a6c81d6ceaa15d/aiohttp-3.11.18-cp313-cp313-macosx_10_13_universal2.whl", hash = "sha256:474215ec618974054cf5dc465497ae9708543cbfc312c65212325d4212525811", size = 699833 },
    { url = "https://files.pythonhosted.org/packages/0d/84/ecdc68e293110e6f6f6d7b57786a77555a85f70edd2b180fb1fafaff361a/aiohttp-3.11.18-cp313-cp313-macosx_10_13_x86_64.whl", hash = "sha256:6ced70adf03920d4e67c373fd692123e34d3ac81dfa1c27e45904a628567d804", size = 462774 },
    { url = "https://files.pythonhosted.org/packages/d7/85/f07718cca55884dad83cc2433746384d267ee970e91f0dcc75c6d5544079/aiohttp-3.11.18-cp313-cp313-macosx_11_0_arm64.whl", hash = "sha256:2d9f6c0152f8d71361905aaf9ed979259537981f47ad099c8b3d81e0319814bd", size = 454429 },
    { url = "https://files.pythonhosted.org/packages/82/02/7f669c3d4d39810db8842c4e572ce4fe3b3a9b82945fdd64affea4c6947e/aiohttp-3.11.18-cp313-cp313-manylinux_2_17_aarch64.manylinux2014_aarch64.whl", hash = "sha256:a35197013ed929c0aed5c9096de1fc5a9d336914d73ab3f9df14741668c0616c", size = 1670283 },
    { url = "https://files.pythonhosted.org/packages/ec/79/b82a12f67009b377b6c07a26bdd1b81dab7409fc2902d669dbfa79e5ac02/aiohttp-3.11.18-cp313-cp313-manylinux_2_17_ppc64le.manylinux2014_ppc64le.whl", hash = "sha256:540b8a1f3a424f1af63e0af2d2853a759242a1769f9f1ab053996a392bd70118", size = 1717231 },
    { url = "https://files.pythonhosted.org/packages/a6/38/d5a1f28c3904a840642b9a12c286ff41fc66dfa28b87e204b1f242dbd5e6/aiohttp-3.11.18-cp313-cp313-manylinux_2_17_s390x.manylinux2014_s390x.whl", hash = "sha256:f9e6710ebebfce2ba21cee6d91e7452d1125100f41b906fb5af3da8c78b764c1", size = 1769621 },
    { url = "https://files.pythonhosted.org/packages/53/2d/deb3749ba293e716b5714dda06e257f123c5b8679072346b1eb28b766a0b/aiohttp-3.11.18-cp313-cp313-manylinux_2_17_x86_64.manylinux2014_x86_64.whl", hash = "sha256:f8af2ef3b4b652ff109f98087242e2ab974b2b2b496304063585e3d78de0b000", size = 1678667 },
    { url = "https://files.pythonhosted.org/packages/b8/a8/04b6e11683a54e104b984bd19a9790eb1ae5f50968b601bb202d0406f0ff/aiohttp-3.11.18-cp313-cp313-manylinux_2_5_i686.manylinux1_i686.manylinux_2_17_i686.manylinux2014_i686.whl", hash = "sha256:28c3f975e5ae3dbcbe95b7e3dcd30e51da561a0a0f2cfbcdea30fc1308d72137", size = 1601592 },
    { url = "https://files.pythonhosted.org/packages/5e/9d/c33305ae8370b789423623f0e073d09ac775cd9c831ac0f11338b81c16e0/aiohttp-3.11.18-cp313-cp313-musllinux_1_2_aarch64.whl", hash = "sha256:c28875e316c7b4c3e745172d882d8a5c835b11018e33432d281211af35794a93", size = 1621679 },
    { url = "https://files.pythonhosted.org/packages/56/45/8e9a27fff0538173d47ba60362823358f7a5f1653c6c30c613469f94150e/aiohttp-3.11.18-cp313-cp313-musllinux_1_2_armv7l.whl", hash = "sha256:13cd38515568ae230e1ef6919e2e33da5d0f46862943fcda74e7e915096815f3", size = 1656878 },
    { url = "https://files.pythonhosted.org/packages/84/5b/8c5378f10d7a5a46b10cb9161a3aac3eeae6dba54ec0f627fc4ddc4f2e72/aiohttp-3.11.18-cp313-cp313-musllinux_1_2_i686.whl", hash = "sha256:0e2a92101efb9f4c2942252c69c63ddb26d20f46f540c239ccfa5af865197bb8", size = 1620509 },
    { url = "https://files.pythonhosted.org/packages/9e/2f/99dee7bd91c62c5ff0aa3c55f4ae7e1bc99c6affef780d7777c60c5b3735/aiohttp-3.11.18-cp313-cp313-musllinux_1_2_ppc64le.whl", hash = "sha256:e6d3e32b8753c8d45ac550b11a1090dd66d110d4ef805ffe60fa61495360b3b2", size = 1680263 },
    { url = "https://files.pythonhosted.org/packages/03/0a/378745e4ff88acb83e2d5c884a4fe993a6e9f04600a4560ce0e9b19936e3/aiohttp-3.11.18-cp313-cp313-musllinux_1_2_s390x.whl", hash = "sha256:ea4cf2488156e0f281f93cc2fd365025efcba3e2d217cbe3df2840f8c73db261", size = 1715014 },
    { url = "https://files.pythonhosted.org/packages/f6/0b/b5524b3bb4b01e91bc4323aad0c2fcaebdf2f1b4d2eb22743948ba364958/aiohttp-3.11.18-cp313-cp313-musllinux_1_2_x86_64.whl", hash = "sha256:9d4df95ad522c53f2b9ebc07f12ccd2cb15550941e11a5bbc5ddca2ca56316d7", size = 1666614 },
    { url = "https://files.pythonhosted.org/packages/c7/b7/3d7b036d5a4ed5a4c704e0754afe2eef24a824dfab08e6efbffb0f6dd36a/aiohttp-3.11.18-cp313-cp313-win32.whl", hash = "sha256:cdd1bbaf1e61f0d94aced116d6e95fe25942f7a5f42382195fd9501089db5d78", size = 411358 },
    { url = "https://files.pythonhosted.org/packages/1e/3c/143831b32cd23b5263a995b2a1794e10aa42f8a895aae5074c20fda36c07/aiohttp-3.11.18-cp313-cp313-win_amd64.whl", hash = "sha256:bdd619c27e44382cf642223f11cfd4d795161362a5a1fc1fa3940397bc89db01", size = 437658 },
]

[[package]]
name = "aiosignal"
version = "1.3.2"
source = { registry = "https://pypi.org/simple" }
dependencies = [
    { name = "frozenlist" },
]
sdist = { url = "https://files.pythonhosted.org/packages/ba/b5/6d55e80f6d8a08ce22b982eafa278d823b541c925f11ee774b0b9c43473d/aiosignal-1.3.2.tar.gz", hash = "sha256:a8c255c66fafb1e499c9351d0bf32ff2d8a0321595ebac3b93713656d2436f54", size = 19424 }
wheels = [
    { url = "https://files.pythonhosted.org/packages/ec/6a/bc7e17a3e87a2985d3e8f4da4cd0f481060eb78fb08596c42be62c90a4d9/aiosignal-1.3.2-py2.py3-none-any.whl", hash = "sha256:45cde58e409a301715980c2b01d0c28bdde3770d8290b5eb2173759d9acb31a5", size = 7597 },
]

[[package]]
name = "alembic"
version = "1.15.2"
source = { registry = "https://pypi.org/simple" }
dependencies = [
    { name = "mako" },
    { name = "sqlalchemy" },
    { name = "typing-extensions" },
]
sdist = { url = "https://files.pythonhosted.org/packages/e6/57/e314c31b261d1e8a5a5f1908065b4ff98270a778ce7579bd4254477209a7/alembic-1.15.2.tar.gz", hash = "sha256:1c72391bbdeffccfe317eefba686cb9a3c078005478885413b95c3b26c57a8a7", size = 1925573 }
wheels = [
    { url = "https://files.pythonhosted.org/packages/41/18/d89a443ed1ab9bcda16264716f809c663866d4ca8de218aa78fd50b38ead/alembic-1.15.2-py3-none-any.whl", hash = "sha256:2e76bd916d547f6900ec4bb5a90aeac1485d2c92536923d0b138c02b126edc53", size = 231911 },
]

[[package]]
name = "annotated-types"
version = "0.7.0"
source = { registry = "https://pypi.org/simple" }
sdist = { url = "https://files.pythonhosted.org/packages/ee/67/531ea369ba64dcff5ec9c3402f9f51bf748cec26dde048a2f973a4eea7f5/annotated_types-0.7.0.tar.gz", hash = "sha256:aff07c09a53a08bc8cfccb9c85b05f1aa9a2a6f23728d790723543408344ce89", size = 16081 }
wheels = [
    { url = "https://files.pythonhosted.org/packages/78/b6/6307fbef88d9b5ee7421e68d78a9f162e0da4900bc5f5793f6d3d0e34fb8/annotated_types-0.7.0-py3-none-any.whl", hash = "sha256:1f02e8b43a8fbbc3f3e0d4f0f4bfc8131bcb4eebe8849b8e5c773f3a1c582a53", size = 13643 },
]

[[package]]
name = "anyio"
version = "4.9.0"
source = { registry = "https://pypi.org/simple" }
dependencies = [
    { name = "idna" },
    { name = "sniffio" },
    { name = "typing-extensions", marker = "python_full_version < '3.13'" },
]
sdist = { url = "https://files.pythonhosted.org/packages/95/7d/4c1bd541d4dffa1b52bd83fb8527089e097a106fc90b467a7313b105f840/anyio-4.9.0.tar.gz", hash = "sha256:673c0c244e15788651a4ff38710fea9675823028a6f08a5eda409e0c9840a028", size = 190949 }
wheels = [
    { url = "https://files.pythonhosted.org/packages/a1/ee/48ca1a7c89ffec8b6a0c5d02b89c305671d5ffd8d3c94acf8b8c408575bb/anyio-4.9.0-py3-none-any.whl", hash = "sha256:9f76d541cad6e36af7beb62e978876f3b41e3e04f2c1fbf0884604c0a9c4d93c", size = 100916 },
]

[[package]]
name = "asgiref"
version = "3.8.1"
source = { registry = "https://pypi.org/simple" }
sdist = { url = "https://files.pythonhosted.org/packages/29/38/b3395cc9ad1b56d2ddac9970bc8f4141312dbaec28bc7c218b0dfafd0f42/asgiref-3.8.1.tar.gz", hash = "sha256:c343bd80a0bec947a9860adb4c432ffa7db769836c64238fc34bdc3fec84d590", size = 35186 }
wheels = [
    { url = "https://files.pythonhosted.org/packages/39/e3/893e8757be2612e6c266d9bb58ad2e3651524b5b40cf56761e985a28b13e/asgiref-3.8.1-py3-none-any.whl", hash = "sha256:3e1e3ecc849832fe52ccf2cb6686b7a55f82bb1d6aee72a58826471390335e47", size = 23828 },
]

[[package]]
name = "attrs"
version = "25.3.0"
source = { registry = "https://pypi.org/simple" }
sdist = { url = "https://files.pythonhosted.org/packages/5a/b0/1367933a8532ee6ff8d63537de4f1177af4bff9f3e829baf7331f595bb24/attrs-25.3.0.tar.gz", hash = "sha256:75d7cefc7fb576747b2c81b4442d4d4a1ce0900973527c011d1030fd3bf4af1b", size = 812032 }
wheels = [
    { url = "https://files.pythonhosted.org/packages/77/06/bb80f5f86020c4551da315d78b3ab75e8228f89f0162f2c3a819e407941a/attrs-25.3.0-py3-none-any.whl", hash = "sha256:427318ce031701fea540783410126f03899a97ffc6f61596ad581ac2e40e3bc3", size = 63815 },
]

[[package]]
name = "authlib"
version = "1.5.2"
source = { registry = "https://pypi.org/simple" }
dependencies = [
    { name = "cryptography" },
]
sdist = { url = "https://files.pythonhosted.org/packages/2a/b3/5f5bc73c6558a21f951ffd267f41c6340d15f5fe0ff4b6bf37694f3558b8/authlib-1.5.2.tar.gz", hash = "sha256:fe85ec7e50c5f86f1e2603518bb3b4f632985eb4a355e52256530790e326c512", size = 153000 }
wheels = [
    { url = "https://files.pythonhosted.org/packages/e3/71/8dcec996ea8cc882cec9cace91ae1b630a226b88b0f04ab2ffa778f565ad/authlib-1.5.2-py2.py3-none-any.whl", hash = "sha256:8804dd4402ac5e4a0435ac49e0b6e19e395357cfa632a3f624dcb4f6df13b4b1", size = 232055 },
]

[[package]]
name = "aws-cdk-asset-awscli-v1"
version = "2.2.236"
source = { registry = "https://pypi.org/simple" }
dependencies = [
    { name = "jsii" },
    { name = "publication" },
    { name = "typeguard" },
]
sdist = { url = "https://files.pythonhosted.org/packages/1b/67/15844a6f51bb9be84eb2579d06e1a7e3faadb2aaeb0f6299ea04b2c635d4/aws_cdk_asset_awscli_v1-2.2.236.tar.gz", hash = "sha256:5e1c907cfc81f09c2af229ac2af3e9cbbbe8c476a50481b4097d6aa7d3e5330d", size = 19132843 }
wheels = [
    { url = "https://files.pythonhosted.org/packages/83/ed/1e9d16957d6dcb41a10758c9bde2697b96ae8733f8bed67fe2d2f5050ca5/aws_cdk_asset_awscli_v1-2.2.236-py3-none-any.whl", hash = "sha256:c14e64538af61d99cf37e01e65f8ba549949536052fe5a5fc8b56eaf1a0c714e", size = 19131210 },
]

[[package]]
name = "aws-cdk-asset-node-proxy-agent-v6"
version = "2.1.0"
source = { registry = "https://pypi.org/simple" }
dependencies = [
    { name = "jsii" },
    { name = "publication" },
    { name = "typeguard" },
]
sdist = { url = "https://files.pythonhosted.org/packages/d5/ab/09ac3ecc0067988d02398328e088d66cbe8555c991563c8ddfa1db5296ae/aws_cdk_asset_node_proxy_agent_v6-2.1.0.tar.gz", hash = "sha256:1f292c0631f86708ba4ee328b3a2b229f7e46ea1c79fbde567ee9eb119c2b0e2", size = 1540231 }
wheels = [
    { url = "https://files.pythonhosted.org/packages/8d/86/1817a6da223aa80aeb94a504f07f930170284694b18f6053729e9930cc6a/aws_cdk.asset_node_proxy_agent_v6-2.1.0-py3-none-any.whl", hash = "sha256:24a388b69a44d03bae6dbf864c4e25ba650d4b61c008b4568b94ffbb9a69e40e", size = 1538724 },
]

[[package]]
name = "aws-cdk-cloud-assembly-schema"
version = "41.2.0"
source = { registry = "https://pypi.org/simple" }
dependencies = [
    { name = "jsii" },
    { name = "publication" },
    { name = "typeguard" },
]
sdist = { url = "https://files.pythonhosted.org/packages/81/b4/4f3073b1c29dfe97eacd44c69d3144c5b95d8cc76439dbe40b7d8d7973c9/aws_cdk_cloud_assembly_schema-41.2.0.tar.gz", hash = "sha256:7064ac13f6944fd53f8d8eace611d3c5d8db7014049d629f5c47ede8dc5f2e3b", size = 192007 }
wheels = [
    { url = "https://files.pythonhosted.org/packages/44/13/cd49f3c83768782d3a90ed0748953d5305755e236de624b9b691577372cc/aws_cdk.cloud_assembly_schema-41.2.0-py3-none-any.whl", hash = "sha256:779ca7e3edb02695e0a94a1f38e322b04fbe192cd7944553f80b681a21edd670", size = 190879 },
]

[[package]]
name = "aws-cdk-lib"
version = "2.197.0"
source = { registry = "https://pypi.org/simple" }
dependencies = [
    { name = "aws-cdk-asset-awscli-v1" },
    { name = "aws-cdk-asset-node-proxy-agent-v6" },
    { name = "aws-cdk-cloud-assembly-schema" },
    { name = "constructs" },
    { name = "jsii" },
    { name = "publication" },
    { name = "typeguard" },
]
sdist = { url = "https://files.pythonhosted.org/packages/3b/65/0ed17d31098072ae7d8ba9467246ad12a24b606847d7e1341dd7bcacd607/aws_cdk_lib-2.197.0.tar.gz", hash = "sha256:f33b5ba23b426e8f22227b201479f188cda7be726b22a2a6839a600b463b75a3", size = 40674071 }
wheels = [
    { url = "https://files.pythonhosted.org/packages/1d/f3/d61e61ed7e352e5d68ee0adbd63e18f914e95d3eaf8929b401213bd67a0f/aws_cdk_lib-2.197.0-py3-none-any.whl", hash = "sha256:1d75b6e6adfadcb5a32b1d92f37e2cab43ed180f7ef28055f9b271733cc26f5d", size = 40957052 },
]

[[package]]
name = "aws-cryptographic-material-providers"
version = "1.10.0"
source = { registry = "https://pypi.org/simple" }
dependencies = [
    { name = "aws-cryptography-internal-dynamodb" },
    { name = "aws-cryptography-internal-kms" },
    { name = "aws-cryptography-internal-primitives" },
    { name = "aws-cryptography-internal-standard-library" },
]
sdist = { url = "https://files.pythonhosted.org/packages/81/f7/379a055c97f3b11ed371a7417cc566493f958f0500917d3f4a3f126ba4ed/aws_cryptographic_material_providers-1.10.0.tar.gz", hash = "sha256:cabdb39d30bb4651a4c9b29f8d436d35b09856ae0ec3a98f97d3f15e2493e534", size = 508642 }
wheels = [
    { url = "https://files.pythonhosted.org/packages/54/34/8e2c57e6d0770bd75e1e03d2dd4fdaf7e4fb88a3840b9f4d286341c6994e/aws_cryptographic_material_providers-1.10.0-py3-none-any.whl", hash = "sha256:4e4a2b6ff3f2ea97674c997c5c54116b714fdd0088be3ea36f29087dab230087", size = 869299 },
]

[[package]]
name = "aws-cryptography-internal-dynamodb"
version = "1.10.0"
source = { registry = "https://pypi.org/simple" }
dependencies = [
    { name = "aws-cryptography-internal-standard-library" },
    { name = "boto3" },
]
sdist = { url = "https://files.pythonhosted.org/packages/2b/17/794112080f1fa943571e3c0b618cae3719fc97ef9d2e2ab23596e40b7a77/aws_cryptography_internal_dynamodb-1.10.0.tar.gz", hash = "sha256:4917658530b1b7cccf3617adf2deea9e4afaba0ff343b71392d2670aa21d414f", size = 153855 }
wheels = [
    { url = "https://files.pythonhosted.org/packages/ac/f4/eac4cc78911a9c5de3ab2afe8ebec87ea3dab213cb6b53e75b09d38ed6cc/aws_cryptography_internal_dynamodb-1.10.0-py3-none-any.whl", hash = "sha256:d6d4498b9ea1028459ff8e956b321b3169e56c05b37c005edd3bc35a637776b8", size = 257436 },
]

[[package]]
name = "aws-cryptography-internal-kms"
version = "1.10.0"
source = { registry = "https://pypi.org/simple" }
dependencies = [
    { name = "aws-cryptography-internal-standard-library" },
    { name = "boto3" },
]
sdist = { url = "https://files.pythonhosted.org/packages/51/27/2635c3e7a942727a2f065ae68228a26e8e40e750c1a852117834a973debb/aws_cryptography_internal_kms-1.10.0.tar.gz", hash = "sha256:b3074870edf5540e974eeec9bcfd2aa2246640e2a60bc01456f1f0ed597a6019", size = 123166 }
wheels = [
    { url = "https://files.pythonhosted.org/packages/43/99/a2166be82dfbc75ed81dd3f3faff8e119c71eef34d9c60a17a1f8ae7c24a/aws_cryptography_internal_kms-1.10.0-py3-none-any.whl", hash = "sha256:e341e6dd99bbfca6b36d8992ea142949633d2c730694c22477b07567d1448fd3", size = 225990 },
]

[[package]]
name = "aws-cryptography-internal-primitives"
version = "1.10.0"
source = { registry = "https://pypi.org/simple" }
dependencies = [
    { name = "aws-cryptography-internal-standard-library" },
    { name = "cryptography" },
]
sdist = { url = "https://files.pythonhosted.org/packages/12/2b/076e6ccada576864c110a050c60795527c60f473ee5e70d6489146774f18/aws_cryptography_internal_primitives-1.10.0.tar.gz", hash = "sha256:8b1fb5005fb9ae0c81fbb2d5804f210e7e75c5fbcad8065f52124486a598266c", size = 143469 }
wheels = [
    { url = "https://files.pythonhosted.org/packages/d8/13/9c32215b51e0fb564a27478cd55a68a3e88bbb0af30b4732ace819838915/aws_cryptography_internal_primitives-1.10.0-py3-none-any.whl", hash = "sha256:42f48896c09ced1ee7413b00b87df220fa750fbc2224f5ba016e7d5158a7dfc8", size = 284078 },
]

[[package]]
name = "aws-cryptography-internal-standard-library"
version = "1.10.0"
source = { registry = "https://pypi.org/simple" }
dependencies = [
    { name = "dafnyruntimepython" },
    { name = "pytz" },
]
sdist = { url = "https://files.pythonhosted.org/packages/30/6e/0c6e10a4513ac355d93f4315f3b63e5747e5016e2bad539443480720dfc9/aws_cryptography_internal_standard_library-1.10.0.tar.gz", hash = "sha256:2737ceeec64246cff1714b80b1c0bfd8a3b0f656574ebf3ae2104656c8a91209", size = 104842 }
wheels = [
    { url = "https://files.pythonhosted.org/packages/9a/7c/f0f1a49480c235c64a4f8dc2c1814d78fad870f563edcfdccb0ba967bb56/aws_cryptography_internal_standard_library-1.10.0-py3-none-any.whl", hash = "sha256:61cbd0014695cba316a56484f07d13e1c875c11caa8febf8e0ed30d5db8b085c", size = 207824 },
]

[[package]]
name = "aws-encryption-sdk"
version = "4.0.1"
source = { registry = "https://pypi.org/simple" }
dependencies = [
    { name = "attrs" },
    { name = "boto3" },
    { name = "cryptography" },
    { name = "wrapt" },
]
sdist = { url = "https://files.pythonhosted.org/packages/45/ff/fefbcc1cee829f3ab188dbcb5069862f61b64ed82a6205314f1ab7bb90e6/aws-encryption-sdk-4.0.1.tar.gz", hash = "sha256:7320dc4cf8d8d5a9b4c88a343be93835da18756e05308d3536554be0ca2889a5", size = 260219 }
wheels = [
    { url = "https://files.pythonhosted.org/packages/66/a5/82956e2111b169c644633212da2a5f84dd9d953b9dd146ccfccfb8a46290/aws_encryption_sdk-4.0.1-py2.py3-none-any.whl", hash = "sha256:5c2ca9a207e1732542a1370ac7efd630ab6e04d05f98e68badf20927eb95ed1d", size = 99127 },
]

[package.optional-dependencies]
mpl = [
    { name = "aws-cryptographic-material-providers" },
]

[[package]]
name = "boto3"
version = "1.38.20"
source = { registry = "https://pypi.org/simple" }
dependencies = [
    { name = "botocore" },
    { name = "jmespath" },
    { name = "s3transfer" },
]
sdist = { url = "https://files.pythonhosted.org/packages/b8/38/27f7e3944daa6c8f4422e412ebf7073cbe9e59e14e7f3219a89b6c752837/boto3-1.38.20.tar.gz", hash = "sha256:aa1424213678a249fe828fb9345deac5e33f9a2266fd1b23ec72e02857b018a2", size = 111871 }
wheels = [
    { url = "https://files.pythonhosted.org/packages/e8/d9/d676f22160055bf29b28ace2e0e6853c10c338c1fbaaf3d6234f85c2857c/boto3-1.38.20-py3-none-any.whl", hash = "sha256:0494bafa771561c02ae5926143ce69b6ee4017f11ced22d0293a8372acb7472a", size = 139936 },
]

[[package]]
name = "botocore"
version = "1.38.20"
source = { registry = "https://pypi.org/simple" }
dependencies = [
    { name = "jmespath" },
    { name = "python-dateutil" },
    { name = "urllib3" },
]
sdist = { url = "https://files.pythonhosted.org/packages/87/c6/61fa4699aa7f6230cf018d110849388904493b4e179050b6f0fc20a0f353/botocore-1.38.20.tar.gz", hash = "sha256:03a5027a207fc66cd0bf8cd1abb98db41fd4d23e6bd5f43f68586af9736240fc", size = 13899574 }
wheels = [
    { url = "https://files.pythonhosted.org/packages/e2/be/f0eb1d687ca841f9a8cf6077340123ade5069984121b67e0709b3a368851/botocore-1.38.20-py3-none-any.whl", hash = "sha256:70feba9b3f73946a9739d0c16703190d79379f065cf6e29883b5d7f791b247b8", size = 13558776 },
]

[[package]]
name = "cachetools"
version = "5.5.2"
source = { registry = "https://pypi.org/simple" }
sdist = { url = "https://files.pythonhosted.org/packages/6c/81/3747dad6b14fa2cf53fcf10548cf5aea6913e96fab41a3c198676f8948a5/cachetools-5.5.2.tar.gz", hash = "sha256:1a661caa9175d26759571b2e19580f9d6393969e5dfca11fdb1f947a23e640d4", size = 28380 }
wheels = [
    { url = "https://files.pythonhosted.org/packages/72/76/20fa66124dbe6be5cafeb312ece67de6b61dd91a0247d1ea13db4ebb33c2/cachetools-5.5.2-py3-none-any.whl", hash = "sha256:d26a22bcc62eb95c3beabd9f1ee5e820d3d2704fe2967cbe350e20c8ffcd3f0a", size = 10080 },
]

[[package]]
name = "cattrs"
version = "24.1.3"
source = { registry = "https://pypi.org/simple" }
dependencies = [
    { name = "attrs" },
]
sdist = { url = "https://files.pythonhosted.org/packages/29/7b/da4aa2f95afb2f28010453d03d6eedf018f9e085bd001f039e15731aba89/cattrs-24.1.3.tar.gz", hash = "sha256:981a6ef05875b5bb0c7fb68885546186d306f10f0f6718fe9b96c226e68821ff", size = 426684 }
wheels = [
    { url = "https://files.pythonhosted.org/packages/3c/ee/d68a3de23867a9156bab7e0a22fb9a0305067ee639032a22982cf7f725e7/cattrs-24.1.3-py3-none-any.whl", hash = "sha256:adf957dddd26840f27ffbd060a6c4dd3b2192c5b7c2c0525ef1bd8131d8a83f5", size = 66462 },
]

[[package]]
name = "certifi"
version = "2025.4.26"
source = { registry = "https://pypi.org/simple" }
sdist = { url = "https://files.pythonhosted.org/packages/e8/9e/c05b3920a3b7d20d3d3310465f50348e5b3694f4f88c6daf736eef3024c4/certifi-2025.4.26.tar.gz", hash = "sha256:0a816057ea3cdefcef70270d2c515e4506bbc954f417fa5ade2021213bb8f0c6", size = 160705 }
wheels = [
    { url = "https://files.pythonhosted.org/packages/4a/7e/3db2bd1b1f9e95f7cddca6d6e75e2f2bd9f51b1246e546d88addca0106bd/certifi-2025.4.26-py3-none-any.whl", hash = "sha256:30350364dfe371162649852c63336a15c70c6510c2ad5015b21c2345311805f3", size = 159618 },
]

[[package]]
name = "cffi"
version = "1.17.1"
source = { registry = "https://pypi.org/simple" }
dependencies = [
    { name = "pycparser" },
]
sdist = { url = "https://files.pythonhosted.org/packages/fc/97/c783634659c2920c3fc70419e3af40972dbaf758daa229a7d6ea6135c90d/cffi-1.17.1.tar.gz", hash = "sha256:1c39c6016c32bc48dd54561950ebd6836e1670f2ae46128f67cf49e789c52824", size = 516621 }
wheels = [
    { url = "https://files.pythonhosted.org/packages/5a/84/e94227139ee5fb4d600a7a4927f322e1d4aea6fdc50bd3fca8493caba23f/cffi-1.17.1-cp312-cp312-macosx_10_9_x86_64.whl", hash = "sha256:805b4371bf7197c329fcb3ead37e710d1bca9da5d583f5073b799d5c5bd1eee4", size = 183178 },
    { url = "https://files.pythonhosted.org/packages/da/ee/fb72c2b48656111c4ef27f0f91da355e130a923473bf5ee75c5643d00cca/cffi-1.17.1-cp312-cp312-macosx_11_0_arm64.whl", hash = "sha256:733e99bc2df47476e3848417c5a4540522f234dfd4ef3ab7fafdf555b082ec0c", size = 178840 },
    { url = "https://files.pythonhosted.org/packages/cc/b6/db007700f67d151abadf508cbfd6a1884f57eab90b1bb985c4c8c02b0f28/cffi-1.17.1-cp312-cp312-manylinux_2_12_i686.manylinux2010_i686.manylinux_2_17_i686.manylinux2014_i686.whl", hash = "sha256:1257bdabf294dceb59f5e70c64a3e2f462c30c7ad68092d01bbbfb1c16b1ba36", size = 454803 },
    { url = "https://files.pythonhosted.org/packages/1a/df/f8d151540d8c200eb1c6fba8cd0dfd40904f1b0682ea705c36e6c2e97ab3/cffi-1.17.1-cp312-cp312-manylinux_2_17_aarch64.manylinux2014_aarch64.whl", hash = "sha256:da95af8214998d77a98cc14e3a3bd00aa191526343078b530ceb0bd710fb48a5", size = 478850 },
    { url = "https://files.pythonhosted.org/packages/28/c0/b31116332a547fd2677ae5b78a2ef662dfc8023d67f41b2a83f7c2aa78b1/cffi-1.17.1-cp312-cp312-manylinux_2_17_ppc64le.manylinux2014_ppc64le.whl", hash = "sha256:d63afe322132c194cf832bfec0dc69a99fb9bb6bbd550f161a49e9e855cc78ff", size = 485729 },
    { url = "https://files.pythonhosted.org/packages/91/2b/9a1ddfa5c7f13cab007a2c9cc295b70fbbda7cb10a286aa6810338e60ea1/cffi-1.17.1-cp312-cp312-manylinux_2_17_s390x.manylinux2014_s390x.whl", hash = "sha256:f79fc4fc25f1c8698ff97788206bb3c2598949bfe0fef03d299eb1b5356ada99", size = 471256 },
    { url = "https://files.pythonhosted.org/packages/b2/d5/da47df7004cb17e4955df6a43d14b3b4ae77737dff8bf7f8f333196717bf/cffi-1.17.1-cp312-cp312-manylinux_2_17_x86_64.manylinux2014_x86_64.whl", hash = "sha256:b62ce867176a75d03a665bad002af8e6d54644fad99a3c70905c543130e39d93", size = 479424 },
    { url = "https://files.pythonhosted.org/packages/0b/ac/2a28bcf513e93a219c8a4e8e125534f4f6db03e3179ba1c45e949b76212c/cffi-1.17.1-cp312-cp312-musllinux_1_1_aarch64.whl", hash = "sha256:386c8bf53c502fff58903061338ce4f4950cbdcb23e2902d86c0f722b786bbe3", size = 484568 },
    { url = "https://files.pythonhosted.org/packages/d4/38/ca8a4f639065f14ae0f1d9751e70447a261f1a30fa7547a828ae08142465/cffi-1.17.1-cp312-cp312-musllinux_1_1_x86_64.whl", hash = "sha256:4ceb10419a9adf4460ea14cfd6bc43d08701f0835e979bf821052f1805850fe8", size = 488736 },
    { url = "https://files.pythonhosted.org/packages/86/c5/28b2d6f799ec0bdecf44dced2ec5ed43e0eb63097b0f58c293583b406582/cffi-1.17.1-cp312-cp312-win32.whl", hash = "sha256:a08d7e755f8ed21095a310a693525137cfe756ce62d066e53f502a83dc550f65", size = 172448 },
    { url = "https://files.pythonhosted.org/packages/50/b9/db34c4755a7bd1cb2d1603ac3863f22bcecbd1ba29e5ee841a4bc510b294/cffi-1.17.1-cp312-cp312-win_amd64.whl", hash = "sha256:51392eae71afec0d0c8fb1a53b204dbb3bcabcb3c9b807eedf3e1e6ccf2de903", size = 181976 },
    { url = "https://files.pythonhosted.org/packages/8d/f8/dd6c246b148639254dad4d6803eb6a54e8c85c6e11ec9df2cffa87571dbe/cffi-1.17.1-cp313-cp313-macosx_10_13_x86_64.whl", hash = "sha256:f3a2b4222ce6b60e2e8b337bb9596923045681d71e5a082783484d845390938e", size = 182989 },
    { url = "https://files.pythonhosted.org/packages/8b/f1/672d303ddf17c24fc83afd712316fda78dc6fce1cd53011b839483e1ecc8/cffi-1.17.1-cp313-cp313-macosx_11_0_arm64.whl", hash = "sha256:0984a4925a435b1da406122d4d7968dd861c1385afe3b45ba82b750f229811e2", size = 178802 },
    { url = "https://files.pythonhosted.org/packages/0e/2d/eab2e858a91fdff70533cab61dcff4a1f55ec60425832ddfdc9cd36bc8af/cffi-1.17.1-cp313-cp313-manylinux_2_12_i686.manylinux2010_i686.manylinux_2_17_i686.manylinux2014_i686.whl", hash = "sha256:d01b12eeeb4427d3110de311e1774046ad344f5b1a7403101878976ecd7a10f3", size = 454792 },
    { url = "https://files.pythonhosted.org/packages/75/b2/fbaec7c4455c604e29388d55599b99ebcc250a60050610fadde58932b7ee/cffi-1.17.1-cp313-cp313-manylinux_2_17_aarch64.manylinux2014_aarch64.whl", hash = "sha256:706510fe141c86a69c8ddc029c7910003a17353970cff3b904ff0686a5927683", size = 478893 },
    { url = "https://files.pythonhosted.org/packages/4f/b7/6e4a2162178bf1935c336d4da8a9352cccab4d3a5d7914065490f08c0690/cffi-1.17.1-cp313-cp313-manylinux_2_17_ppc64le.manylinux2014_ppc64le.whl", hash = "sha256:de55b766c7aa2e2a3092c51e0483d700341182f08e67c63630d5b6f200bb28e5", size = 485810 },
    { url = "https://files.pythonhosted.org/packages/c7/8a/1d0e4a9c26e54746dc08c2c6c037889124d4f59dffd853a659fa545f1b40/cffi-1.17.1-cp313-cp313-manylinux_2_17_s390x.manylinux2014_s390x.whl", hash = "sha256:c59d6e989d07460165cc5ad3c61f9fd8f1b4796eacbd81cee78957842b834af4", size = 471200 },
    { url = "https://files.pythonhosted.org/packages/26/9f/1aab65a6c0db35f43c4d1b4f580e8df53914310afc10ae0397d29d697af4/cffi-1.17.1-cp313-cp313-manylinux_2_17_x86_64.manylinux2014_x86_64.whl", hash = "sha256:dd398dbc6773384a17fe0d3e7eeb8d1a21c2200473ee6806bb5e6a8e62bb73dd", size = 479447 },
    { url = "https://files.pythonhosted.org/packages/5f/e4/fb8b3dd8dc0e98edf1135ff067ae070bb32ef9d509d6cb0f538cd6f7483f/cffi-1.17.1-cp313-cp313-musllinux_1_1_aarch64.whl", hash = "sha256:3edc8d958eb099c634dace3c7e16560ae474aa3803a5df240542b305d14e14ed", size = 484358 },
    { url = "https://files.pythonhosted.org/packages/f1/47/d7145bf2dc04684935d57d67dff9d6d795b2ba2796806bb109864be3a151/cffi-1.17.1-cp313-cp313-musllinux_1_1_x86_64.whl", hash = "sha256:72e72408cad3d5419375fc87d289076ee319835bdfa2caad331e377589aebba9", size = 488469 },
    { url = "https://files.pythonhosted.org/packages/bf/ee/f94057fa6426481d663b88637a9a10e859e492c73d0384514a17d78ee205/cffi-1.17.1-cp313-cp313-win32.whl", hash = "sha256:e03eab0a8677fa80d646b5ddece1cbeaf556c313dcfac435ba11f107ba117b5d", size = 172475 },
    { url = "https://files.pythonhosted.org/packages/7c/fc/6a8cb64e5f0324877d503c854da15d76c1e50eb722e320b15345c4d0c6de/cffi-1.17.1-cp313-cp313-win_amd64.whl", hash = "sha256:f6a16c31041f09ead72d69f583767292f750d24913dadacf5756b966aacb3f1a", size = 182009 },
]

[[package]]
name = "cfgv"
version = "3.4.0"
source = { registry = "https://pypi.org/simple" }
sdist = { url = "https://files.pythonhosted.org/packages/11/74/539e56497d9bd1d484fd863dd69cbbfa653cd2aa27abfe35653494d85e94/cfgv-3.4.0.tar.gz", hash = "sha256:e52591d4c5f5dead8e0f673fb16db7949d2cfb3f7da4582893288f0ded8fe560", size = 7114 }
wheels = [
    { url = "https://files.pythonhosted.org/packages/c5/55/51844dd50c4fc7a33b653bfaba4c2456f06955289ca770a5dbd5fd267374/cfgv-3.4.0-py2.py3-none-any.whl", hash = "sha256:b7265b1f29fd3316bfcd2b330d63d024f2bfd8bcb8b0272f8e19a504856c48f9", size = 7249 },
]

[[package]]
name = "charset-normalizer"
version = "3.4.2"
source = { registry = "https://pypi.org/simple" }
sdist = { url = "https://files.pythonhosted.org/packages/e4/33/89c2ced2b67d1c2a61c19c6751aa8902d46ce3dacb23600a283619f5a12d/charset_normalizer-3.4.2.tar.gz", hash = "sha256:5baececa9ecba31eff645232d59845c07aa030f0c81ee70184a90d35099a0e63", size = 126367 }
wheels = [
    { url = "https://files.pythonhosted.org/packages/d7/a4/37f4d6035c89cac7930395a35cc0f1b872e652eaafb76a6075943754f095/charset_normalizer-3.4.2-cp312-cp312-macosx_10_13_universal2.whl", hash = "sha256:0c29de6a1a95f24b9a1aa7aefd27d2487263f00dfd55a77719b530788f75cff7", size = 199936 },
    { url = "https://files.pythonhosted.org/packages/ee/8a/1a5e33b73e0d9287274f899d967907cd0bf9c343e651755d9307e0dbf2b3/charset_normalizer-3.4.2-cp312-cp312-manylinux_2_17_aarch64.manylinux2014_aarch64.whl", hash = "sha256:cddf7bd982eaa998934a91f69d182aec997c6c468898efe6679af88283b498d3", size = 143790 },
    { url = "https://files.pythonhosted.org/packages/66/52/59521f1d8e6ab1482164fa21409c5ef44da3e9f653c13ba71becdd98dec3/charset_normalizer-3.4.2-cp312-cp312-manylinux_2_17_ppc64le.manylinux2014_ppc64le.whl", hash = "sha256:fcbe676a55d7445b22c10967bceaaf0ee69407fbe0ece4d032b6eb8d4565982a", size = 153924 },
    { url = "https://files.pythonhosted.org/packages/86/2d/fb55fdf41964ec782febbf33cb64be480a6b8f16ded2dbe8db27a405c09f/charset_normalizer-3.4.2-cp312-cp312-manylinux_2_17_s390x.manylinux2014_s390x.whl", hash = "sha256:d41c4d287cfc69060fa91cae9683eacffad989f1a10811995fa309df656ec214", size = 146626 },
    { url = "https://files.pythonhosted.org/packages/8c/73/6ede2ec59bce19b3edf4209d70004253ec5f4e319f9a2e3f2f15601ed5f7/charset_normalizer-3.4.2-cp312-cp312-manylinux_2_17_x86_64.manylinux2014_x86_64.whl", hash = "sha256:4e594135de17ab3866138f496755f302b72157d115086d100c3f19370839dd3a", size = 148567 },
    { url = "https://files.pythonhosted.org/packages/09/14/957d03c6dc343c04904530b6bef4e5efae5ec7d7990a7cbb868e4595ee30/charset_normalizer-3.4.2-cp312-cp312-manylinux_2_5_i686.manylinux1_i686.manylinux_2_17_i686.manylinux2014_i686.whl", hash = "sha256:cf713fe9a71ef6fd5adf7a79670135081cd4431c2943864757f0fa3a65b1fafd", size = 150957 },
    { url = "https://files.pythonhosted.org/packages/0d/c8/8174d0e5c10ccebdcb1b53cc959591c4c722a3ad92461a273e86b9f5a302/charset_normalizer-3.4.2-cp312-cp312-musllinux_1_2_aarch64.whl", hash = "sha256:a370b3e078e418187da8c3674eddb9d983ec09445c99a3a263c2011993522981", size = 145408 },
    { url = "https://files.pythonhosted.org/packages/58/aa/8904b84bc8084ac19dc52feb4f5952c6df03ffb460a887b42615ee1382e8/charset_normalizer-3.4.2-cp312-cp312-musllinux_1_2_i686.whl", hash = "sha256:a955b438e62efdf7e0b7b52a64dc5c3396e2634baa62471768a64bc2adb73d5c", size = 153399 },
    { url = "https://files.pythonhosted.org/packages/c2/26/89ee1f0e264d201cb65cf054aca6038c03b1a0c6b4ae998070392a3ce605/charset_normalizer-3.4.2-cp312-cp312-musllinux_1_2_ppc64le.whl", hash = "sha256:7222ffd5e4de8e57e03ce2cef95a4c43c98fcb72ad86909abdfc2c17d227fc1b", size = 156815 },
    { url = "https://files.pythonhosted.org/packages/fd/07/68e95b4b345bad3dbbd3a8681737b4338ff2c9df29856a6d6d23ac4c73cb/charset_normalizer-3.4.2-cp312-cp312-musllinux_1_2_s390x.whl", hash = "sha256:bee093bf902e1d8fc0ac143c88902c3dfc8941f7ea1d6a8dd2bcb786d33db03d", size = 154537 },
    { url = "https://files.pythonhosted.org/packages/77/1a/5eefc0ce04affb98af07bc05f3bac9094513c0e23b0562d64af46a06aae4/charset_normalizer-3.4.2-cp312-cp312-musllinux_1_2_x86_64.whl", hash = "sha256:dedb8adb91d11846ee08bec4c8236c8549ac721c245678282dcb06b221aab59f", size = 149565 },
    { url = "https://files.pythonhosted.org/packages/37/a0/2410e5e6032a174c95e0806b1a6585eb21e12f445ebe239fac441995226a/charset_normalizer-3.4.2-cp312-cp312-win32.whl", hash = "sha256:db4c7bf0e07fc3b7d89ac2a5880a6a8062056801b83ff56d8464b70f65482b6c", size = 98357 },
    { url = "https://files.pythonhosted.org/packages/6c/4f/c02d5c493967af3eda9c771ad4d2bbc8df6f99ddbeb37ceea6e8716a32bc/charset_normalizer-3.4.2-cp312-cp312-win_amd64.whl", hash = "sha256:5a9979887252a82fefd3d3ed2a8e3b937a7a809f65dcb1e068b090e165bbe99e", size = 105776 },
    { url = "https://files.pythonhosted.org/packages/ea/12/a93df3366ed32db1d907d7593a94f1fe6293903e3e92967bebd6950ed12c/charset_normalizer-3.4.2-cp313-cp313-macosx_10_13_universal2.whl", hash = "sha256:926ca93accd5d36ccdabd803392ddc3e03e6d4cd1cf17deff3b989ab8e9dbcf0", size = 199622 },
    { url = "https://files.pythonhosted.org/packages/04/93/bf204e6f344c39d9937d3c13c8cd5bbfc266472e51fc8c07cb7f64fcd2de/charset_normalizer-3.4.2-cp313-cp313-manylinux_2_17_aarch64.manylinux2014_aarch64.whl", hash = "sha256:eba9904b0f38a143592d9fc0e19e2df0fa2e41c3c3745554761c5f6447eedabf", size = 143435 },
    { url = "https://files.pythonhosted.org/packages/22/2a/ea8a2095b0bafa6c5b5a55ffdc2f924455233ee7b91c69b7edfcc9e02284/charset_normalizer-3.4.2-cp313-cp313-manylinux_2_17_ppc64le.manylinux2014_ppc64le.whl", hash = "sha256:3fddb7e2c84ac87ac3a947cb4e66d143ca5863ef48e4a5ecb83bd48619e4634e", size = 153653 },
    { url = "https://files.pythonhosted.org/packages/b6/57/1b090ff183d13cef485dfbe272e2fe57622a76694061353c59da52c9a659/charset_normalizer-3.4.2-cp313-cp313-manylinux_2_17_s390x.manylinux2014_s390x.whl", hash = "sha256:98f862da73774290f251b9df8d11161b6cf25b599a66baf087c1ffe340e9bfd1", size = 146231 },
    { url = "https://files.pythonhosted.org/packages/e2/28/ffc026b26f441fc67bd21ab7f03b313ab3fe46714a14b516f931abe1a2d8/charset_normalizer-3.4.2-cp313-cp313-manylinux_2_17_x86_64.manylinux2014_x86_64.whl", hash = "sha256:6c9379d65defcab82d07b2a9dfbfc2e95bc8fe0ebb1b176a3190230a3ef0e07c", size = 148243 },
    { url = "https://files.pythonhosted.org/packages/c0/0f/9abe9bd191629c33e69e47c6ef45ef99773320e9ad8e9cb08b8ab4a8d4cb/charset_normalizer-3.4.2-cp313-cp313-manylinux_2_5_i686.manylinux1_i686.manylinux_2_17_i686.manylinux2014_i686.whl", hash = "sha256:e635b87f01ebc977342e2697d05b56632f5f879a4f15955dfe8cef2448b51691", size = 150442 },
    { url = "https://files.pythonhosted.org/packages/67/7c/a123bbcedca91d5916c056407f89a7f5e8fdfce12ba825d7d6b9954a1a3c/charset_normalizer-3.4.2-cp313-cp313-musllinux_1_2_aarch64.whl", hash = "sha256:1c95a1e2902a8b722868587c0e1184ad5c55631de5afc0eb96bc4b0d738092c0", size = 145147 },
    { url = "https://files.pythonhosted.org/packages/ec/fe/1ac556fa4899d967b83e9893788e86b6af4d83e4726511eaaad035e36595/charset_normalizer-3.4.2-cp313-cp313-musllinux_1_2_i686.whl", hash = "sha256:ef8de666d6179b009dce7bcb2ad4c4a779f113f12caf8dc77f0162c29d20490b", size = 153057 },
    { url = "https://files.pythonhosted.org/packages/2b/ff/acfc0b0a70b19e3e54febdd5301a98b72fa07635e56f24f60502e954c461/charset_normalizer-3.4.2-cp313-cp313-musllinux_1_2_ppc64le.whl", hash = "sha256:32fc0341d72e0f73f80acb0a2c94216bd704f4f0bce10aedea38f30502b271ff", size = 156454 },
    { url = "https://files.pythonhosted.org/packages/92/08/95b458ce9c740d0645feb0e96cea1f5ec946ea9c580a94adfe0b617f3573/charset_normalizer-3.4.2-cp313-cp313-musllinux_1_2_s390x.whl", hash = "sha256:289200a18fa698949d2b39c671c2cc7a24d44096784e76614899a7ccf2574b7b", size = 154174 },
    { url = "https://files.pythonhosted.org/packages/78/be/8392efc43487ac051eee6c36d5fbd63032d78f7728cb37aebcc98191f1ff/charset_normalizer-3.4.2-cp313-cp313-musllinux_1_2_x86_64.whl", hash = "sha256:4a476b06fbcf359ad25d34a057b7219281286ae2477cc5ff5e3f70a246971148", size = 149166 },
    { url = "https://files.pythonhosted.org/packages/44/96/392abd49b094d30b91d9fbda6a69519e95802250b777841cf3bda8fe136c/charset_normalizer-3.4.2-cp313-cp313-win32.whl", hash = "sha256:aaeeb6a479c7667fbe1099af9617c83aaca22182d6cf8c53966491a0f1b7ffb7", size = 98064 },
    { url = "https://files.pythonhosted.org/packages/e9/b0/0200da600134e001d91851ddc797809e2fe0ea72de90e09bec5a2fbdaccb/charset_normalizer-3.4.2-cp313-cp313-win_amd64.whl", hash = "sha256:aa6af9e7d59f9c12b33ae4e9450619cf2488e2bbe9b44030905877f0b2324980", size = 105641 },
    { url = "https://files.pythonhosted.org/packages/20/94/c5790835a017658cbfabd07f3bfb549140c3ac458cfc196323996b10095a/charset_normalizer-3.4.2-py3-none-any.whl", hash = "sha256:7f56930ab0abd1c45cd15be65cc741c28b1c9a34876ce8c17a2fa107810c0af0", size = 52626 },
]

[[package]]
name = "click"
version = "8.2.1"
source = { registry = "https://pypi.org/simple" }
dependencies = [
    { name = "colorama", marker = "sys_platform == 'win32'" },
]
sdist = { url = "https://files.pythonhosted.org/packages/60/6c/8ca2efa64cf75a977a0d7fac081354553ebe483345c734fb6b6515d96bbc/click-8.2.1.tar.gz", hash = "sha256:27c491cc05d968d271d5a1db13e3b5a184636d9d930f148c50b038f0d0646202", size = 286342 }
wheels = [
    { url = "https://files.pythonhosted.org/packages/85/32/10bb5764d90a8eee674e9dc6f4db6a0ab47c8c4d0d83c27f7c39ac415a4d/click-8.2.1-py3-none-any.whl", hash = "sha256:61a3265b914e850b85317d0b3109c7f8cd35a670f963866005d6ef1d5175a12b", size = 102215 },
]

[[package]]
name = "colorama"
version = "0.4.6"
source = { registry = "https://pypi.org/simple" }
sdist = { url = "https://files.pythonhosted.org/packages/d8/53/6f443c9a4a8358a93a6792e2acffb9d9d5cb0a5cfd8802644b7b1c9a02e4/colorama-0.4.6.tar.gz", hash = "sha256:08695f5cb7ed6e0531a20572697297273c47b8cae5a63ffc6d6ed5c201be6e44", size = 27697 }
wheels = [
    { url = "https://files.pythonhosted.org/packages/d1/d6/3965ed04c63042e047cb6a3e6ed1a63a35087b6a609aa3a15ed8ac56c221/colorama-0.4.6-py2.py3-none-any.whl", hash = "sha256:4f1d9991f5acc0ca119f9d443620b77f9d6b33703e51011c16baf57afb285fc6", size = 25335 },
]

[[package]]
name = "constructs"
version = "10.4.2"
source = { registry = "https://pypi.org/simple" }
dependencies = [
    { name = "jsii" },
    { name = "publication" },
    { name = "typeguard" },
]
sdist = { url = "https://files.pythonhosted.org/packages/46/84/f608a0a71a05a476b2f1761ab8f3f776677d39f7996ecf1092a1ce741a7c/constructs-10.4.2.tar.gz", hash = "sha256:ce54724360fffe10bab27d8a081844eb81f5ace7d7c62c84b719c49f164d5307", size = 65434 }
wheels = [
    { url = "https://files.pythonhosted.org/packages/f2/d9/c5e7458f323bf063a9a54200742f2494e2ce3c7c6873e0ff80f88033c75f/constructs-10.4.2-py3-none-any.whl", hash = "sha256:1f0f59b004edebfde0f826340698b8c34611f57848139b7954904c61645f13c1", size = 63509 },
]

[[package]]
name = "cryptography"
version = "43.0.3"
source = { registry = "https://pypi.org/simple" }
dependencies = [
    { name = "cffi", marker = "platform_python_implementation != 'PyPy'" },
]
sdist = { url = "https://files.pythonhosted.org/packages/0d/05/07b55d1fa21ac18c3a8c79f764e2514e6f6a9698f1be44994f5adf0d29db/cryptography-43.0.3.tar.gz", hash = "sha256:315b9001266a492a6ff443b61238f956b214dbec9910a081ba5b6646a055a805", size = 686989 }
wheels = [
    { url = "https://files.pythonhosted.org/packages/1f/f3/01fdf26701a26f4b4dbc337a26883ad5bccaa6f1bbbdd29cd89e22f18a1c/cryptography-43.0.3-cp37-abi3-macosx_10_9_universal2.whl", hash = "sha256:bf7a1932ac4176486eab36a19ed4c0492da5d97123f1406cf15e41b05e787d2e", size = 6225303 },
    { url = "https://files.pythonhosted.org/packages/a3/01/4896f3d1b392025d4fcbecf40fdea92d3df8662123f6835d0af828d148fd/cryptography-43.0.3-cp37-abi3-manylinux_2_17_aarch64.manylinux2014_aarch64.whl", hash = "sha256:63efa177ff54aec6e1c0aefaa1a241232dcd37413835a9b674b6e3f0ae2bfd3e", size = 3760905 },
    { url = "https://files.pythonhosted.org/packages/0a/be/f9a1f673f0ed4b7f6c643164e513dbad28dd4f2dcdf5715004f172ef24b6/cryptography-43.0.3-cp37-abi3-manylinux_2_17_x86_64.manylinux2014_x86_64.whl", hash = "sha256:7e1ce50266f4f70bf41a2c6dc4358afadae90e2a1e5342d3c08883df1675374f", size = 3977271 },
    { url = "https://files.pythonhosted.org/packages/4e/49/80c3a7b5514d1b416d7350830e8c422a4d667b6d9b16a9392ebfd4a5388a/cryptography-43.0.3-cp37-abi3-manylinux_2_28_aarch64.whl", hash = "sha256:443c4a81bb10daed9a8f334365fe52542771f25aedaf889fd323a853ce7377d6", size = 3746606 },
    { url = "https://files.pythonhosted.org/packages/0e/16/a28ddf78ac6e7e3f25ebcef69ab15c2c6be5ff9743dd0709a69a4f968472/cryptography-43.0.3-cp37-abi3-manylinux_2_28_x86_64.whl", hash = "sha256:74f57f24754fe349223792466a709f8e0c093205ff0dca557af51072ff47ab18", size = 3986484 },
    { url = "https://files.pythonhosted.org/packages/01/f5/69ae8da70c19864a32b0315049866c4d411cce423ec169993d0434218762/cryptography-43.0.3-cp37-abi3-musllinux_1_2_aarch64.whl", hash = "sha256:9762ea51a8fc2a88b70cf2995e5675b38d93bf36bd67d91721c309df184f49bd", size = 3852131 },
    { url = "https://files.pythonhosted.org/packages/fd/db/e74911d95c040f9afd3612b1f732e52b3e517cb80de8bf183be0b7d413c6/cryptography-43.0.3-cp37-abi3-musllinux_1_2_x86_64.whl", hash = "sha256:81ef806b1fef6b06dcebad789f988d3b37ccaee225695cf3e07648eee0fc6b73", size = 4075647 },
    { url = "https://files.pythonhosted.org/packages/56/48/7b6b190f1462818b324e674fa20d1d5ef3e24f2328675b9b16189cbf0b3c/cryptography-43.0.3-cp37-abi3-win32.whl", hash = "sha256:cbeb489927bd7af4aa98d4b261af9a5bc025bd87f0e3547e11584be9e9427be2", size = 2623873 },
    { url = "https://files.pythonhosted.org/packages/eb/b1/0ebff61a004f7f89e7b65ca95f2f2375679d43d0290672f7713ee3162aff/cryptography-43.0.3-cp37-abi3-win_amd64.whl", hash = "sha256:f46304d6f0c6ab8e52770addfa2fc41e6629495548862279641972b6215451cd", size = 3068039 },
    { url = "https://files.pythonhosted.org/packages/30/d5/c8b32c047e2e81dd172138f772e81d852c51f0f2ad2ae8a24f1122e9e9a7/cryptography-43.0.3-cp39-abi3-macosx_10_9_universal2.whl", hash = "sha256:8ac43ae87929a5982f5948ceda07001ee5e83227fd69cf55b109144938d96984", size = 6222984 },
    { url = "https://files.pythonhosted.org/packages/2f/78/55356eb9075d0be6e81b59f45c7b48df87f76a20e73893872170471f3ee8/cryptography-43.0.3-cp39-abi3-manylinux_2_17_aarch64.manylinux2014_aarch64.whl", hash = "sha256:846da004a5804145a5f441b8530b4bf35afbf7da70f82409f151695b127213d5", size = 3762968 },
    { url = "https://files.pythonhosted.org/packages/2a/2c/488776a3dc843f95f86d2f957ca0fc3407d0242b50bede7fad1e339be03f/cryptography-43.0.3-cp39-abi3-manylinux_2_17_x86_64.manylinux2014_x86_64.whl", hash = "sha256:0f996e7268af62598f2fc1204afa98a3b5712313a55c4c9d434aef49cadc91d4", size = 3977754 },
    { url = "https://files.pythonhosted.org/packages/7c/04/2345ca92f7a22f601a9c62961741ef7dd0127c39f7310dffa0041c80f16f/cryptography-43.0.3-cp39-abi3-manylinux_2_28_aarch64.whl", hash = "sha256:f7b178f11ed3664fd0e995a47ed2b5ff0a12d893e41dd0494f406d1cf555cab7", size = 3749458 },
    { url = "https://files.pythonhosted.org/packages/ac/25/e715fa0bc24ac2114ed69da33adf451a38abb6f3f24ec207908112e9ba53/cryptography-43.0.3-cp39-abi3-manylinux_2_28_x86_64.whl", hash = "sha256:c2e6fc39c4ab499049df3bdf567f768a723a5e8464816e8f009f121a5a9f4405", size = 3988220 },
    { url = "https://files.pythonhosted.org/packages/21/ce/b9c9ff56c7164d8e2edfb6c9305045fbc0df4508ccfdb13ee66eb8c95b0e/cryptography-43.0.3-cp39-abi3-musllinux_1_2_aarch64.whl", hash = "sha256:e1be4655c7ef6e1bbe6b5d0403526601323420bcf414598955968c9ef3eb7d16", size = 3853898 },
    { url = "https://files.pythonhosted.org/packages/2a/33/b3682992ab2e9476b9c81fff22f02c8b0a1e6e1d49ee1750a67d85fd7ed2/cryptography-43.0.3-cp39-abi3-musllinux_1_2_x86_64.whl", hash = "sha256:df6b6c6d742395dd77a23ea3728ab62f98379eff8fb61be2744d4679ab678f73", size = 4076592 },
    { url = "https://files.pythonhosted.org/packages/81/1e/ffcc41b3cebd64ca90b28fd58141c5f68c83d48563c88333ab660e002cd3/cryptography-43.0.3-cp39-abi3-win32.whl", hash = "sha256:d56e96520b1020449bbace2b78b603442e7e378a9b3bd68de65c782db1507995", size = 2623145 },
    { url = "https://files.pythonhosted.org/packages/87/5c/3dab83cc4aba1f4b0e733e3f0c3e7d4386440d660ba5b1e3ff995feb734d/cryptography-43.0.3-cp39-abi3-win_amd64.whl", hash = "sha256:0c580952eef9bf68c4747774cde7ec1d85a6e61de97281f2dba83c7d2c806362", size = 3068026 },
]

[[package]]
name = "dafnyruntimepython"
version = "4.9.0"
source = { registry = "https://pypi.org/simple" }
sdist = { url = "https://files.pythonhosted.org/packages/b2/cd/8ecd86fdde201bc1625a60760167faf655b72bd58da34aec785637f9655a/dafnyruntimepython-4.9.0.tar.gz", hash = "sha256:03a4c2dbbe45c13dc2c7dbefad01812367b3bb217a14b4b848d7e94ef5c08cee", size = 5433 }
wheels = [
    { url = "https://files.pythonhosted.org/packages/a6/40/a83edd6a0b0f1efd2bb94d3820b32e3dc4a8c3e08aaf9c6761098a4c6972/DafnyRuntimePython-4.9.0-py3-none-any.whl", hash = "sha256:c9cdcf127f5b6a4c6c9cf69016b9486318c3a6600e7f03fcbc621f6a5398479c", size = 5782 },
]

[[package]]
name = "datasets"
version = "3.6.0"
source = { registry = "https://pypi.org/simple" }
dependencies = [
    { name = "dill" },
    { name = "filelock" },
    { name = "fsspec", extra = ["http"] },
    { name = "huggingface-hub" },
    { name = "multiprocess" },
    { name = "numpy" },
    { name = "packaging" },
    { name = "pandas" },
    { name = "pyarrow" },
    { name = "pyyaml" },
    { name = "requests" },
    { name = "tqdm" },
    { name = "xxhash" },
]
sdist = { url = "https://files.pythonhosted.org/packages/1a/89/d3d6fef58a488f8569c82fd293ab7cbd4250244d67f425dcae64c63800ea/datasets-3.6.0.tar.gz", hash = "sha256:1b2bf43b19776e2787e181cfd329cb0ca1a358ea014780c3581e0f276375e041", size = 569336 }
wheels = [
    { url = "https://files.pythonhosted.org/packages/20/34/a08b0ee99715eaba118cbe19a71f7b5e2425c2718ef96007c325944a1152/datasets-3.6.0-py3-none-any.whl", hash = "sha256:25000c4a2c0873a710df127d08a202a06eab7bf42441a6bc278b499c2f72cd1b", size = 491546 },
]

[[package]]
name = "deepdiff"
version = "8.5.0"
source = { registry = "https://pypi.org/simple" }
dependencies = [
    { name = "orderly-set" },
]
sdist = { url = "https://files.pythonhosted.org/packages/0a/0f/9cd2624f7dcd755cbf1fa21fb7234541f19a1be96a56f387ec9053ebe220/deepdiff-8.5.0.tar.gz", hash = "sha256:a4dd3529fa8d4cd5b9cbb6e3ea9c95997eaa919ba37dac3966c1b8f872dc1cd1", size = 538517 }
wheels = [
    { url = "https://files.pythonhosted.org/packages/4a/3b/2e0797200c51531a6d8c97a8e4c9fa6fb56de7e6e2a15c1c067b6b10a0b0/deepdiff-8.5.0-py3-none-any.whl", hash = "sha256:d4599db637f36a1c285f5fdfc2cd8d38bde8d8be8636b65ab5e425b67c54df26", size = 85112 },
]

[[package]]
name = "deprecated"
version = "1.2.18"
source = { registry = "https://pypi.org/simple" }
dependencies = [
    { name = "wrapt" },
]
sdist = { url = "https://files.pythonhosted.org/packages/98/97/06afe62762c9a8a86af0cfb7bfdab22a43ad17138b07af5b1a58442690a2/deprecated-1.2.18.tar.gz", hash = "sha256:422b6f6d859da6f2ef57857761bfb392480502a64c3028ca9bbe86085d72115d", size = 2928744 }
wheels = [
    { url = "https://files.pythonhosted.org/packages/6e/c6/ac0b6c1e2d138f1002bcf799d330bd6d85084fece321e662a14223794041/Deprecated-1.2.18-py2.py3-none-any.whl", hash = "sha256:bd5011788200372a32418f888e326a09ff80d0214bd961147cfed01b5c018eec", size = 9998 },
]

[[package]]
name = "dill"
version = "0.3.8"
source = { registry = "https://pypi.org/simple" }
sdist = { url = "https://files.pythonhosted.org/packages/17/4d/ac7ffa80c69ea1df30a8aa11b3578692a5118e7cd1aa157e3ef73b092d15/dill-0.3.8.tar.gz", hash = "sha256:3ebe3c479ad625c4553aca177444d89b486b1d84982eeacded644afc0cf797ca", size = 184847 }
wheels = [
    { url = "https://files.pythonhosted.org/packages/c9/7a/cef76fd8438a42f96db64ddaa85280485a9c395e7df3db8158cfec1eee34/dill-0.3.8-py3-none-any.whl", hash = "sha256:c36ca9ffb54365bdd2f8eb3eff7d2a21237f8452b57ace88b1ac615b7e815bd7", size = 116252 },
]

[[package]]
name = "distlib"
version = "0.3.9"
source = { registry = "https://pypi.org/simple" }
sdist = { url = "https://files.pythonhosted.org/packages/0d/dd/1bec4c5ddb504ca60fc29472f3d27e8d4da1257a854e1d96742f15c1d02d/distlib-0.3.9.tar.gz", hash = "sha256:a60f20dea646b8a33f3e7772f74dc0b2d0772d2837ee1342a00645c81edf9403", size = 613923 }
wheels = [
    { url = "https://files.pythonhosted.org/packages/91/a1/cf2472db20f7ce4a6be1253a81cfdf85ad9c7885ffbed7047fb72c24cf87/distlib-0.3.9-py2.py3-none-any.whl", hash = "sha256:47f8c22fd27c27e25a65601af709b38e4f0a45ea4fc2e710f65755fa8caaaf87", size = 468973 },
]

[[package]]
name = "distro"
version = "1.9.0"
source = { registry = "https://pypi.org/simple" }
sdist = { url = "https://files.pythonhosted.org/packages/fc/f8/98eea607f65de6527f8a2e8885fc8015d3e6f5775df186e443e0964a11c3/distro-1.9.0.tar.gz", hash = "sha256:2fa77c6fd8940f116ee1d6b94a2f90b13b5ea8d019b98bc8bafdcabcdd9bdbed", size = 60722 }
wheels = [
    { url = "https://files.pythonhosted.org/packages/12/b3/231ffd4ab1fc9d679809f356cebee130ac7daa00d6d6f3206dd4fd137e9e/distro-1.9.0-py3-none-any.whl", hash = "sha256:7bffd925d65168f85027d8da9af6bddab658135b840670a223589bc0c8ef02b2", size = 20277 },
]

[[package]]
name = "dnspython"
version = "2.7.0"
source = { registry = "https://pypi.org/simple" }
sdist = { url = "https://files.pythonhosted.org/packages/b5/4a/263763cb2ba3816dd94b08ad3a33d5fdae34ecb856678773cc40a3605829/dnspython-2.7.0.tar.gz", hash = "sha256:ce9c432eda0dc91cf618a5cedf1a4e142651196bbcd2c80e89ed5a907e5cfaf1", size = 345197 }
wheels = [
    { url = "https://files.pythonhosted.org/packages/68/1b/e0a87d256e40e8c888847551b20a017a6b98139178505dc7ffb96f04e954/dnspython-2.7.0-py3-none-any.whl", hash = "sha256:b4c34b7d10b51bcc3a5071e7b8dee77939f1e878477eeecc965e9835f63c6c86", size = 313632 },
]

[[package]]
name = "docker-pycreds"
version = "0.4.0"
source = { registry = "https://pypi.org/simple" }
dependencies = [
    { name = "six" },
]
sdist = { url = "https://files.pythonhosted.org/packages/c5/e6/d1f6c00b7221e2d7c4b470132c931325c8b22c51ca62417e300f5ce16009/docker-pycreds-0.4.0.tar.gz", hash = "sha256:6ce3270bcaf404cc4c3e27e4b6c70d3521deae82fb508767870fdbf772d584d4", size = 8754 }
wheels = [
    { url = "https://files.pythonhosted.org/packages/f5/e8/f6bd1eee09314e7e6dee49cbe2c5e22314ccdb38db16c9fc72d2fa80d054/docker_pycreds-0.4.0-py2.py3-none-any.whl", hash = "sha256:7266112468627868005106ec19cd0d722702d2b7d5912a28e19b826c3d37af49", size = 8982 },
]

[[package]]
name = "e2b"
version = "1.5.0"
source = { registry = "https://pypi.org/simple" }
dependencies = [
    { name = "attrs" },
    { name = "httpcore" },
    { name = "httpx" },
    { name = "packaging" },
    { name = "protobuf" },
    { name = "python-dateutil" },
    { name = "typing-extensions" },
]
sdist = { url = "https://files.pythonhosted.org/packages/2a/77/6902f29df22e1e860f2ee9ce4fccc220d1459fc088f11f2459edc5133c05/e2b-1.5.0.tar.gz", hash = "sha256:905730eea5c07f271d073d4b5d2a9ef44c8ac04b9b146a99fa0235db77bf6854", size = 54992 }
wheels = [
    { url = "https://files.pythonhosted.org/packages/15/69/ca337cfbfef575a42f2d7fd828b49a53d54794bcccbe21e0348aa6821dae/e2b-1.5.0-py3-none-any.whl", hash = "sha256:875a843d1d314a9945e24bfb78c9b1b5cac7e2ecb1e799664d827a26a0b2276a", size = 103116 },
]

[[package]]
name = "e2b-code-interpreter"
version = "1.5.0"
source = { registry = "https://pypi.org/simple" }
dependencies = [
    { name = "attrs" },
    { name = "e2b" },
    { name = "httpx" },
]
sdist = { url = "https://files.pythonhosted.org/packages/e5/c9/0dbe1283db0556210a830f61e28a5a8762c407384450ede0148a2bdc570f/e2b_code_interpreter-1.5.0.tar.gz", hash = "sha256:cd6028b6f20c4231e88a002de86484b9d4a99ea588b5be183b9ec7189a0f3cf6", size = 9284 }
wheels = [
    { url = "https://files.pythonhosted.org/packages/c1/01/36f3b7c489d5dfef5b61cfbc34f5c6769bbd3ff7a6dc583a35634cd1862d/e2b_code_interpreter-1.5.0-py3-none-any.whl", hash = "sha256:299f5641a3754264a07f8edc3cccb744d6b009f10dc9285789a9352e24989a9b", size = 12050 },
]

[[package]]
name = "email-validator"
version = "2.2.0"
source = { registry = "https://pypi.org/simple" }
dependencies = [
    { name = "dnspython" },
    { name = "idna" },
]
sdist = { url = "https://files.pythonhosted.org/packages/48/ce/13508a1ec3f8bb981ae4ca79ea40384becc868bfae97fd1c942bb3a001b1/email_validator-2.2.0.tar.gz", hash = "sha256:cb690f344c617a714f22e66ae771445a1ceb46821152df8e165c5f9a364582b7", size = 48967 }
wheels = [
    { url = "https://files.pythonhosted.org/packages/d7/ee/bf0adb559ad3c786f12bcbc9296b3f5675f529199bef03e2df281fa1fadb/email_validator-2.2.0-py3-none-any.whl", hash = "sha256:561977c2d73ce3611850a06fa56b414621e0c8faa9d66f2611407d87465da631", size = 33521 },
]

[[package]]
name = "executing"
version = "2.2.0"
source = { registry = "https://pypi.org/simple" }
sdist = { url = "https://files.pythonhosted.org/packages/91/50/a9d80c47ff289c611ff12e63f7c5d13942c65d68125160cefd768c73e6e4/executing-2.2.0.tar.gz", hash = "sha256:5d108c028108fe2551d1a7b2e8b713341e2cb4fc0aa7dcf966fa4327a5226755", size = 978693 }
wheels = [
    { url = "https://files.pythonhosted.org/packages/7b/8f/c4d9bafc34ad7ad5d8dc16dd1347ee0e507a52c3adb6bfa8887e1c6a26ba/executing-2.2.0-py2.py3-none-any.whl", hash = "sha256:11387150cad388d62750327a53d3339fad4888b39a6fe233c3afbb54ecffd3aa", size = 26702 },
]

[[package]]
name = "fastapi"
version = "0.115.12"
source = { registry = "https://pypi.org/simple" }
dependencies = [
    { name = "pydantic" },
    { name = "starlette" },
    { name = "typing-extensions" },
]
sdist = { url = "https://files.pythonhosted.org/packages/f4/55/ae499352d82338331ca1e28c7f4a63bfd09479b16395dce38cf50a39e2c2/fastapi-0.115.12.tar.gz", hash = "sha256:1e2c2a2646905f9e83d32f04a3f86aff4a286669c6c950ca95b5fd68c2602681", size = 295236 }
wheels = [
    { url = "https://files.pythonhosted.org/packages/50/b3/b51f09c2ba432a576fe63758bddc81f78f0c6309d9e5c10d194313bf021e/fastapi-0.115.12-py3-none-any.whl", hash = "sha256:e94613d6c05e27be7ffebdd6ea5f388112e5e430c8f7d6494a9d1d88d43e814d", size = 95164 },
]

[package.optional-dependencies]
standard = [
    { name = "email-validator" },
    { name = "fastapi-cli", extra = ["standard"] },
    { name = "httpx" },
    { name = "jinja2" },
    { name = "python-multipart" },
    { name = "uvicorn", extra = ["standard"] },
]

[[package]]
name = "fastapi-cli"
version = "0.0.7"
source = { registry = "https://pypi.org/simple" }
dependencies = [
    { name = "rich-toolkit" },
    { name = "typer" },
    { name = "uvicorn", extra = ["standard"] },
]
sdist = { url = "https://files.pythonhosted.org/packages/fe/73/82a5831fbbf8ed75905bacf5b2d9d3dfd6f04d6968b29fe6f72a5ae9ceb1/fastapi_cli-0.0.7.tar.gz", hash = "sha256:02b3b65956f526412515907a0793c9094abd4bfb5457b389f645b0ea6ba3605e", size = 16753 }
wheels = [
    { url = "https://files.pythonhosted.org/packages/a1/e6/5daefc851b514ce2287d8f5d358ae4341089185f78f3217a69d0ce3a390c/fastapi_cli-0.0.7-py3-none-any.whl", hash = "sha256:d549368ff584b2804336c61f192d86ddea080c11255f375959627911944804f4", size = 10705 },
]

[package.optional-dependencies]
standard = [
    { name = "uvicorn", extra = ["standard"] },
]

[[package]]
name = "filelock"
version = "3.18.0"
source = { registry = "https://pypi.org/simple" }
sdist = { url = "https://files.pythonhosted.org/packages/0a/10/c23352565a6544bdc5353e0b15fc1c563352101f30e24bf500207a54df9a/filelock-3.18.0.tar.gz", hash = "sha256:adbc88eabb99d2fec8c9c1b229b171f18afa655400173ddc653d5d01501fb9f2", size = 18075 }
wheels = [
    { url = "https://files.pythonhosted.org/packages/4d/36/2a115987e2d8c300a974597416d9de88f2444426de9571f4b59b2cca3acc/filelock-3.18.0-py3-none-any.whl", hash = "sha256:c401f4f8377c4464e6db25fff06205fd89bdd83b65eb0488ed1b160f780e21de", size = 16215 },
]

[[package]]
name = "frozenlist"
version = "1.6.0"
source = { registry = "https://pypi.org/simple" }
sdist = { url = "https://files.pythonhosted.org/packages/ee/f4/d744cba2da59b5c1d88823cf9e8a6c74e4659e2b27604ed973be2a0bf5ab/frozenlist-1.6.0.tar.gz", hash = "sha256:b99655c32c1c8e06d111e7f41c06c29a5318cb1835df23a45518e02a47c63b68", size = 42831 }
wheels = [
    { url = "https://files.pythonhosted.org/packages/9c/8a/289b7d0de2fbac832ea80944d809759976f661557a38bb8e77db5d9f79b7/frozenlist-1.6.0-cp312-cp312-macosx_10_13_universal2.whl", hash = "sha256:c5b9e42ace7d95bf41e19b87cec8f262c41d3510d8ad7514ab3862ea2197bfb1", size = 160193 },
    { url = "https://files.pythonhosted.org/packages/19/80/2fd17d322aec7f430549f0669f599997174f93ee17929ea5b92781ec902c/frozenlist-1.6.0-cp312-cp312-macosx_10_13_x86_64.whl", hash = "sha256:ca9973735ce9f770d24d5484dcb42f68f135351c2fc81a7a9369e48cf2998a29", size = 123831 },
    { url = "https://files.pythonhosted.org/packages/99/06/f5812da431273f78c6543e0b2f7de67dfd65eb0a433978b2c9c63d2205e4/frozenlist-1.6.0-cp312-cp312-macosx_11_0_arm64.whl", hash = "sha256:6ac40ec76041c67b928ca8aaffba15c2b2ee3f5ae8d0cb0617b5e63ec119ca25", size = 121862 },
    { url = "https://files.pythonhosted.org/packages/d0/31/9e61c6b5fc493cf24d54881731204d27105234d09878be1a5983182cc4a5/frozenlist-1.6.0-cp312-cp312-manylinux_2_17_aarch64.manylinux2014_aarch64.whl", hash = "sha256:95b7a8a3180dfb280eb044fdec562f9b461614c0ef21669aea6f1d3dac6ee576", size = 316361 },
    { url = "https://files.pythonhosted.org/packages/9d/55/22ca9362d4f0222324981470fd50192be200154d51509ee6eb9baa148e96/frozenlist-1.6.0-cp312-cp312-manylinux_2_17_armv7l.manylinux2014_armv7l.manylinux_2_31_armv7l.whl", hash = "sha256:c444d824e22da6c9291886d80c7d00c444981a72686e2b59d38b285617cb52c8", size = 307115 },
    { url = "https://files.pythonhosted.org/packages/ae/39/4fff42920a57794881e7bb3898dc7f5f539261711ea411b43bba3cde8b79/frozenlist-1.6.0-cp312-cp312-manylinux_2_17_ppc64le.manylinux2014_ppc64le.whl", hash = "sha256:bb52c8166499a8150bfd38478248572c924c003cbb45fe3bcd348e5ac7c000f9", size = 322505 },
    { url = "https://files.pythonhosted.org/packages/55/f2/88c41f374c1e4cf0092a5459e5f3d6a1e17ed274c98087a76487783df90c/frozenlist-1.6.0-cp312-cp312-manylinux_2_17_s390x.manylinux2014_s390x.whl", hash = "sha256:b35298b2db9c2468106278537ee529719228950a5fdda686582f68f247d1dc6e", size = 322666 },
    { url = "https://files.pythonhosted.org/packages/75/51/034eeb75afdf3fd03997856195b500722c0b1a50716664cde64e28299c4b/frozenlist-1.6.0-cp312-cp312-manylinux_2_5_i686.manylinux1_i686.manylinux_2_17_i686.manylinux2014_i686.whl", hash = "sha256:d108e2d070034f9d57210f22fefd22ea0d04609fc97c5f7f5a686b3471028590", size = 302119 },
    { url = "https://files.pythonhosted.org/packages/2b/a6/564ecde55ee633270a793999ef4fd1d2c2b32b5a7eec903b1012cb7c5143/frozenlist-1.6.0-cp312-cp312-manylinux_2_5_x86_64.manylinux1_x86_64.manylinux_2_17_x86_64.manylinux2014_x86_64.whl", hash = "sha256:4e1be9111cb6756868ac242b3c2bd1f09d9aea09846e4f5c23715e7afb647103", size = 316226 },
    { url = "https://files.pythonhosted.org/packages/f1/c8/6c0682c32377f402b8a6174fb16378b683cf6379ab4d2827c580892ab3c7/frozenlist-1.6.0-cp312-cp312-musllinux_1_2_aarch64.whl", hash = "sha256:94bb451c664415f02f07eef4ece976a2c65dcbab9c2f1705b7031a3a75349d8c", size = 312788 },
    { url = "https://files.pythonhosted.org/packages/b6/b8/10fbec38f82c5d163ca1750bfff4ede69713badf236a016781cf1f10a0f0/frozenlist-1.6.0-cp312-cp312-musllinux_1_2_armv7l.whl", hash = "sha256:d1a686d0b0949182b8faddea596f3fc11f44768d1f74d4cad70213b2e139d821", size = 325914 },
    { url = "https://files.pythonhosted.org/packages/62/ca/2bf4f3a1bd40cdedd301e6ecfdbb291080d5afc5f9ce350c0739f773d6b9/frozenlist-1.6.0-cp312-cp312-musllinux_1_2_i686.whl", hash = "sha256:ea8e59105d802c5a38bdbe7362822c522230b3faba2aa35c0fa1765239b7dd70", size = 305283 },
    { url = "https://files.pythonhosted.org/packages/09/64/20cc13ccf94abc2a1f482f74ad210703dc78a590d0b805af1c9aa67f76f9/frozenlist-1.6.0-cp312-cp312-musllinux_1_2_ppc64le.whl", hash = "sha256:abc4e880a9b920bc5020bf6a431a6bb40589d9bca3975c980495f63632e8382f", size = 319264 },
    { url = "https://files.pythonhosted.org/packages/20/ff/86c6a2bbe98cfc231519f5e6d712a0898488ceac804a917ce014f32e68f6/frozenlist-1.6.0-cp312-cp312-musllinux_1_2_s390x.whl", hash = "sha256:9a79713adfe28830f27a3c62f6b5406c37376c892b05ae070906f07ae4487046", size = 326482 },
    { url = "https://files.pythonhosted.org/packages/2f/da/8e381f66367d79adca245d1d71527aac774e30e291d41ef161ce2d80c38e/frozenlist-1.6.0-cp312-cp312-musllinux_1_2_x86_64.whl", hash = "sha256:9a0318c2068e217a8f5e3b85e35899f5a19e97141a45bb925bb357cfe1daf770", size = 318248 },
    { url = "https://files.pythonhosted.org/packages/39/24/1a1976563fb476ab6f0fa9fefaac7616a4361dbe0461324f9fd7bf425dbe/frozenlist-1.6.0-cp312-cp312-win32.whl", hash = "sha256:853ac025092a24bb3bf09ae87f9127de9fe6e0c345614ac92536577cf956dfcc", size = 115161 },
    { url = "https://files.pythonhosted.org/packages/80/2e/fb4ed62a65f8cd66044706b1013f0010930d8cbb0729a2219561ea075434/frozenlist-1.6.0-cp312-cp312-win_amd64.whl", hash = "sha256:2bdfe2d7e6c9281c6e55523acd6c2bf77963cb422fdc7d142fb0cb6621b66878", size = 120548 },
    { url = "https://files.pythonhosted.org/packages/6f/e5/04c7090c514d96ca00887932417f04343ab94904a56ab7f57861bf63652d/frozenlist-1.6.0-cp313-cp313-macosx_10_13_universal2.whl", hash = "sha256:1d7fb014fe0fbfee3efd6a94fc635aeaa68e5e1720fe9e57357f2e2c6e1a647e", size = 158182 },
    { url = "https://files.pythonhosted.org/packages/e9/8f/60d0555c61eec855783a6356268314d204137f5e0c53b59ae2fc28938c99/frozenlist-1.6.0-cp313-cp313-macosx_10_13_x86_64.whl", hash = "sha256:01bcaa305a0fdad12745502bfd16a1c75b14558dabae226852f9159364573117", size = 122838 },
    { url = "https://files.pythonhosted.org/packages/5a/a7/d0ec890e3665b4b3b7c05dc80e477ed8dc2e2e77719368e78e2cd9fec9c8/frozenlist-1.6.0-cp313-cp313-macosx_11_0_arm64.whl", hash = "sha256:8b314faa3051a6d45da196a2c495e922f987dc848e967d8cfeaee8a0328b1cd4", size = 120980 },
    { url = "https://files.pythonhosted.org/packages/cc/19/9b355a5e7a8eba903a008579964192c3e427444752f20b2144b10bb336df/frozenlist-1.6.0-cp313-cp313-manylinux_2_17_aarch64.manylinux2014_aarch64.whl", hash = "sha256:da62fecac21a3ee10463d153549d8db87549a5e77eefb8c91ac84bb42bb1e4e3", size = 305463 },
    { url = "https://files.pythonhosted.org/packages/9c/8d/5b4c758c2550131d66935ef2fa700ada2461c08866aef4229ae1554b93ca/frozenlist-1.6.0-cp313-cp313-manylinux_2_17_armv7l.manylinux2014_armv7l.manylinux_2_31_armv7l.whl", hash = "sha256:d1eb89bf3454e2132e046f9599fbcf0a4483ed43b40f545551a39316d0201cd1", size = 297985 },
    { url = "https://files.pythonhosted.org/packages/48/2c/537ec09e032b5865715726b2d1d9813e6589b571d34d01550c7aeaad7e53/frozenlist-1.6.0-cp313-cp313-manylinux_2_17_ppc64le.manylinux2014_ppc64le.whl", hash = "sha256:d18689b40cb3936acd971f663ccb8e2589c45db5e2c5f07e0ec6207664029a9c", size = 311188 },
    { url = "https://files.pythonhosted.org/packages/31/2f/1aa74b33f74d54817055de9a4961eff798f066cdc6f67591905d4fc82a84/frozenlist-1.6.0-cp313-cp313-manylinux_2_17_s390x.manylinux2014_s390x.whl", hash = "sha256:e67ddb0749ed066b1a03fba812e2dcae791dd50e5da03be50b6a14d0c1a9ee45", size = 311874 },
    { url = "https://files.pythonhosted.org/packages/bf/f0/cfec18838f13ebf4b37cfebc8649db5ea71a1b25dacd691444a10729776c/frozenlist-1.6.0-cp313-cp313-manylinux_2_5_i686.manylinux1_i686.manylinux_2_17_i686.manylinux2014_i686.whl", hash = "sha256:fc5e64626e6682638d6e44398c9baf1d6ce6bc236d40b4b57255c9d3f9761f1f", size = 291897 },
    { url = "https://files.pythonhosted.org/packages/ea/a5/deb39325cbbea6cd0a46db8ccd76150ae2fcbe60d63243d9df4a0b8c3205/frozenlist-1.6.0-cp313-cp313-manylinux_2_5_x86_64.manylinux1_x86_64.manylinux_2_17_x86_64.manylinux2014_x86_64.whl", hash = "sha256:437cfd39564744ae32ad5929e55b18ebd88817f9180e4cc05e7d53b75f79ce85", size = 305799 },
    { url = "https://files.pythonhosted.org/packages/78/22/6ddec55c5243a59f605e4280f10cee8c95a449f81e40117163383829c241/frozenlist-1.6.0-cp313-cp313-musllinux_1_2_aarch64.whl", hash = "sha256:62dd7df78e74d924952e2feb7357d826af8d2f307557a779d14ddf94d7311be8", size = 302804 },
    { url = "https://files.pythonhosted.org/packages/5d/b7/d9ca9bab87f28855063c4d202936800219e39db9e46f9fb004d521152623/frozenlist-1.6.0-cp313-cp313-musllinux_1_2_armv7l.whl", hash = "sha256:a66781d7e4cddcbbcfd64de3d41a61d6bdde370fc2e38623f30b2bd539e84a9f", size = 316404 },
    { url = "https://files.pythonhosted.org/packages/a6/3a/1255305db7874d0b9eddb4fe4a27469e1fb63720f1fc6d325a5118492d18/frozenlist-1.6.0-cp313-cp313-musllinux_1_2_i686.whl", hash = "sha256:482fe06e9a3fffbcd41950f9d890034b4a54395c60b5e61fae875d37a699813f", size = 295572 },
    { url = "https://files.pythonhosted.org/packages/2a/f2/8d38eeee39a0e3a91b75867cc102159ecccf441deb6ddf67be96d3410b84/frozenlist-1.6.0-cp313-cp313-musllinux_1_2_ppc64le.whl", hash = "sha256:e4f9373c500dfc02feea39f7a56e4f543e670212102cc2eeb51d3a99c7ffbde6", size = 307601 },
    { url = "https://files.pythonhosted.org/packages/38/04/80ec8e6b92f61ef085422d7b196822820404f940950dde5b2e367bede8bc/frozenlist-1.6.0-cp313-cp313-musllinux_1_2_s390x.whl", hash = "sha256:e69bb81de06827147b7bfbaeb284d85219fa92d9f097e32cc73675f279d70188", size = 314232 },
    { url = "https://files.pythonhosted.org/packages/3a/58/93b41fb23e75f38f453ae92a2f987274c64637c450285577bd81c599b715/frozenlist-1.6.0-cp313-cp313-musllinux_1_2_x86_64.whl", hash = "sha256:7613d9977d2ab4a9141dde4a149f4357e4065949674c5649f920fec86ecb393e", size = 308187 },
    { url = "https://files.pythonhosted.org/packages/6a/a2/e64df5c5aa36ab3dee5a40d254f3e471bb0603c225f81664267281c46a2d/frozenlist-1.6.0-cp313-cp313-win32.whl", hash = "sha256:4def87ef6d90429f777c9d9de3961679abf938cb6b7b63d4a7eb8a268babfce4", size = 114772 },
    { url = "https://files.pythonhosted.org/packages/a0/77/fead27441e749b2d574bb73d693530d59d520d4b9e9679b8e3cb779d37f2/frozenlist-1.6.0-cp313-cp313-win_amd64.whl", hash = "sha256:37a8a52c3dfff01515e9bbbee0e6063181362f9de3db2ccf9bc96189b557cbfd", size = 119847 },
    { url = "https://files.pythonhosted.org/packages/df/bd/cc6d934991c1e5d9cafda83dfdc52f987c7b28343686aef2e58a9cf89f20/frozenlist-1.6.0-cp313-cp313t-macosx_10_13_universal2.whl", hash = "sha256:46138f5a0773d064ff663d273b309b696293d7a7c00a0994c5c13a5078134b64", size = 174937 },
    { url = "https://files.pythonhosted.org/packages/f2/a2/daf945f335abdbfdd5993e9dc348ef4507436936ab3c26d7cfe72f4843bf/frozenlist-1.6.0-cp313-cp313t-macosx_10_13_x86_64.whl", hash = "sha256:f88bc0a2b9c2a835cb888b32246c27cdab5740059fb3688852bf91e915399b91", size = 136029 },
    { url = "https://files.pythonhosted.org/packages/51/65/4c3145f237a31247c3429e1c94c384d053f69b52110a0d04bfc8afc55fb2/frozenlist-1.6.0-cp313-cp313t-macosx_11_0_arm64.whl", hash = "sha256:777704c1d7655b802c7850255639672e90e81ad6fa42b99ce5ed3fbf45e338dd", size = 134831 },
    { url = "https://files.pythonhosted.org/packages/77/38/03d316507d8dea84dfb99bdd515ea245628af964b2bf57759e3c9205cc5e/frozenlist-1.6.0-cp313-cp313t-manylinux_2_17_aarch64.manylinux2014_aarch64.whl", hash = "sha256:85ef8d41764c7de0dcdaf64f733a27352248493a85a80661f3c678acd27e31f2", size = 392981 },
    { url = "https://files.pythonhosted.org/packages/37/02/46285ef9828f318ba400a51d5bb616ded38db8466836a9cfa39f3903260b/frozenlist-1.6.0-cp313-cp313t-manylinux_2_17_armv7l.manylinux2014_armv7l.manylinux_2_31_armv7l.whl", hash = "sha256:da5cb36623f2b846fb25009d9d9215322318ff1c63403075f812b3b2876c8506", size = 371999 },
    { url = "https://files.pythonhosted.org/packages/0d/64/1212fea37a112c3c5c05bfb5f0a81af4836ce349e69be75af93f99644da9/frozenlist-1.6.0-cp313-cp313t-manylinux_2_17_ppc64le.manylinux2014_ppc64le.whl", hash = "sha256:cbb56587a16cf0fb8acd19e90ff9924979ac1431baea8681712716a8337577b0", size = 392200 },
    { url = "https://files.pythonhosted.org/packages/81/ce/9a6ea1763e3366e44a5208f76bf37c76c5da570772375e4d0be85180e588/frozenlist-1.6.0-cp313-cp313t-manylinux_2_17_s390x.manylinux2014_s390x.whl", hash = "sha256:c6154c3ba59cda3f954c6333025369e42c3acd0c6e8b6ce31eb5c5b8116c07e0", size = 390134 },
    { url = "https://files.pythonhosted.org/packages/bc/36/939738b0b495b2c6d0c39ba51563e453232813042a8d908b8f9544296c29/frozenlist-1.6.0-cp313-cp313t-manylinux_2_5_i686.manylinux1_i686.manylinux_2_17_i686.manylinux2014_i686.whl", hash = "sha256:2e8246877afa3f1ae5c979fe85f567d220f86a50dc6c493b9b7d8191181ae01e", size = 365208 },
    { url = "https://files.pythonhosted.org/packages/b4/8b/939e62e93c63409949c25220d1ba8e88e3960f8ef6a8d9ede8f94b459d27/frozenlist-1.6.0-cp313-cp313t-manylinux_2_5_x86_64.manylinux1_x86_64.manylinux_2_17_x86_64.manylinux2014_x86_64.whl", hash = "sha256:7b0f6cce16306d2e117cf9db71ab3a9e8878a28176aeaf0dbe35248d97b28d0c", size = 385548 },
    { url = "https://files.pythonhosted.org/packages/62/38/22d2873c90102e06a7c5a3a5b82ca47e393c6079413e8a75c72bff067fa8/frozenlist-1.6.0-cp313-cp313t-musllinux_1_2_aarch64.whl", hash = "sha256:1b8e8cd8032ba266f91136d7105706ad57770f3522eac4a111d77ac126a25a9b", size = 391123 },
    { url = "https://files.pythonhosted.org/packages/44/78/63aaaf533ee0701549500f6d819be092c6065cb5c577edb70c09df74d5d0/frozenlist-1.6.0-cp313-cp313t-musllinux_1_2_armv7l.whl", hash = "sha256:e2ada1d8515d3ea5378c018a5f6d14b4994d4036591a52ceaf1a1549dec8e1ad", size = 394199 },
    { url = "https://files.pythonhosted.org/packages/54/45/71a6b48981d429e8fbcc08454dc99c4c2639865a646d549812883e9c9dd3/frozenlist-1.6.0-cp313-cp313t-musllinux_1_2_i686.whl", hash = "sha256:cdb2c7f071e4026c19a3e32b93a09e59b12000751fc9b0b7758da899e657d215", size = 373854 },
    { url = "https://files.pythonhosted.org/packages/3f/f3/dbf2a5e11736ea81a66e37288bf9f881143a7822b288a992579ba1b4204d/frozenlist-1.6.0-cp313-cp313t-musllinux_1_2_ppc64le.whl", hash = "sha256:03572933a1969a6d6ab509d509e5af82ef80d4a5d4e1e9f2e1cdd22c77a3f4d2", size = 395412 },
    { url = "https://files.pythonhosted.org/packages/b3/f1/c63166806b331f05104d8ea385c4acd511598568b1f3e4e8297ca54f2676/frozenlist-1.6.0-cp313-cp313t-musllinux_1_2_s390x.whl", hash = "sha256:77effc978947548b676c54bbd6a08992759ea6f410d4987d69feea9cd0919911", size = 394936 },
    { url = "https://files.pythonhosted.org/packages/ef/ea/4f3e69e179a430473eaa1a75ff986526571215fefc6b9281cdc1f09a4eb8/frozenlist-1.6.0-cp313-cp313t-musllinux_1_2_x86_64.whl", hash = "sha256:a2bda8be77660ad4089caf2223fdbd6db1858462c4b85b67fbfa22102021e497", size = 391459 },
    { url = "https://files.pythonhosted.org/packages/d3/c3/0fc2c97dea550df9afd072a37c1e95421652e3206bbeaa02378b24c2b480/frozenlist-1.6.0-cp313-cp313t-win32.whl", hash = "sha256:a4d96dc5bcdbd834ec6b0f91027817214216b5b30316494d2b1aebffb87c534f", size = 128797 },
    { url = "https://files.pythonhosted.org/packages/ae/f5/79c9320c5656b1965634fe4be9c82b12a3305bdbc58ad9cb941131107b20/frozenlist-1.6.0-cp313-cp313t-win_amd64.whl", hash = "sha256:e18036cb4caa17ea151fd5f3d70be9d354c99eb8cf817a3ccde8a7873b074348", size = 134709 },
    { url = "https://files.pythonhosted.org/packages/71/3e/b04a0adda73bd52b390d730071c0d577073d3d26740ee1bad25c3ad0f37b/frozenlist-1.6.0-py3-none-any.whl", hash = "sha256:535eec9987adb04701266b92745d6cdcef2e77669299359c3009c3404dd5d191", size = 12404 },
]

[[package]]
name = "fsspec"
version = "2025.3.0"
source = { registry = "https://pypi.org/simple" }
sdist = { url = "https://files.pythonhosted.org/packages/34/f4/5721faf47b8c499e776bc34c6a8fc17efdf7fdef0b00f398128bc5dcb4ac/fsspec-2025.3.0.tar.gz", hash = "sha256:a935fd1ea872591f2b5148907d103488fc523295e6c64b835cfad8c3eca44972", size = 298491 }
wheels = [
    { url = "https://files.pythonhosted.org/packages/56/53/eb690efa8513166adef3e0669afd31e95ffde69fb3c52ec2ac7223ed6018/fsspec-2025.3.0-py3-none-any.whl", hash = "sha256:efb87af3efa9103f94ca91a7f8cb7a4df91af9f74fc106c9c7ea0efd7277c1b3", size = 193615 },
]

[package.optional-dependencies]
http = [
    { name = "aiohttp" },
]

[[package]]
name = "gitdb"
version = "4.0.12"
source = { registry = "https://pypi.org/simple" }
dependencies = [
    { name = "smmap" },
]
sdist = { url = "https://files.pythonhosted.org/packages/72/94/63b0fc47eb32792c7ba1fe1b694daec9a63620db1e313033d18140c2320a/gitdb-4.0.12.tar.gz", hash = "sha256:5ef71f855d191a3326fcfbc0d5da835f26b13fbcba60c32c21091c349ffdb571", size = 394684 }
wheels = [
    { url = "https://files.pythonhosted.org/packages/a0/61/5c78b91c3143ed5c14207f463aecfc8f9dbb5092fb2869baf37c273b2705/gitdb-4.0.12-py3-none-any.whl", hash = "sha256:67073e15955400952c6565cc3e707c554a4eea2e428946f7a4c162fab9bd9bcf", size = 62794 },
]

[[package]]
name = "gitpython"
version = "3.1.44"
source = { registry = "https://pypi.org/simple" }
dependencies = [
    { name = "gitdb" },
]
sdist = { url = "https://files.pythonhosted.org/packages/c0/89/37df0b71473153574a5cdef8f242de422a0f5d26d7a9e231e6f169b4ad14/gitpython-3.1.44.tar.gz", hash = "sha256:c87e30b26253bf5418b01b0660f818967f3c503193838337fe5e573331249269", size = 214196 }
wheels = [
    { url = "https://files.pythonhosted.org/packages/1d/9a/4114a9057db2f1462d5c8f8390ab7383925fe1ac012eaa42402ad65c2963/GitPython-3.1.44-py3-none-any.whl", hash = "sha256:9e0e10cda9bed1ee64bc9a6de50e7e38a9c9943241cd7f585f6df3ed28011110", size = 207599 },
]

[[package]]
name = "google-api-core"
version = "2.24.2"
source = { registry = "https://pypi.org/simple" }
dependencies = [
    { name = "google-auth" },
    { name = "googleapis-common-protos" },
    { name = "proto-plus" },
    { name = "protobuf" },
    { name = "requests" },
]
sdist = { url = "https://files.pythonhosted.org/packages/09/5c/085bcb872556934bb119e5e09de54daa07873f6866b8f0303c49e72287f7/google_api_core-2.24.2.tar.gz", hash = "sha256:81718493daf06d96d6bc76a91c23874dbf2fac0adbbf542831b805ee6e974696", size = 163516 }
wheels = [
    { url = "https://files.pythonhosted.org/packages/46/95/f472d85adab6e538da2025dfca9e976a0d125cc0af2301f190e77b76e51c/google_api_core-2.24.2-py3-none-any.whl", hash = "sha256:810a63ac95f3c441b7c0e43d344e372887f62ce9071ba972eacf32672e072de9", size = 160061 },
]

[[package]]
name = "google-api-python-client"
version = "2.169.0"
source = { registry = "https://pypi.org/simple" }
dependencies = [
    { name = "google-api-core" },
    { name = "google-auth" },
    { name = "google-auth-httplib2" },
    { name = "httplib2" },
    { name = "uritemplate" },
]
sdist = { url = "https://files.pythonhosted.org/packages/4f/e6/787c24738fc7c99de9289abe60bd64591800ae1cdf60db7b87e0e6ef9cdd/google_api_python_client-2.169.0.tar.gz", hash = "sha256:0585bb97bd5f5bf3ed8d4bf624593e4c5a14d06c811d1952b07a1f94b4d12c51", size = 12811341 }
wheels = [
    { url = "https://files.pythonhosted.org/packages/2d/bd/6aa93c38756cc9fc63262e0dc3d3f1ff7241ce6f413a25ad6e4a9c98b473/google_api_python_client-2.169.0-py3-none-any.whl", hash = "sha256:dae3e882dc0e6f28e60cf09c1f13fedfd881db84f824dd418aa9e44def2fe00d", size = 13323742 },
]

[[package]]
name = "google-api-python-client-stubs"
version = "1.29.0"
source = { registry = "https://pypi.org/simple" }
dependencies = [
    { name = "google-api-python-client" },
    { name = "types-httplib2" },
    { name = "typing-extensions" },
]
sdist = { url = "https://files.pythonhosted.org/packages/d8/95/10777e7b965319ad1ac3b8379747040e9002827be18587b313aec0c47fc8/google_api_python_client_stubs-1.29.0.tar.gz", hash = "sha256:ef88272accb67b92e512e41d04b73651da183c0eabb6028d71b4633e23a9e47e", size = 2089717 }
wheels = [
    { url = "https://files.pythonhosted.org/packages/19/cc/970860afcb563f5c19fffd72f265f5cc7f302bfc61cd838a39749b05d1d1/google_api_python_client_stubs-1.29.0-py3-none-any.whl", hash = "sha256:e874eda842dec69781e4bf4e151b47f6e57cc419ff2c0d1e4719ff8dc3a559fc", size = 2907336 },
]

[[package]]
name = "google-auth"
version = "2.40.2"
source = { registry = "https://pypi.org/simple" }
dependencies = [
    { name = "cachetools" },
    { name = "pyasn1-modules" },
    { name = "rsa" },
]
sdist = { url = "https://files.pythonhosted.org/packages/66/84/f67f53c505a6b2c5da05c988e2a5483f5ba9eee4b1841d2e3ff22f547cd5/google_auth-2.40.2.tar.gz", hash = "sha256:a33cde547a2134273226fa4b853883559947ebe9207521f7afc707efbf690f58", size = 280990 }
wheels = [
    { url = "https://files.pythonhosted.org/packages/6a/c7/e2d82e6702e2a9e2311c138f8e1100f21d08aed0231290872b229ae57a86/google_auth-2.40.2-py2.py3-none-any.whl", hash = "sha256:f7e568d42eedfded58734f6a60c58321896a621f7c116c411550a4b4a13da90b", size = 216102 },
]

[[package]]
name = "google-auth-httplib2"
version = "0.2.0"
source = { registry = "https://pypi.org/simple" }
dependencies = [
    { name = "google-auth" },
    { name = "httplib2" },
]
sdist = { url = "https://files.pythonhosted.org/packages/56/be/217a598a818567b28e859ff087f347475c807a5649296fb5a817c58dacef/google-auth-httplib2-0.2.0.tar.gz", hash = "sha256:38aa7badf48f974f1eb9861794e9c0cb2a0511a4ec0679b1f886d108f5640e05", size = 10842 }
wheels = [
    { url = "https://files.pythonhosted.org/packages/be/8a/fe34d2f3f9470a27b01c9e76226965863f153d5fbe276f83608562e49c04/google_auth_httplib2-0.2.0-py2.py3-none-any.whl", hash = "sha256:b65a0a2123300dd71281a7bf6e64d65a0759287df52729bdd1ae2e47dc311a3d", size = 9253 },
]

[[package]]
name = "googleapis-common-protos"
version = "1.70.0"
source = { registry = "https://pypi.org/simple" }
dependencies = [
    { name = "protobuf" },
]
sdist = { url = "https://files.pythonhosted.org/packages/39/24/33db22342cf4a2ea27c9955e6713140fedd51e8b141b5ce5260897020f1a/googleapis_common_protos-1.70.0.tar.gz", hash = "sha256:0e1b44e0ea153e6594f9f394fef15193a68aaaea2d843f83e2742717ca753257", size = 145903 }
wheels = [
    { url = "https://files.pythonhosted.org/packages/86/f1/62a193f0227cf15a920390abe675f386dec35f7ae3ffe6da582d3ade42c7/googleapis_common_protos-1.70.0-py3-none-any.whl", hash = "sha256:b8bfcca8c25a2bb253e0e0b0adaf8c00773e5e6af6fd92397576680b807e0fd8", size = 294530 },
]

[[package]]
name = "greenlet"
version = "3.2.2"
source = { registry = "https://pypi.org/simple" }
sdist = { url = "https://files.pythonhosted.org/packages/34/c1/a82edae11d46c0d83481aacaa1e578fea21d94a1ef400afd734d47ad95ad/greenlet-3.2.2.tar.gz", hash = "sha256:ad053d34421a2debba45aa3cc39acf454acbcd025b3fc1a9f8a0dee237abd485", size = 185797 }
wheels = [
    { url = "https://files.pythonhosted.org/packages/2c/a1/88fdc6ce0df6ad361a30ed78d24c86ea32acb2b563f33e39e927b1da9ea0/greenlet-3.2.2-cp312-cp312-macosx_11_0_universal2.whl", hash = "sha256:df4d1509efd4977e6a844ac96d8be0b9e5aa5d5c77aa27ca9f4d3f92d3fcf330", size = 270413 },
    { url = "https://files.pythonhosted.org/packages/a6/2e/6c1caffd65490c68cd9bcec8cb7feb8ac7b27d38ba1fea121fdc1f2331dc/greenlet-3.2.2-cp312-cp312-manylinux_2_17_aarch64.manylinux2014_aarch64.whl", hash = "sha256:da956d534a6d1b9841f95ad0f18ace637668f680b1339ca4dcfb2c1837880a0b", size = 637242 },
    { url = "https://files.pythonhosted.org/packages/98/28/088af2cedf8823b6b7ab029a5626302af4ca1037cf8b998bed3a8d3cb9e2/greenlet-3.2.2-cp312-cp312-manylinux_2_17_ppc64le.manylinux2014_ppc64le.whl", hash = "sha256:9c7b15fb9b88d9ee07e076f5a683027bc3befd5bb5d25954bb633c385d8b737e", size = 651444 },
    { url = "https://files.pythonhosted.org/packages/4a/9f/0116ab876bb0bc7a81eadc21c3f02cd6100dcd25a1cf2a085a130a63a26a/greenlet-3.2.2-cp312-cp312-manylinux_2_17_s390x.manylinux2014_s390x.whl", hash = "sha256:752f0e79785e11180ebd2e726c8a88109ded3e2301d40abced2543aa5d164275", size = 646067 },
    { url = "https://files.pythonhosted.org/packages/35/17/bb8f9c9580e28a94a9575da847c257953d5eb6e39ca888239183320c1c28/greenlet-3.2.2-cp312-cp312-manylinux_2_17_x86_64.manylinux2014_x86_64.whl", hash = "sha256:9ae572c996ae4b5e122331e12bbb971ea49c08cc7c232d1bd43150800a2d6c65", size = 648153 },
    { url = "https://files.pythonhosted.org/packages/2c/ee/7f31b6f7021b8df6f7203b53b9cc741b939a2591dcc6d899d8042fcf66f2/greenlet-3.2.2-cp312-cp312-manylinux_2_24_x86_64.manylinux_2_28_x86_64.whl", hash = "sha256:02f5972ff02c9cf615357c17ab713737cccfd0eaf69b951084a9fd43f39833d3", size = 603865 },
    { url = "https://files.pythonhosted.org/packages/b5/2d/759fa59323b521c6f223276a4fc3d3719475dc9ae4c44c2fe7fc750f8de0/greenlet-3.2.2-cp312-cp312-musllinux_1_1_aarch64.whl", hash = "sha256:4fefc7aa68b34b9224490dfda2e70ccf2131368493add64b4ef2d372955c207e", size = 1119575 },
    { url = "https://files.pythonhosted.org/packages/30/05/356813470060bce0e81c3df63ab8cd1967c1ff6f5189760c1a4734d405ba/greenlet-3.2.2-cp312-cp312-musllinux_1_1_x86_64.whl", hash = "sha256:a31ead8411a027c2c4759113cf2bd473690517494f3d6e4bf67064589afcd3c5", size = 1147460 },
    { url = "https://files.pythonhosted.org/packages/07/f4/b2a26a309a04fb844c7406a4501331b9400e1dd7dd64d3450472fd47d2e1/greenlet-3.2.2-cp312-cp312-win_amd64.whl", hash = "sha256:b24c7844c0a0afc3ccbeb0b807adeefb7eff2b5599229ecedddcfeb0ef333bec", size = 296239 },
    { url = "https://files.pythonhosted.org/packages/89/30/97b49779fff8601af20972a62cc4af0c497c1504dfbb3e93be218e093f21/greenlet-3.2.2-cp313-cp313-macosx_11_0_universal2.whl", hash = "sha256:3ab7194ee290302ca15449f601036007873028712e92ca15fc76597a0aeb4c59", size = 269150 },
    { url = "https://files.pythonhosted.org/packages/21/30/877245def4220f684bc2e01df1c2e782c164e84b32e07373992f14a2d107/greenlet-3.2.2-cp313-cp313-manylinux_2_17_aarch64.manylinux2014_aarch64.whl", hash = "sha256:2dc5c43bb65ec3669452af0ab10729e8fdc17f87a1f2ad7ec65d4aaaefabf6bf", size = 637381 },
    { url = "https://files.pythonhosted.org/packages/8e/16/adf937908e1f913856b5371c1d8bdaef5f58f251d714085abeea73ecc471/greenlet-3.2.2-cp313-cp313-manylinux_2_17_ppc64le.manylinux2014_ppc64le.whl", hash = "sha256:decb0658ec19e5c1f519faa9a160c0fc85a41a7e6654b3ce1b44b939f8bf1325", size = 651427 },
    { url = "https://files.pythonhosted.org/packages/ad/49/6d79f58fa695b618654adac64e56aff2eeb13344dc28259af8f505662bb1/greenlet-3.2.2-cp313-cp313-manylinux_2_17_s390x.manylinux2014_s390x.whl", hash = "sha256:6fadd183186db360b61cb34e81117a096bff91c072929cd1b529eb20dd46e6c5", size = 645795 },
    { url = "https://files.pythonhosted.org/packages/5a/e6/28ed5cb929c6b2f001e96b1d0698c622976cd8f1e41fe7ebc047fa7c6dd4/greenlet-3.2.2-cp313-cp313-manylinux_2_17_x86_64.manylinux2014_x86_64.whl", hash = "sha256:1919cbdc1c53ef739c94cf2985056bcc0838c1f217b57647cbf4578576c63825", size = 648398 },
    { url = "https://files.pythonhosted.org/packages/9d/70/b200194e25ae86bc57077f695b6cc47ee3118becf54130c5514456cf8dac/greenlet-3.2.2-cp313-cp313-manylinux_2_24_x86_64.manylinux_2_28_x86_64.whl", hash = "sha256:3885f85b61798f4192d544aac7b25a04ece5fe2704670b4ab73c2d2c14ab740d", size = 606795 },
    { url = "https://files.pythonhosted.org/packages/f8/c8/ba1def67513a941154ed8f9477ae6e5a03f645be6b507d3930f72ed508d3/greenlet-3.2.2-cp313-cp313-musllinux_1_1_aarch64.whl", hash = "sha256:85f3e248507125bf4af607a26fd6cb8578776197bd4b66e35229cdf5acf1dfbf", size = 1117976 },
    { url = "https://files.pythonhosted.org/packages/c3/30/d0e88c1cfcc1b3331d63c2b54a0a3a4a950ef202fb8b92e772ca714a9221/greenlet-3.2.2-cp313-cp313-musllinux_1_1_x86_64.whl", hash = "sha256:1e76106b6fc55fa3d6fe1c527f95ee65e324a13b62e243f77b48317346559708", size = 1145509 },
    { url = "https://files.pythonhosted.org/packages/90/2e/59d6491834b6e289051b252cf4776d16da51c7c6ca6a87ff97e3a50aa0cd/greenlet-3.2.2-cp313-cp313-win_amd64.whl", hash = "sha256:fe46d4f8e94e637634d54477b0cfabcf93c53f29eedcbdeecaf2af32029b4421", size = 296023 },
    { url = "https://files.pythonhosted.org/packages/65/66/8a73aace5a5335a1cba56d0da71b7bd93e450f17d372c5b7c5fa547557e9/greenlet-3.2.2-cp313-cp313t-manylinux_2_17_aarch64.manylinux2014_aarch64.whl", hash = "sha256:ba30e88607fb6990544d84caf3c706c4b48f629e18853fc6a646f82db9629418", size = 629911 },
    { url = "https://files.pythonhosted.org/packages/48/08/c8b8ebac4e0c95dcc68ec99198842e7db53eda4ab3fb0a4e785690883991/greenlet-3.2.2-cp313-cp313t-manylinux_2_17_ppc64le.manylinux2014_ppc64le.whl", hash = "sha256:055916fafad3e3388d27dd68517478933a97edc2fc54ae79d3bec827de2c64c4", size = 635251 },
    { url = "https://files.pythonhosted.org/packages/37/26/7db30868f73e86b9125264d2959acabea132b444b88185ba5c462cb8e571/greenlet-3.2.2-cp313-cp313t-manylinux_2_17_s390x.manylinux2014_s390x.whl", hash = "sha256:2593283bf81ca37d27d110956b79e8723f9aa50c4bcdc29d3c0543d4743d2763", size = 632620 },
    { url = "https://files.pythonhosted.org/packages/10/ec/718a3bd56249e729016b0b69bee4adea0dfccf6ca43d147ef3b21edbca16/greenlet-3.2.2-cp313-cp313t-manylinux_2_17_x86_64.manylinux2014_x86_64.whl", hash = "sha256:89c69e9a10670eb7a66b8cef6354c24671ba241f46152dd3eed447f79c29fb5b", size = 628851 },
    { url = "https://files.pythonhosted.org/packages/9b/9d/d1c79286a76bc62ccdc1387291464af16a4204ea717f24e77b0acd623b99/greenlet-3.2.2-cp313-cp313t-manylinux_2_24_x86_64.manylinux_2_28_x86_64.whl", hash = "sha256:02a98600899ca1ca5d3a2590974c9e3ec259503b2d6ba6527605fcd74e08e207", size = 593718 },
    { url = "https://files.pythonhosted.org/packages/cd/41/96ba2bf948f67b245784cd294b84e3d17933597dffd3acdb367a210d1949/greenlet-3.2.2-cp313-cp313t-musllinux_1_1_aarch64.whl", hash = "sha256:b50a8c5c162469c3209e5ec92ee4f95c8231b11db6a04db09bbe338176723bb8", size = 1105752 },
    { url = "https://files.pythonhosted.org/packages/68/3b/3b97f9d33c1f2eb081759da62bd6162159db260f602f048bc2f36b4c453e/greenlet-3.2.2-cp313-cp313t-musllinux_1_1_x86_64.whl", hash = "sha256:45f9f4853fb4cc46783085261c9ec4706628f3b57de3e68bae03e8f8b3c0de51", size = 1125170 },
    { url = "https://files.pythonhosted.org/packages/31/df/b7d17d66c8d0f578d2885a3d8f565e9e4725eacc9d3fdc946d0031c055c4/greenlet-3.2.2-cp314-cp314-macosx_11_0_universal2.whl", hash = "sha256:9ea5231428af34226c05f927e16fc7f6fa5e39e3ad3cd24ffa48ba53a47f4240", size = 269899 },
]

[[package]]
name = "h11"
version = "0.16.0"
source = { registry = "https://pypi.org/simple" }
sdist = { url = "https://files.pythonhosted.org/packages/01/ee/02a2c011bdab74c6fb3c75474d40b3052059d95df7e73351460c8588d963/h11-0.16.0.tar.gz", hash = "sha256:4e35b956cf45792e4caa5885e69fba00bdbc6ffafbfa020300e549b208ee5ff1", size = 101250 }
wheels = [
    { url = "https://files.pythonhosted.org/packages/04/4b/29cac41a4d98d144bf5f6d33995617b185d14b22401f75ca86f384e87ff1/h11-0.16.0-py3-none-any.whl", hash = "sha256:63cf8bbe7522de3bf65932fda1d9c2772064ffb3dae62d55932da54b31cb6c86", size = 37515 },
]

[[package]]
name = "httpcore"
version = "1.0.9"
source = { registry = "https://pypi.org/simple" }
dependencies = [
    { name = "certifi" },
    { name = "h11" },
]
sdist = { url = "https://files.pythonhosted.org/packages/06/94/82699a10bca87a5556c9c59b5963f2d039dbd239f25bc2a63907a05a14cb/httpcore-1.0.9.tar.gz", hash = "sha256:6e34463af53fd2ab5d807f399a9b45ea31c3dfa2276f15a2c3f00afff6e176e8", size = 85484 }
wheels = [
    { url = "https://files.pythonhosted.org/packages/7e/f5/f66802a942d491edb555dd61e3a9961140fd64c90bce1eafd741609d334d/httpcore-1.0.9-py3-none-any.whl", hash = "sha256:2d400746a40668fc9dec9810239072b40b4484b640a8c38fd654a024c7a1bf55", size = 78784 },
]

[[package]]
name = "httplib2"
version = "0.22.0"
source = { registry = "https://pypi.org/simple" }
dependencies = [
    { name = "pyparsing" },
]
sdist = { url = "https://files.pythonhosted.org/packages/3d/ad/2371116b22d616c194aa25ec410c9c6c37f23599dcd590502b74db197584/httplib2-0.22.0.tar.gz", hash = "sha256:d7a10bc5ef5ab08322488bde8c726eeee5c8618723fdb399597ec58f3d82df81", size = 351116 }
wheels = [
    { url = "https://files.pythonhosted.org/packages/a8/6c/d2fbdaaa5959339d53ba38e94c123e4e84b8fbc4b84beb0e70d7c1608486/httplib2-0.22.0-py3-none-any.whl", hash = "sha256:14ae0a53c1ba8f3d37e9e27cf37eabb0fb9980f435ba405d546948b009dd64dc", size = 96854 },
]

[[package]]
name = "httptools"
version = "0.6.4"
source = { registry = "https://pypi.org/simple" }
sdist = { url = "https://files.pythonhosted.org/packages/a7/9a/ce5e1f7e131522e6d3426e8e7a490b3a01f39a6696602e1c4f33f9e94277/httptools-0.6.4.tar.gz", hash = "sha256:4e93eee4add6493b59a5c514da98c939b244fce4a0d8879cd3f466562f4b7d5c", size = 240639 }
wheels = [
    { url = "https://files.pythonhosted.org/packages/bb/0e/d0b71465c66b9185f90a091ab36389a7352985fe857e352801c39d6127c8/httptools-0.6.4-cp312-cp312-macosx_10_13_universal2.whl", hash = "sha256:df017d6c780287d5c80601dafa31f17bddb170232d85c066604d8558683711a2", size = 200683 },
    { url = "https://files.pythonhosted.org/packages/e2/b8/412a9bb28d0a8988de3296e01efa0bd62068b33856cdda47fe1b5e890954/httptools-0.6.4-cp312-cp312-macosx_11_0_arm64.whl", hash = "sha256:85071a1e8c2d051b507161f6c3e26155b5c790e4e28d7f236422dbacc2a9cc44", size = 104337 },
    { url = "https://files.pythonhosted.org/packages/9b/01/6fb20be3196ffdc8eeec4e653bc2a275eca7f36634c86302242c4fbb2760/httptools-0.6.4-cp312-cp312-manylinux_2_17_aarch64.manylinux2014_aarch64.whl", hash = "sha256:69422b7f458c5af875922cdb5bd586cc1f1033295aa9ff63ee196a87519ac8e1", size = 508796 },
    { url = "https://files.pythonhosted.org/packages/f7/d8/b644c44acc1368938317d76ac991c9bba1166311880bcc0ac297cb9d6bd7/httptools-0.6.4-cp312-cp312-manylinux_2_5_x86_64.manylinux1_x86_64.manylinux_2_17_x86_64.manylinux2014_x86_64.whl", hash = "sha256:16e603a3bff50db08cd578d54f07032ca1631450ceb972c2f834c2b860c28ea2", size = 510837 },
    { url = "https://files.pythonhosted.org/packages/52/d8/254d16a31d543073a0e57f1c329ca7378d8924e7e292eda72d0064987486/httptools-0.6.4-cp312-cp312-musllinux_1_2_aarch64.whl", hash = "sha256:ec4f178901fa1834d4a060320d2f3abc5c9e39766953d038f1458cb885f47e81", size = 485289 },
    { url = "https://files.pythonhosted.org/packages/5f/3c/4aee161b4b7a971660b8be71a92c24d6c64372c1ab3ae7f366b3680df20f/httptools-0.6.4-cp312-cp312-musllinux_1_2_x86_64.whl", hash = "sha256:f9eb89ecf8b290f2e293325c646a211ff1c2493222798bb80a530c5e7502494f", size = 489779 },
    { url = "https://files.pythonhosted.org/packages/12/b7/5cae71a8868e555f3f67a50ee7f673ce36eac970f029c0c5e9d584352961/httptools-0.6.4-cp312-cp312-win_amd64.whl", hash = "sha256:db78cb9ca56b59b016e64b6031eda5653be0589dba2b1b43453f6e8b405a0970", size = 88634 },
    { url = "https://files.pythonhosted.org/packages/94/a3/9fe9ad23fd35f7de6b91eeb60848986058bd8b5a5c1e256f5860a160cc3e/httptools-0.6.4-cp313-cp313-macosx_10_13_universal2.whl", hash = "sha256:ade273d7e767d5fae13fa637f4d53b6e961fb7fd93c7797562663f0171c26660", size = 197214 },
    { url = "https://files.pythonhosted.org/packages/ea/d9/82d5e68bab783b632023f2fa31db20bebb4e89dfc4d2293945fd68484ee4/httptools-0.6.4-cp313-cp313-macosx_11_0_arm64.whl", hash = "sha256:856f4bc0478ae143bad54a4242fccb1f3f86a6e1be5548fecfd4102061b3a083", size = 102431 },
    { url = "https://files.pythonhosted.org/packages/96/c1/cb499655cbdbfb57b577734fde02f6fa0bbc3fe9fb4d87b742b512908dff/httptools-0.6.4-cp313-cp313-manylinux_2_17_aarch64.manylinux2014_aarch64.whl", hash = "sha256:322d20ea9cdd1fa98bd6a74b77e2ec5b818abdc3d36695ab402a0de8ef2865a3", size = 473121 },
    { url = "https://files.pythonhosted.org/packages/af/71/ee32fd358f8a3bb199b03261f10921716990808a675d8160b5383487a317/httptools-0.6.4-cp313-cp313-manylinux_2_5_x86_64.manylinux1_x86_64.manylinux_2_17_x86_64.manylinux2014_x86_64.whl", hash = "sha256:4d87b29bd4486c0093fc64dea80231f7c7f7eb4dc70ae394d70a495ab8436071", size = 473805 },
    { url = "https://files.pythonhosted.org/packages/8a/0a/0d4df132bfca1507114198b766f1737d57580c9ad1cf93c1ff673e3387be/httptools-0.6.4-cp313-cp313-musllinux_1_2_aarch64.whl", hash = "sha256:342dd6946aa6bda4b8f18c734576106b8a31f2fe31492881a9a160ec84ff4bd5", size = 448858 },
    { url = "https://files.pythonhosted.org/packages/1e/6a/787004fdef2cabea27bad1073bf6a33f2437b4dbd3b6fb4a9d71172b1c7c/httptools-0.6.4-cp313-cp313-musllinux_1_2_x86_64.whl", hash = "sha256:4b36913ba52008249223042dca46e69967985fb4051951f94357ea681e1f5dc0", size = 452042 },
    { url = "https://files.pythonhosted.org/packages/4d/dc/7decab5c404d1d2cdc1bb330b1bf70e83d6af0396fd4fc76fc60c0d522bf/httptools-0.6.4-cp313-cp313-win_amd64.whl", hash = "sha256:28908df1b9bb8187393d5b5db91435ccc9c8e891657f9cbb42a2541b44c82fc8", size = 87682 },
]

[[package]]
name = "httpx"
version = "0.28.1"
source = { registry = "https://pypi.org/simple" }
dependencies = [
    { name = "anyio" },
    { name = "certifi" },
    { name = "httpcore" },
    { name = "idna" },
]
sdist = { url = "https://files.pythonhosted.org/packages/b1/df/48c586a5fe32a0f01324ee087459e112ebb7224f646c0b5023f5e79e9956/httpx-0.28.1.tar.gz", hash = "sha256:75e98c5f16b0f35b567856f597f06ff2270a374470a5c2392242528e3e3e42fc", size = 141406 }
wheels = [
    { url = "https://files.pythonhosted.org/packages/2a/39/e50c7c3a983047577ee07d2a9e53faf5a69493943ec3f6a384bdc792deb2/httpx-0.28.1-py3-none-any.whl", hash = "sha256:d909fcccc110f8c7faf814ca82a9a4d816bc5a6dbfea25d6591d6985b8ba59ad", size = 73517 },
]

[[package]]
name = "huggingface-hub"
version = "0.31.4"
source = { registry = "https://pypi.org/simple" }
dependencies = [
    { name = "filelock" },
    { name = "fsspec" },
    { name = "packaging" },
    { name = "pyyaml" },
    { name = "requests" },
    { name = "tqdm" },
    { name = "typing-extensions" },
]
sdist = { url = "https://files.pythonhosted.org/packages/05/a0/7445e07427a917399db619e3c7383de3cd723c20d3b3a8a527a096c49a44/huggingface_hub-0.31.4.tar.gz", hash = "sha256:5a7bc710b9f9c028aee5b1476867b4ec5c1b92f043cb364d5fdc54354757e4ce", size = 407736 }
wheels = [
    { url = "https://files.pythonhosted.org/packages/33/c7/852d4473788cfd7d79b73951244b87a6d75fdac296c90aeb5e85dbb2fb5e/huggingface_hub-0.31.4-py3-none-any.whl", hash = "sha256:4f70704760296cc69b612916056e9845f5490a33782b924fc531767967acc15d", size = 489319 },
]

[[package]]
name = "identify"
version = "2.6.10"
source = { registry = "https://pypi.org/simple" }
sdist = { url = "https://files.pythonhosted.org/packages/0c/83/b6ea0334e2e7327084a46aaaf71f2146fc061a192d6518c0d020120cd0aa/identify-2.6.10.tar.gz", hash = "sha256:45e92fd704f3da71cc3880036633f48b4b7265fd4de2b57627cb157216eb7eb8", size = 99201 }
wheels = [
    { url = "https://files.pythonhosted.org/packages/2b/d3/85feeba1d097b81a44bcffa6a0beab7b4dfffe78e82fc54978d3ac380736/identify-2.6.10-py2.py3-none-any.whl", hash = "sha256:5f34248f54136beed1a7ba6a6b5c4b6cf21ff495aac7c359e1ef831ae3b8ab25", size = 99101 },
]

[[package]]
name = "idna"
version = "3.10"
source = { registry = "https://pypi.org/simple" }
sdist = { url = "https://files.pythonhosted.org/packages/f1/70/7703c29685631f5a7590aa73f1f1d3fa9a380e654b86af429e0934a32f7d/idna-3.10.tar.gz", hash = "sha256:12f65c9b470abda6dc35cf8e63cc574b1c52b11df2c86030af0ac09b01b13ea9", size = 190490 }
wheels = [
    { url = "https://files.pythonhosted.org/packages/76/c6/c88e154df9c4e1a2a66ccf0005a88dfb2650c1dffb6f5ce603dfbd452ce3/idna-3.10-py3-none-any.whl", hash = "sha256:946d195a0d259cbba61165e88e65941f16e9b36ea6ddb97f00452bae8b1287d3", size = 70442 },
]

[[package]]
name = "importlib-metadata"
version = "8.6.1"
source = { registry = "https://pypi.org/simple" }
dependencies = [
    { name = "zipp" },
]
sdist = { url = "https://files.pythonhosted.org/packages/33/08/c1395a292bb23fd03bdf572a1357c5a733d3eecbab877641ceacab23db6e/importlib_metadata-8.6.1.tar.gz", hash = "sha256:310b41d755445d74569f993ccfc22838295d9fe005425094fad953d7f15c8580", size = 55767 }
wheels = [
    { url = "https://files.pythonhosted.org/packages/79/9d/0fb148dc4d6fa4a7dd1d8378168d9b4cd8d4560a6fbf6f0121c5fc34eb68/importlib_metadata-8.6.1-py3-none-any.whl", hash = "sha256:02a89390c1e15fdfdc0d7c6b25cb3e62650d0494005c97d6f148bf5b9787525e", size = 26971 },
]

[[package]]
name = "importlib-resources"
version = "6.5.2"
source = { registry = "https://pypi.org/simple" }
sdist = { url = "https://files.pythonhosted.org/packages/cf/8c/f834fbf984f691b4f7ff60f50b514cc3de5cc08abfc3295564dd89c5e2e7/importlib_resources-6.5.2.tar.gz", hash = "sha256:185f87adef5bcc288449d98fb4fba07cea78bc036455dd44c5fc4a2fe78fed2c", size = 44693 }
wheels = [
    { url = "https://files.pythonhosted.org/packages/a4/ed/1f1afb2e9e7f38a545d628f864d562a5ae64fe6f7a10e28ffb9b185b4e89/importlib_resources-6.5.2-py3-none-any.whl", hash = "sha256:789cfdc3ed28c78b67a06acb8126751ced69a3d5f79c095a98298cd8a760ccec", size = 37461 },
]

[[package]]
name = "iniconfig"
version = "2.1.0"
source = { registry = "https://pypi.org/simple" }
sdist = { url = "https://files.pythonhosted.org/packages/f2/97/ebf4da567aa6827c909642694d71c9fcf53e5b504f2d96afea02718862f3/iniconfig-2.1.0.tar.gz", hash = "sha256:3abbd2e30b36733fee78f9c7f7308f2d0050e88f0087fd25c2645f63c773e1c7", size = 4793 }
wheels = [
    { url = "https://files.pythonhosted.org/packages/2c/e1/e6716421ea10d38022b952c159d5161ca1193197fb744506875fbb87ea7b/iniconfig-2.1.0-py3-none-any.whl", hash = "sha256:9deba5723312380e77435581c6bf4935c94cbfab9b1ed33ef8d238ea168eb760", size = 6050 },
]

[[package]]
name = "itsdangerous"
version = "2.2.0"
source = { registry = "https://pypi.org/simple" }
sdist = { url = "https://files.pythonhosted.org/packages/9c/cb/8ac0172223afbccb63986cc25049b154ecfb5e85932587206f42317be31d/itsdangerous-2.2.0.tar.gz", hash = "sha256:e0050c0b7da1eea53ffaf149c0cfbb5c6e2e2b69c4bef22c81fa6eb73e5f6173", size = 54410 }
wheels = [
    { url = "https://files.pythonhosted.org/packages/04/96/92447566d16df59b2a776c0fb82dbc4d9e07cd95062562af01e408583fc4/itsdangerous-2.2.0-py3-none-any.whl", hash = "sha256:c6242fc49e35958c8b15141343aa660db5fc54d4f13a1db01a3f5891b98700ef", size = 16234 },
]

[[package]]
name = "jinja2"
version = "3.1.6"
source = { registry = "https://pypi.org/simple" }
dependencies = [
    { name = "markupsafe" },
]
sdist = { url = "https://files.pythonhosted.org/packages/df/bf/f7da0350254c0ed7c72f3e33cef02e048281fec7ecec5f032d4aac52226b/jinja2-3.1.6.tar.gz", hash = "sha256:0137fb05990d35f1275a587e9aee6d56da821fc83491a0fb838183be43f66d6d", size = 245115 }
wheels = [
    { url = "https://files.pythonhosted.org/packages/62/a1/3d680cbfd5f4b8f15abc1d571870c5fc3e594bb582bc3b64ea099db13e56/jinja2-3.1.6-py3-none-any.whl", hash = "sha256:85ece4451f492d0c13c5dd7c13a64681a86afae63a5f347908daf103ce6d2f67", size = 134899 },
]

[[package]]
name = "jiter"
version = "0.10.0"
source = { registry = "https://pypi.org/simple" }
sdist = { url = "https://files.pythonhosted.org/packages/ee/9d/ae7ddb4b8ab3fb1b51faf4deb36cb48a4fbbd7cb36bad6a5fca4741306f7/jiter-0.10.0.tar.gz", hash = "sha256:07a7142c38aacc85194391108dc91b5b57093c978a9932bd86a36862759d9500", size = 162759 }
wheels = [
    { url = "https://files.pythonhosted.org/packages/6d/b5/348b3313c58f5fbfb2194eb4d07e46a35748ba6e5b3b3046143f3040bafa/jiter-0.10.0-cp312-cp312-macosx_10_12_x86_64.whl", hash = "sha256:1e274728e4a5345a6dde2d343c8da018b9d4bd4350f5a472fa91f66fda44911b", size = 312262 },
    { url = "https://files.pythonhosted.org/packages/9c/4a/6a2397096162b21645162825f058d1709a02965606e537e3304b02742e9b/jiter-0.10.0-cp312-cp312-macosx_11_0_arm64.whl", hash = "sha256:7202ae396446c988cb2a5feb33a543ab2165b786ac97f53b59aafb803fef0744", size = 320124 },
    { url = "https://files.pythonhosted.org/packages/2a/85/1ce02cade7516b726dd88f59a4ee46914bf79d1676d1228ef2002ed2f1c9/jiter-0.10.0-cp312-cp312-manylinux_2_17_aarch64.manylinux2014_aarch64.whl", hash = "sha256:23ba7722d6748b6920ed02a8f1726fb4b33e0fd2f3f621816a8b486c66410ab2", size = 345330 },
    { url = "https://files.pythonhosted.org/packages/75/d0/bb6b4f209a77190ce10ea8d7e50bf3725fc16d3372d0a9f11985a2b23eff/jiter-0.10.0-cp312-cp312-manylinux_2_17_armv7l.manylinux2014_armv7l.whl", hash = "sha256:371eab43c0a288537d30e1f0b193bc4eca90439fc08a022dd83e5e07500ed026", size = 369670 },
    { url = "https://files.pythonhosted.org/packages/a0/f5/a61787da9b8847a601e6827fbc42ecb12be2c925ced3252c8ffcb56afcaf/jiter-0.10.0-cp312-cp312-manylinux_2_17_ppc64le.manylinux2014_ppc64le.whl", hash = "sha256:6c675736059020365cebc845a820214765162728b51ab1e03a1b7b3abb70f74c", size = 489057 },
    { url = "https://files.pythonhosted.org/packages/12/e4/6f906272810a7b21406c760a53aadbe52e99ee070fc5c0cb191e316de30b/jiter-0.10.0-cp312-cp312-manylinux_2_17_s390x.manylinux2014_s390x.whl", hash = "sha256:0c5867d40ab716e4684858e4887489685968a47e3ba222e44cde6e4a2154f959", size = 389372 },
    { url = "https://files.pythonhosted.org/packages/e2/ba/77013b0b8ba904bf3762f11e0129b8928bff7f978a81838dfcc958ad5728/jiter-0.10.0-cp312-cp312-manylinux_2_17_x86_64.manylinux2014_x86_64.whl", hash = "sha256:395bb9a26111b60141757d874d27fdea01b17e8fac958b91c20128ba8f4acc8a", size = 352038 },
    { url = "https://files.pythonhosted.org/packages/67/27/c62568e3ccb03368dbcc44a1ef3a423cb86778a4389e995125d3d1aaa0a4/jiter-0.10.0-cp312-cp312-manylinux_2_5_i686.manylinux1_i686.whl", hash = "sha256:6842184aed5cdb07e0c7e20e5bdcfafe33515ee1741a6835353bb45fe5d1bd95", size = 391538 },
    { url = "https://files.pythonhosted.org/packages/c0/72/0d6b7e31fc17a8fdce76164884edef0698ba556b8eb0af9546ae1a06b91d/jiter-0.10.0-cp312-cp312-musllinux_1_1_aarch64.whl", hash = "sha256:62755d1bcea9876770d4df713d82606c8c1a3dca88ff39046b85a048566d56ea", size = 523557 },
    { url = "https://files.pythonhosted.org/packages/2f/09/bc1661fbbcbeb6244bd2904ff3a06f340aa77a2b94e5a7373fd165960ea3/jiter-0.10.0-cp312-cp312-musllinux_1_1_x86_64.whl", hash = "sha256:533efbce2cacec78d5ba73a41756beff8431dfa1694b6346ce7af3a12c42202b", size = 514202 },
    { url = "https://files.pythonhosted.org/packages/1b/84/5a5d5400e9d4d54b8004c9673bbe4403928a00d28529ff35b19e9d176b19/jiter-0.10.0-cp312-cp312-win32.whl", hash = "sha256:8be921f0cadd245e981b964dfbcd6fd4bc4e254cdc069490416dd7a2632ecc01", size = 211781 },
    { url = "https://files.pythonhosted.org/packages/9b/52/7ec47455e26f2d6e5f2ea4951a0652c06e5b995c291f723973ae9e724a65/jiter-0.10.0-cp312-cp312-win_amd64.whl", hash = "sha256:a7c7d785ae9dda68c2678532a5a1581347e9c15362ae9f6e68f3fdbfb64f2e49", size = 206176 },
    { url = "https://files.pythonhosted.org/packages/2e/b0/279597e7a270e8d22623fea6c5d4eeac328e7d95c236ed51a2b884c54f70/jiter-0.10.0-cp313-cp313-macosx_10_12_x86_64.whl", hash = "sha256:e0588107ec8e11b6f5ef0e0d656fb2803ac6cf94a96b2b9fc675c0e3ab5e8644", size = 311617 },
    { url = "https://files.pythonhosted.org/packages/91/e3/0916334936f356d605f54cc164af4060e3e7094364add445a3bc79335d46/jiter-0.10.0-cp313-cp313-macosx_11_0_arm64.whl", hash = "sha256:cafc4628b616dc32530c20ee53d71589816cf385dd9449633e910d596b1f5c8a", size = 318947 },
    { url = "https://files.pythonhosted.org/packages/6a/8e/fd94e8c02d0e94539b7d669a7ebbd2776e51f329bb2c84d4385e8063a2ad/jiter-0.10.0-cp313-cp313-manylinux_2_17_aarch64.manylinux2014_aarch64.whl", hash = "sha256:520ef6d981172693786a49ff5b09eda72a42e539f14788124a07530f785c3ad6", size = 344618 },
    { url = "https://files.pythonhosted.org/packages/6f/b0/f9f0a2ec42c6e9c2e61c327824687f1e2415b767e1089c1d9135f43816bd/jiter-0.10.0-cp313-cp313-manylinux_2_17_armv7l.manylinux2014_armv7l.whl", hash = "sha256:554dedfd05937f8fc45d17ebdf298fe7e0c77458232bcb73d9fbbf4c6455f5b3", size = 368829 },
    { url = "https://files.pythonhosted.org/packages/e8/57/5bbcd5331910595ad53b9fd0c610392ac68692176f05ae48d6ce5c852967/jiter-0.10.0-cp313-cp313-manylinux_2_17_ppc64le.manylinux2014_ppc64le.whl", hash = "sha256:5bc299da7789deacf95f64052d97f75c16d4fc8c4c214a22bf8d859a4288a1c2", size = 491034 },
    { url = "https://files.pythonhosted.org/packages/9b/be/c393df00e6e6e9e623a73551774449f2f23b6ec6a502a3297aeeece2c65a/jiter-0.10.0-cp313-cp313-manylinux_2_17_s390x.manylinux2014_s390x.whl", hash = "sha256:5161e201172de298a8a1baad95eb85db4fb90e902353b1f6a41d64ea64644e25", size = 388529 },
    { url = "https://files.pythonhosted.org/packages/42/3e/df2235c54d365434c7f150b986a6e35f41ebdc2f95acea3036d99613025d/jiter-0.10.0-cp313-cp313-manylinux_2_17_x86_64.manylinux2014_x86_64.whl", hash = "sha256:2e2227db6ba93cb3e2bf67c87e594adde0609f146344e8207e8730364db27041", size = 350671 },
    { url = "https://files.pythonhosted.org/packages/c6/77/71b0b24cbcc28f55ab4dbfe029f9a5b73aeadaba677843fc6dc9ed2b1d0a/jiter-0.10.0-cp313-cp313-manylinux_2_5_i686.manylinux1_i686.whl", hash = "sha256:15acb267ea5e2c64515574b06a8bf393fbfee6a50eb1673614aa45f4613c0cca", size = 390864 },
    { url = "https://files.pythonhosted.org/packages/6a/d3/ef774b6969b9b6178e1d1e7a89a3bd37d241f3d3ec5f8deb37bbd203714a/jiter-0.10.0-cp313-cp313-musllinux_1_1_aarch64.whl", hash = "sha256:901b92f2e2947dc6dfcb52fd624453862e16665ea909a08398dde19c0731b7f4", size = 522989 },
    { url = "https://files.pythonhosted.org/packages/0c/41/9becdb1d8dd5d854142f45a9d71949ed7e87a8e312b0bede2de849388cb9/jiter-0.10.0-cp313-cp313-musllinux_1_1_x86_64.whl", hash = "sha256:d0cb9a125d5a3ec971a094a845eadde2db0de85b33c9f13eb94a0c63d463879e", size = 513495 },
    { url = "https://files.pythonhosted.org/packages/9c/36/3468e5a18238bdedae7c4d19461265b5e9b8e288d3f86cd89d00cbb48686/jiter-0.10.0-cp313-cp313-win32.whl", hash = "sha256:48a403277ad1ee208fb930bdf91745e4d2d6e47253eedc96e2559d1e6527006d", size = 211289 },
    { url = "https://files.pythonhosted.org/packages/7e/07/1c96b623128bcb913706e294adb5f768fb7baf8db5e1338ce7b4ee8c78ef/jiter-0.10.0-cp313-cp313-win_amd64.whl", hash = "sha256:75f9eb72ecb640619c29bf714e78c9c46c9c4eaafd644bf78577ede459f330d4", size = 205074 },
    { url = "https://files.pythonhosted.org/packages/54/46/caa2c1342655f57d8f0f2519774c6d67132205909c65e9aa8255e1d7b4f4/jiter-0.10.0-cp313-cp313t-macosx_11_0_arm64.whl", hash = "sha256:28ed2a4c05a1f32ef0e1d24c2611330219fed727dae01789f4a335617634b1ca", size = 318225 },
    { url = "https://files.pythonhosted.org/packages/43/84/c7d44c75767e18946219ba2d703a5a32ab37b0bc21886a97bc6062e4da42/jiter-0.10.0-cp313-cp313t-manylinux_2_17_x86_64.manylinux2014_x86_64.whl", hash = "sha256:14a4c418b1ec86a195f1ca69da8b23e8926c752b685af665ce30777233dfe070", size = 350235 },
    { url = "https://files.pythonhosted.org/packages/01/16/f5a0135ccd968b480daad0e6ab34b0c7c5ba3bc447e5088152696140dcb3/jiter-0.10.0-cp313-cp313t-win_amd64.whl", hash = "sha256:d7bfed2fe1fe0e4dda6ef682cee888ba444b21e7a6553e03252e4feb6cf0adca", size = 207278 },
    { url = "https://files.pythonhosted.org/packages/1c/9b/1d646da42c3de6c2188fdaa15bce8ecb22b635904fc68be025e21249ba44/jiter-0.10.0-cp314-cp314-macosx_10_12_x86_64.whl", hash = "sha256:5e9251a5e83fab8d87799d3e1a46cb4b7f2919b895c6f4483629ed2446f66522", size = 310866 },
    { url = "https://files.pythonhosted.org/packages/ad/0e/26538b158e8a7c7987e94e7aeb2999e2e82b1f9d2e1f6e9874ddf71ebda0/jiter-0.10.0-cp314-cp314-macosx_11_0_arm64.whl", hash = "sha256:023aa0204126fe5b87ccbcd75c8a0d0261b9abdbbf46d55e7ae9f8e22424eeb8", size = 318772 },
    { url = "https://files.pythonhosted.org/packages/7b/fb/d302893151caa1c2636d6574d213e4b34e31fd077af6050a9c5cbb42f6fb/jiter-0.10.0-cp314-cp314-manylinux_2_17_aarch64.manylinux2014_aarch64.whl", hash = "sha256:3c189c4f1779c05f75fc17c0c1267594ed918996a231593a21a5ca5438445216", size = 344534 },
    { url = "https://files.pythonhosted.org/packages/01/d8/5780b64a149d74e347c5128d82176eb1e3241b1391ac07935693466d6219/jiter-0.10.0-cp314-cp314-manylinux_2_17_armv7l.manylinux2014_armv7l.whl", hash = "sha256:15720084d90d1098ca0229352607cd68256c76991f6b374af96f36920eae13c4", size = 369087 },
    { url = "https://files.pythonhosted.org/packages/e8/5b/f235a1437445160e777544f3ade57544daf96ba7e96c1a5b24a6f7ac7004/jiter-0.10.0-cp314-cp314-manylinux_2_17_ppc64le.manylinux2014_ppc64le.whl", hash = "sha256:e4f2fb68e5f1cfee30e2b2a09549a00683e0fde4c6a2ab88c94072fc33cb7426", size = 490694 },
    { url = "https://files.pythonhosted.org/packages/85/a9/9c3d4617caa2ff89cf61b41e83820c27ebb3f7b5fae8a72901e8cd6ff9be/jiter-0.10.0-cp314-cp314-manylinux_2_17_s390x.manylinux2014_s390x.whl", hash = "sha256:ce541693355fc6da424c08b7edf39a2895f58d6ea17d92cc2b168d20907dee12", size = 388992 },
    { url = "https://files.pythonhosted.org/packages/68/b1/344fd14049ba5c94526540af7eb661871f9c54d5f5601ff41a959b9a0bbd/jiter-0.10.0-cp314-cp314-manylinux_2_17_x86_64.manylinux2014_x86_64.whl", hash = "sha256:31c50c40272e189d50006ad5c73883caabb73d4e9748a688b216e85a9a9ca3b9", size = 351723 },
    { url = "https://files.pythonhosted.org/packages/41/89/4c0e345041186f82a31aee7b9d4219a910df672b9fef26f129f0cda07a29/jiter-0.10.0-cp314-cp314-manylinux_2_5_i686.manylinux1_i686.whl", hash = "sha256:fa3402a2ff9815960e0372a47b75c76979d74402448509ccd49a275fa983ef8a", size = 392215 },
    { url = "https://files.pythonhosted.org/packages/55/58/ee607863e18d3f895feb802154a2177d7e823a7103f000df182e0f718b38/jiter-0.10.0-cp314-cp314-musllinux_1_1_aarch64.whl", hash = "sha256:1956f934dca32d7bb647ea21d06d93ca40868b505c228556d3373cbd255ce853", size = 522762 },
    { url = "https://files.pythonhosted.org/packages/15/d0/9123fb41825490d16929e73c212de9a42913d68324a8ce3c8476cae7ac9d/jiter-0.10.0-cp314-cp314-musllinux_1_1_x86_64.whl", hash = "sha256:fcedb049bdfc555e261d6f65a6abe1d5ad68825b7202ccb9692636c70fcced86", size = 513427 },
    { url = "https://files.pythonhosted.org/packages/d8/b3/2bd02071c5a2430d0b70403a34411fc519c2f227da7b03da9ba6a956f931/jiter-0.10.0-cp314-cp314-win32.whl", hash = "sha256:ac509f7eccca54b2a29daeb516fb95b6f0bd0d0d8084efaf8ed5dfc7b9f0b357", size = 210127 },
    { url = "https://files.pythonhosted.org/packages/03/0c/5fe86614ea050c3ecd728ab4035534387cd41e7c1855ef6c031f1ca93e3f/jiter-0.10.0-cp314-cp314t-macosx_11_0_arm64.whl", hash = "sha256:5ed975b83a2b8639356151cef5c0d597c68376fc4922b45d0eb384ac058cfa00", size = 318527 },
    { url = "https://files.pythonhosted.org/packages/b3/4a/4175a563579e884192ba6e81725fc0448b042024419be8d83aa8a80a3f44/jiter-0.10.0-cp314-cp314t-manylinux_2_17_x86_64.manylinux2014_x86_64.whl", hash = "sha256:3aa96f2abba33dc77f79b4cf791840230375f9534e5fac927ccceb58c5e604a5", size = 354213 },
]

[[package]]
name = "jmespath"
version = "1.0.1"
source = { registry = "https://pypi.org/simple" }
sdist = { url = "https://files.pythonhosted.org/packages/00/2a/e867e8531cf3e36b41201936b7fa7ba7b5702dbef42922193f05c8976cd6/jmespath-1.0.1.tar.gz", hash = "sha256:90261b206d6defd58fdd5e85f478bf633a2901798906be2ad389150c5c60edbe", size = 25843 }
wheels = [
    { url = "https://files.pythonhosted.org/packages/31/b4/b9b800c45527aadd64d5b442f9b932b00648617eb5d63d2c7a6587b7cafc/jmespath-1.0.1-py3-none-any.whl", hash = "sha256:02e2e4cc71b5bcab88332eebf907519190dd9e6e82107fa7f83b1003a6252980", size = 20256 },
]

[[package]]
name = "jsii"
version = "1.112.0"
source = { registry = "https://pypi.org/simple" }
dependencies = [
    { name = "attrs" },
    { name = "cattrs" },
    { name = "importlib-resources" },
    { name = "publication" },
    { name = "python-dateutil" },
    { name = "typeguard" },
    { name = "typing-extensions" },
]
sdist = { url = "https://files.pythonhosted.org/packages/ad/3e/270b5236035fc7bb2cdd7f55ea25f85489d35d971870cbec32c3d9e99d7f/jsii-1.112.0.tar.gz", hash = "sha256:6b7d19f361c2565b76828ecbe8cbed8b8d6028a82aa98a46b206a4ee5083157e", size = 624533 }
wheels = [
    { url = "https://files.pythonhosted.org/packages/44/af/8554b632e2b82f37a7422782aba5db2a1fbff4887faa7ec850818def8407/jsii-1.112.0-py3-none-any.whl", hash = "sha256:6510c223074d9b206fd0570849a791e4d9ecfff7ffe68428de73870cea9f55a1", size = 600681 },
]

[[package]]
name = "jsonschema"
version = "4.23.0"
source = { registry = "https://pypi.org/simple" }
dependencies = [
    { name = "attrs" },
    { name = "jsonschema-specifications" },
    { name = "referencing" },
    { name = "rpds-py" },
]
sdist = { url = "https://files.pythonhosted.org/packages/38/2e/03362ee4034a4c917f697890ccd4aec0800ccf9ded7f511971c75451deec/jsonschema-4.23.0.tar.gz", hash = "sha256:d71497fef26351a33265337fa77ffeb82423f3ea21283cd9467bb03999266bc4", size = 325778 }
wheels = [
    { url = "https://files.pythonhosted.org/packages/69/4a/4f9dbeb84e8850557c02365a0eee0649abe5eb1d84af92a25731c6c0f922/jsonschema-4.23.0-py3-none-any.whl", hash = "sha256:fbadb6f8b144a8f8cf9f0b89ba94501d143e50411a1278633f56a7acf7fd5566", size = 88462 },
]

[[package]]
name = "jsonschema-path"
version = "0.3.4"
source = { registry = "https://pypi.org/simple" }
dependencies = [
    { name = "pathable" },
    { name = "pyyaml" },
    { name = "referencing" },
    { name = "requests" },
]
sdist = { url = "https://files.pythonhosted.org/packages/6e/45/41ebc679c2a4fced6a722f624c18d658dee42612b83ea24c1caf7c0eb3a8/jsonschema_path-0.3.4.tar.gz", hash = "sha256:8365356039f16cc65fddffafda5f58766e34bebab7d6d105616ab52bc4297001", size = 11159 }
wheels = [
    { url = "https://files.pythonhosted.org/packages/cb/58/3485da8cb93d2f393bce453adeef16896751f14ba3e2024bc21dc9597646/jsonschema_path-0.3.4-py3-none-any.whl", hash = "sha256:f502191fdc2b22050f9a81c9237be9d27145b9001c55842bece5e94e382e52f8", size = 14810 },
]

[[package]]
name = "jsonschema-specifications"
version = "2025.4.1"
source = { registry = "https://pypi.org/simple" }
dependencies = [
    { name = "referencing" },
]
sdist = { url = "https://files.pythonhosted.org/packages/bf/ce/46fbd9c8119cfc3581ee5643ea49464d168028cfb5caff5fc0596d0cf914/jsonschema_specifications-2025.4.1.tar.gz", hash = "sha256:630159c9f4dbea161a6a2205c3011cc4f18ff381b189fff48bb39b9bf26ae608", size = 15513 }
wheels = [
    { url = "https://files.pythonhosted.org/packages/01/0e/b27cdbaccf30b890c40ed1da9fd4a3593a5cf94dae54fb34f8a4b74fcd3f/jsonschema_specifications-2025.4.1-py3-none-any.whl", hash = "sha256:4653bffbd6584f7de83a67e0d620ef16900b390ddc7939d56684d6c81e33f1af", size = 18437 },
]

[[package]]
name = "lazy-object-proxy"
version = "1.11.0"
source = { registry = "https://pypi.org/simple" }
sdist = { url = "https://files.pythonhosted.org/packages/57/f9/1f56571ed82fb324f293661690635cf42c41deb8a70a6c9e6edc3e9bb3c8/lazy_object_proxy-1.11.0.tar.gz", hash = "sha256:18874411864c9fbbbaa47f9fc1dd7aea754c86cfde21278ef427639d1dd78e9c", size = 44736 }
wheels = [
    { url = "https://files.pythonhosted.org/packages/4d/24/dae4759469e9cd318fef145f7cfac7318261b47b23a4701aa477b0c3b42c/lazy_object_proxy-1.11.0-cp312-cp312-macosx_11_0_arm64.whl", hash = "sha256:9a9f39098e93a63618a79eef2889ae3cf0605f676cd4797fdfd49fcd7ddc318b", size = 28142 },
    { url = "https://files.pythonhosted.org/packages/de/0c/645a881f5f27952a02f24584d96f9f326748be06ded2cee25f8f8d1cd196/lazy_object_proxy-1.11.0-cp312-cp312-win_amd64.whl", hash = "sha256:ee13f67f4fcd044ef27bfccb1c93d39c100046fec1fad6e9a1fcdfd17492aeb3", size = 28380 },
    { url = "https://files.pythonhosted.org/packages/a8/0f/6e004f928f7ff5abae2b8e1f68835a3870252f886e006267702e1efc5c7b/lazy_object_proxy-1.11.0-cp313-cp313-macosx_11_0_arm64.whl", hash = "sha256:fd4c84eafd8dd15ea16f7d580758bc5c2ce1f752faec877bb2b1f9f827c329cd", size = 28149 },
    { url = "https://files.pythonhosted.org/packages/63/cb/b8363110e32cc1fd82dc91296315f775d37a39df1c1cfa976ec1803dac89/lazy_object_proxy-1.11.0-cp313-cp313-win_amd64.whl", hash = "sha256:d2503427bda552d3aefcac92f81d9e7ca631e680a2268cbe62cd6a58de6409b7", size = 28389 },
    { url = "https://files.pythonhosted.org/packages/7b/89/68c50fcfd81e11480cd8ee7f654c9bd790a9053b9a0efe9983d46106f6a9/lazy_object_proxy-1.11.0-cp313-cp313t-macosx_11_0_arm64.whl", hash = "sha256:0613116156801ab3fccb9e2b05ed83b08ea08c2517fdc6c6bc0d4697a1a376e3", size = 28777 },
    { url = "https://files.pythonhosted.org/packages/39/d0/7e967689e24de8ea6368ec33295f9abc94b9f3f0cd4571bfe148dc432190/lazy_object_proxy-1.11.0-cp313-cp313t-win_amd64.whl", hash = "sha256:bb03c507d96b65f617a6337dedd604399d35face2cdf01526b913fb50c4cb6e8", size = 29598 },
    { url = "https://files.pythonhosted.org/packages/e7/1e/fb441c07b6662ec1fc92b249225ba6e6e5221b05623cb0131d082f782edc/lazy_object_proxy-1.11.0-py3-none-any.whl", hash = "sha256:a56a5093d433341ff7da0e89f9b486031ccd222ec8e52ec84d0ec1cdc819674b", size = 16635 },
]

[[package]]
name = "limits"
version = "5.2.0"
source = { registry = "https://pypi.org/simple" }
dependencies = [
    { name = "deprecated" },
    { name = "packaging" },
    { name = "typing-extensions" },
]
sdist = { url = "https://files.pythonhosted.org/packages/f3/93/1d0d9feedbf58220be4160f5f3fbe51f52449d0699f896b32ce731756e30/limits-5.2.0.tar.gz", hash = "sha256:b6b659774f17befef2dd30a76dcd2bdecf3852e73b6627143d44ab4deda94b48", size = 95048 }
wheels = [
    { url = "https://files.pythonhosted.org/packages/c9/f8/f27212549f107325cbfecb6bb4bbd6c1cd8efa8d934e13a1e18a7f4798f9/limits-5.2.0-py3-none-any.whl", hash = "sha256:e4e2cf8ccca090d2276e1c60352658c1c498e1756927272abc6ce5bfdbcc02cc", size = 60825 },
]

[[package]]
name = "logfire"
version = "3.16.0"
source = { registry = "https://pypi.org/simple" }
dependencies = [
    { name = "executing" },
    { name = "opentelemetry-exporter-otlp-proto-http" },
    { name = "opentelemetry-instrumentation" },
    { name = "opentelemetry-sdk" },
    { name = "protobuf" },
    { name = "rich" },
    { name = "typing-extensions" },
]
sdist = { url = "https://files.pythonhosted.org/packages/e5/76/bdc8f1e8fd92607b0f3cc5df02f4954fdc93cfd498a399a43f767f613349/logfire-3.16.0.tar.gz", hash = "sha256:f09061cffd09b4787e2b785e2603da0868c1ac9c7cb124fdc04de82298feef15", size = 476592 }
wheels = [
    { url = "https://files.pythonhosted.org/packages/91/b8/04e9c59fae63357a39ca5cc033885d74576f98c0497fde066a2e5397413e/logfire-3.16.0-py3-none-any.whl", hash = "sha256:ac49c1a63c492e6ed205a3d49ee9ded318ca6e5af49c942465cade51c759605b", size = 194464 },
]

[package.optional-dependencies]
fastapi = [
    { name = "opentelemetry-instrumentation-fastapi" },
]
sqlalchemy = [
    { name = "opentelemetry-instrumentation-sqlalchemy" },
]

[[package]]
name = "mako"
version = "1.3.10"
source = { registry = "https://pypi.org/simple" }
dependencies = [
    { name = "markupsafe" },
]
sdist = { url = "https://files.pythonhosted.org/packages/9e/38/bd5b78a920a64d708fe6bc8e0a2c075e1389d53bef8413725c63ba041535/mako-1.3.10.tar.gz", hash = "sha256:99579a6f39583fa7e5630a28c3c1f440e4e97a414b80372649c0ce338da2ea28", size = 392474 }
wheels = [
    { url = "https://files.pythonhosted.org/packages/87/fb/99f81ac72ae23375f22b7afdb7642aba97c00a713c217124420147681a2f/mako-1.3.10-py3-none-any.whl", hash = "sha256:baef24a52fc4fc514a0887ac600f9f1cff3d82c61d4d700a1fa84d597b88db59", size = 78509 },
]

[[package]]
name = "markdown-it-py"
version = "3.0.0"
source = { registry = "https://pypi.org/simple" }
dependencies = [
    { name = "mdurl" },
]
sdist = { url = "https://files.pythonhosted.org/packages/38/71/3b932df36c1a044d397a1f92d1cf91ee0a503d91e470cbd670aa66b07ed0/markdown-it-py-3.0.0.tar.gz", hash = "sha256:e3f60a94fa066dc52ec76661e37c851cb232d92f9886b15cb560aaada2df8feb", size = 74596 }
wheels = [
    { url = "https://files.pythonhosted.org/packages/42/d7/1ec15b46af6af88f19b8e5ffea08fa375d433c998b8a7639e76935c14f1f/markdown_it_py-3.0.0-py3-none-any.whl", hash = "sha256:355216845c60bd96232cd8d8c40e8f9765cc86f46880e43a8fd22dc1a1a8cab1", size = 87528 },
]

[[package]]
name = "markupsafe"
version = "3.0.2"
source = { registry = "https://pypi.org/simple" }
sdist = { url = "https://files.pythonhosted.org/packages/b2/97/5d42485e71dfc078108a86d6de8fa46db44a1a9295e89c5d6d4a06e23a62/markupsafe-3.0.2.tar.gz", hash = "sha256:ee55d3edf80167e48ea11a923c7386f4669df67d7994554387f84e7d8b0a2bf0", size = 20537 }
wheels = [
    { url = "https://files.pythonhosted.org/packages/22/09/d1f21434c97fc42f09d290cbb6350d44eb12f09cc62c9476effdb33a18aa/MarkupSafe-3.0.2-cp312-cp312-macosx_10_13_universal2.whl", hash = "sha256:9778bd8ab0a994ebf6f84c2b949e65736d5575320a17ae8984a77fab08db94cf", size = 14274 },
    { url = "https://files.pythonhosted.org/packages/6b/b0/18f76bba336fa5aecf79d45dcd6c806c280ec44538b3c13671d49099fdd0/MarkupSafe-3.0.2-cp312-cp312-macosx_11_0_arm64.whl", hash = "sha256:846ade7b71e3536c4e56b386c2a47adf5741d2d8b94ec9dc3e92e5e1ee1e2225", size = 12348 },
    { url = "https://files.pythonhosted.org/packages/e0/25/dd5c0f6ac1311e9b40f4af06c78efde0f3b5cbf02502f8ef9501294c425b/MarkupSafe-3.0.2-cp312-cp312-manylinux_2_17_aarch64.manylinux2014_aarch64.whl", hash = "sha256:1c99d261bd2d5f6b59325c92c73df481e05e57f19837bdca8413b9eac4bd8028", size = 24149 },
    { url = "https://files.pythonhosted.org/packages/f3/f0/89e7aadfb3749d0f52234a0c8c7867877876e0a20b60e2188e9850794c17/MarkupSafe-3.0.2-cp312-cp312-manylinux_2_17_x86_64.manylinux2014_x86_64.whl", hash = "sha256:e17c96c14e19278594aa4841ec148115f9c7615a47382ecb6b82bd8fea3ab0c8", size = 23118 },
    { url = "https://files.pythonhosted.org/packages/d5/da/f2eeb64c723f5e3777bc081da884b414671982008c47dcc1873d81f625b6/MarkupSafe-3.0.2-cp312-cp312-manylinux_2_5_i686.manylinux1_i686.manylinux_2_17_i686.manylinux2014_i686.whl", hash = "sha256:88416bd1e65dcea10bc7569faacb2c20ce071dd1f87539ca2ab364bf6231393c", size = 22993 },
    { url = "https://files.pythonhosted.org/packages/da/0e/1f32af846df486dce7c227fe0f2398dc7e2e51d4a370508281f3c1c5cddc/MarkupSafe-3.0.2-cp312-cp312-musllinux_1_2_aarch64.whl", hash = "sha256:2181e67807fc2fa785d0592dc2d6206c019b9502410671cc905d132a92866557", size = 24178 },
    { url = "https://files.pythonhosted.org/packages/c4/f6/bb3ca0532de8086cbff5f06d137064c8410d10779c4c127e0e47d17c0b71/MarkupSafe-3.0.2-cp312-cp312-musllinux_1_2_i686.whl", hash = "sha256:52305740fe773d09cffb16f8ed0427942901f00adedac82ec8b67752f58a1b22", size = 23319 },
    { url = "https://files.pythonhosted.org/packages/a2/82/8be4c96ffee03c5b4a034e60a31294daf481e12c7c43ab8e34a1453ee48b/MarkupSafe-3.0.2-cp312-cp312-musllinux_1_2_x86_64.whl", hash = "sha256:ad10d3ded218f1039f11a75f8091880239651b52e9bb592ca27de44eed242a48", size = 23352 },
    { url = "https://files.pythonhosted.org/packages/51/ae/97827349d3fcffee7e184bdf7f41cd6b88d9919c80f0263ba7acd1bbcb18/MarkupSafe-3.0.2-cp312-cp312-win32.whl", hash = "sha256:0f4ca02bea9a23221c0182836703cbf8930c5e9454bacce27e767509fa286a30", size = 15097 },
    { url = "https://files.pythonhosted.org/packages/c1/80/a61f99dc3a936413c3ee4e1eecac96c0da5ed07ad56fd975f1a9da5bc630/MarkupSafe-3.0.2-cp312-cp312-win_amd64.whl", hash = "sha256:8e06879fc22a25ca47312fbe7c8264eb0b662f6db27cb2d3bbbc74b1df4b9b87", size = 15601 },
    { url = "https://files.pythonhosted.org/packages/83/0e/67eb10a7ecc77a0c2bbe2b0235765b98d164d81600746914bebada795e97/MarkupSafe-3.0.2-cp313-cp313-macosx_10_13_universal2.whl", hash = "sha256:ba9527cdd4c926ed0760bc301f6728ef34d841f405abf9d4f959c478421e4efd", size = 14274 },
    { url = "https://files.pythonhosted.org/packages/2b/6d/9409f3684d3335375d04e5f05744dfe7e9f120062c9857df4ab490a1031a/MarkupSafe-3.0.2-cp313-cp313-macosx_11_0_arm64.whl", hash = "sha256:f8b3d067f2e40fe93e1ccdd6b2e1d16c43140e76f02fb1319a05cf2b79d99430", size = 12352 },
    { url = "https://files.pythonhosted.org/packages/d2/f5/6eadfcd3885ea85fe2a7c128315cc1bb7241e1987443d78c8fe712d03091/MarkupSafe-3.0.2-cp313-cp313-manylinux_2_17_aarch64.manylinux2014_aarch64.whl", hash = "sha256:569511d3b58c8791ab4c2e1285575265991e6d8f8700c7be0e88f86cb0672094", size = 24122 },
    { url = "https://files.pythonhosted.org/packages/0c/91/96cf928db8236f1bfab6ce15ad070dfdd02ed88261c2afafd4b43575e9e9/MarkupSafe-3.0.2-cp313-cp313-manylinux_2_17_x86_64.manylinux2014_x86_64.whl", hash = "sha256:15ab75ef81add55874e7ab7055e9c397312385bd9ced94920f2802310c930396", size = 23085 },
    { url = "https://files.pythonhosted.org/packages/c2/cf/c9d56af24d56ea04daae7ac0940232d31d5a8354f2b457c6d856b2057d69/MarkupSafe-3.0.2-cp313-cp313-manylinux_2_5_i686.manylinux1_i686.manylinux_2_17_i686.manylinux2014_i686.whl", hash = "sha256:f3818cb119498c0678015754eba762e0d61e5b52d34c8b13d770f0719f7b1d79", size = 22978 },
    { url = "https://files.pythonhosted.org/packages/2a/9f/8619835cd6a711d6272d62abb78c033bda638fdc54c4e7f4272cf1c0962b/MarkupSafe-3.0.2-cp313-cp313-musllinux_1_2_aarch64.whl", hash = "sha256:cdb82a876c47801bb54a690c5ae105a46b392ac6099881cdfb9f6e95e4014c6a", size = 24208 },
    { url = "https://files.pythonhosted.org/packages/f9/bf/176950a1792b2cd2102b8ffeb5133e1ed984547b75db47c25a67d3359f77/MarkupSafe-3.0.2-cp313-cp313-musllinux_1_2_i686.whl", hash = "sha256:cabc348d87e913db6ab4aa100f01b08f481097838bdddf7c7a84b7575b7309ca", size = 23357 },
    { url = "https://files.pythonhosted.org/packages/ce/4f/9a02c1d335caabe5c4efb90e1b6e8ee944aa245c1aaaab8e8a618987d816/MarkupSafe-3.0.2-cp313-cp313-musllinux_1_2_x86_64.whl", hash = "sha256:444dcda765c8a838eaae23112db52f1efaf750daddb2d9ca300bcae1039adc5c", size = 23344 },
    { url = "https://files.pythonhosted.org/packages/ee/55/c271b57db36f748f0e04a759ace9f8f759ccf22b4960c270c78a394f58be/MarkupSafe-3.0.2-cp313-cp313-win32.whl", hash = "sha256:bcf3e58998965654fdaff38e58584d8937aa3096ab5354d493c77d1fdd66d7a1", size = 15101 },
    { url = "https://files.pythonhosted.org/packages/29/88/07df22d2dd4df40aba9f3e402e6dc1b8ee86297dddbad4872bd5e7b0094f/MarkupSafe-3.0.2-cp313-cp313-win_amd64.whl", hash = "sha256:e6a2a455bd412959b57a172ce6328d2dd1f01cb2135efda2e4576e8a23fa3b0f", size = 15603 },
    { url = "https://files.pythonhosted.org/packages/62/6a/8b89d24db2d32d433dffcd6a8779159da109842434f1dd2f6e71f32f738c/MarkupSafe-3.0.2-cp313-cp313t-macosx_10_13_universal2.whl", hash = "sha256:b5a6b3ada725cea8a5e634536b1b01c30bcdcd7f9c6fff4151548d5bf6b3a36c", size = 14510 },
    { url = "https://files.pythonhosted.org/packages/7a/06/a10f955f70a2e5a9bf78d11a161029d278eeacbd35ef806c3fd17b13060d/MarkupSafe-3.0.2-cp313-cp313t-macosx_11_0_arm64.whl", hash = "sha256:a904af0a6162c73e3edcb969eeeb53a63ceeb5d8cf642fade7d39e7963a22ddb", size = 12486 },
    { url = "https://files.pythonhosted.org/packages/34/cf/65d4a571869a1a9078198ca28f39fba5fbb910f952f9dbc5220afff9f5e6/MarkupSafe-3.0.2-cp313-cp313t-manylinux_2_17_aarch64.manylinux2014_aarch64.whl", hash = "sha256:4aa4e5faecf353ed117801a068ebab7b7e09ffb6e1d5e412dc852e0da018126c", size = 25480 },
    { url = "https://files.pythonhosted.org/packages/0c/e3/90e9651924c430b885468b56b3d597cabf6d72be4b24a0acd1fa0e12af67/MarkupSafe-3.0.2-cp313-cp313t-manylinux_2_17_x86_64.manylinux2014_x86_64.whl", hash = "sha256:c0ef13eaeee5b615fb07c9a7dadb38eac06a0608b41570d8ade51c56539e509d", size = 23914 },
    { url = "https://files.pythonhosted.org/packages/66/8c/6c7cf61f95d63bb866db39085150df1f2a5bd3335298f14a66b48e92659c/MarkupSafe-3.0.2-cp313-cp313t-manylinux_2_5_i686.manylinux1_i686.manylinux_2_17_i686.manylinux2014_i686.whl", hash = "sha256:d16a81a06776313e817c951135cf7340a3e91e8c1ff2fac444cfd75fffa04afe", size = 23796 },
    { url = "https://files.pythonhosted.org/packages/bb/35/cbe9238ec3f47ac9a7c8b3df7a808e7cb50fe149dc7039f5f454b3fba218/MarkupSafe-3.0.2-cp313-cp313t-musllinux_1_2_aarch64.whl", hash = "sha256:6381026f158fdb7c72a168278597a5e3a5222e83ea18f543112b2662a9b699c5", size = 25473 },
    { url = "https://files.pythonhosted.org/packages/e6/32/7621a4382488aa283cc05e8984a9c219abad3bca087be9ec77e89939ded9/MarkupSafe-3.0.2-cp313-cp313t-musllinux_1_2_i686.whl", hash = "sha256:3d79d162e7be8f996986c064d1c7c817f6df3a77fe3d6859f6f9e7be4b8c213a", size = 24114 },
    { url = "https://files.pythonhosted.org/packages/0d/80/0985960e4b89922cb5a0bac0ed39c5b96cbc1a536a99f30e8c220a996ed9/MarkupSafe-3.0.2-cp313-cp313t-musllinux_1_2_x86_64.whl", hash = "sha256:131a3c7689c85f5ad20f9f6fb1b866f402c445b220c19fe4308c0b147ccd2ad9", size = 24098 },
    { url = "https://files.pythonhosted.org/packages/82/78/fedb03c7d5380df2427038ec8d973587e90561b2d90cd472ce9254cf348b/MarkupSafe-3.0.2-cp313-cp313t-win32.whl", hash = "sha256:ba8062ed2cf21c07a9e295d5b8a2a5ce678b913b45fdf68c32d95d6c1291e0b6", size = 15208 },
    { url = "https://files.pythonhosted.org/packages/4f/65/6079a46068dfceaeabb5dcad6d674f5f5c61a6fa5673746f42a9f4c233b3/MarkupSafe-3.0.2-cp313-cp313t-win_amd64.whl", hash = "sha256:e444a31f8db13eb18ada366ab3cf45fd4b31e4db1236a4448f68778c1d1a5a2f", size = 15739 },
]

[[package]]
name = "mdurl"
version = "0.1.2"
source = { registry = "https://pypi.org/simple" }
sdist = { url = "https://files.pythonhosted.org/packages/d6/54/cfe61301667036ec958cb99bd3efefba235e65cdeb9c84d24a8293ba1d90/mdurl-0.1.2.tar.gz", hash = "sha256:bb413d29f5eea38f31dd4754dd7377d4465116fb207585f97bf925588687c1ba", size = 8729 }
wheels = [
    { url = "https://files.pythonhosted.org/packages/b3/38/89ba8ad64ae25be8de66a6d463314cf1eb366222074cfda9ee839c56a4b4/mdurl-0.1.2-py3-none-any.whl", hash = "sha256:84008a41e51615a49fc9966191ff91509e3c40b939176e643fd50a5c2196b8f8", size = 9979 },
]

[[package]]
name = "multidict"
version = "6.4.4"
source = { registry = "https://pypi.org/simple" }
sdist = { url = "https://files.pythonhosted.org/packages/91/2f/a3470242707058fe856fe59241eee5635d79087100b7042a867368863a27/multidict-6.4.4.tar.gz", hash = "sha256:69ee9e6ba214b5245031b76233dd95408a0fd57fdb019ddcc1ead4790932a8e8", size = 90183 }
wheels = [
    { url = "https://files.pythonhosted.org/packages/d2/b5/5675377da23d60875fe7dae6be841787755878e315e2f517235f22f59e18/multidict-6.4.4-cp312-cp312-macosx_10_13_universal2.whl", hash = "sha256:dc388f75a1c00000824bf28b7633e40854f4127ede80512b44c3cfeeea1839a2", size = 64293 },
    { url = "https://files.pythonhosted.org/packages/34/a7/be384a482754bb8c95d2bbe91717bf7ccce6dc38c18569997a11f95aa554/multidict-6.4.4-cp312-cp312-macosx_10_13_x86_64.whl", hash = "sha256:98af87593a666f739d9dba5d0ae86e01b0e1a9cfcd2e30d2d361fbbbd1a9162d", size = 38096 },
    { url = "https://files.pythonhosted.org/packages/66/6d/d59854bb4352306145bdfd1704d210731c1bb2c890bfee31fb7bbc1c4c7f/multidict-6.4.4-cp312-cp312-macosx_11_0_arm64.whl", hash = "sha256:aff4cafea2d120327d55eadd6b7f1136a8e5a0ecf6fb3b6863e8aca32cd8e50a", size = 37214 },
    { url = "https://files.pythonhosted.org/packages/99/e0/c29d9d462d7cfc5fc8f9bf24f9c6843b40e953c0b55e04eba2ad2cf54fba/multidict-6.4.4-cp312-cp312-manylinux_2_17_aarch64.manylinux2014_aarch64.whl", hash = "sha256:169c4ba7858176b797fe551d6e99040c531c775d2d57b31bcf4de6d7a669847f", size = 224686 },
    { url = "https://files.pythonhosted.org/packages/dc/4a/da99398d7fd8210d9de068f9a1b5f96dfaf67d51e3f2521f17cba4ee1012/multidict-6.4.4-cp312-cp312-manylinux_2_17_armv7l.manylinux2014_armv7l.manylinux_2_31_armv7l.whl", hash = "sha256:b9eb4c59c54421a32b3273d4239865cb14ead53a606db066d7130ac80cc8ec93", size = 231061 },
    { url = "https://files.pythonhosted.org/packages/21/f5/ac11add39a0f447ac89353e6ca46666847051103649831c08a2800a14455/multidict-6.4.4-cp312-cp312-manylinux_2_17_ppc64le.manylinux2014_ppc64le.whl", hash = "sha256:7cf3bd54c56aa16fdb40028d545eaa8d051402b61533c21e84046e05513d5780", size = 232412 },
    { url = "https://files.pythonhosted.org/packages/d9/11/4b551e2110cded705a3c13a1d4b6a11f73891eb5a1c449f1b2b6259e58a6/multidict-6.4.4-cp312-cp312-manylinux_2_17_s390x.manylinux2014_s390x.whl", hash = "sha256:f682c42003c7264134bfe886376299db4cc0c6cd06a3295b41b347044bcb5482", size = 231563 },
    { url = "https://files.pythonhosted.org/packages/4c/02/751530c19e78fe73b24c3da66618eda0aa0d7f6e7aa512e46483de6be210/multidict-6.4.4-cp312-cp312-manylinux_2_17_x86_64.manylinux2014_x86_64.whl", hash = "sha256:a920f9cf2abdf6e493c519492d892c362007f113c94da4c239ae88429835bad1", size = 223811 },
    { url = "https://files.pythonhosted.org/packages/c7/cb/2be8a214643056289e51ca356026c7b2ce7225373e7a1f8c8715efee8988/multidict-6.4.4-cp312-cp312-manylinux_2_5_i686.manylinux1_i686.manylinux_2_17_i686.manylinux2014_i686.whl", hash = "sha256:530d86827a2df6504526106b4c104ba19044594f8722d3e87714e847c74a0275", size = 216524 },
    { url = "https://files.pythonhosted.org/packages/19/f3/6d5011ec375c09081f5250af58de85f172bfcaafebff286d8089243c4bd4/multidict-6.4.4-cp312-cp312-musllinux_1_2_aarch64.whl", hash = "sha256:ecde56ea2439b96ed8a8d826b50c57364612ddac0438c39e473fafad7ae1c23b", size = 229012 },
    { url = "https://files.pythonhosted.org/packages/67/9c/ca510785df5cf0eaf5b2a8132d7d04c1ce058dcf2c16233e596ce37a7f8e/multidict-6.4.4-cp312-cp312-musllinux_1_2_armv7l.whl", hash = "sha256:dc8c9736d8574b560634775ac0def6bdc1661fc63fa27ffdfc7264c565bcb4f2", size = 226765 },
    { url = "https://files.pythonhosted.org/packages/36/c8/ca86019994e92a0f11e642bda31265854e6ea7b235642f0477e8c2e25c1f/multidict-6.4.4-cp312-cp312-musllinux_1_2_i686.whl", hash = "sha256:7f3d3b3c34867579ea47cbd6c1f2ce23fbfd20a273b6f9e3177e256584f1eacc", size = 222888 },
    { url = "https://files.pythonhosted.org/packages/c6/67/bc25a8e8bd522935379066950ec4e2277f9b236162a73548a2576d4b9587/multidict-6.4.4-cp312-cp312-musllinux_1_2_ppc64le.whl", hash = "sha256:87a728af265e08f96b6318ebe3c0f68b9335131f461efab2fc64cc84a44aa6ed", size = 234041 },
    { url = "https://files.pythonhosted.org/packages/f1/a0/70c4c2d12857fccbe607b334b7ee28b6b5326c322ca8f73ee54e70d76484/multidict-6.4.4-cp312-cp312-musllinux_1_2_s390x.whl", hash = "sha256:9f193eeda1857f8e8d3079a4abd258f42ef4a4bc87388452ed1e1c4d2b0c8740", size = 231046 },
    { url = "https://files.pythonhosted.org/packages/c1/0f/52954601d02d39742aab01d6b92f53c1dd38b2392248154c50797b4df7f1/multidict-6.4.4-cp312-cp312-musllinux_1_2_x86_64.whl", hash = "sha256:be06e73c06415199200e9a2324a11252a3d62030319919cde5e6950ffeccf72e", size = 227106 },
    { url = "https://files.pythonhosted.org/packages/af/24/679d83ec4379402d28721790dce818e5d6b9f94ce1323a556fb17fa9996c/multidict-6.4.4-cp312-cp312-win32.whl", hash = "sha256:622f26ea6a7e19b7c48dd9228071f571b2fbbd57a8cd71c061e848f281550e6b", size = 35351 },
    { url = "https://files.pythonhosted.org/packages/52/ef/40d98bc5f986f61565f9b345f102409534e29da86a6454eb6b7c00225a13/multidict-6.4.4-cp312-cp312-win_amd64.whl", hash = "sha256:5e2bcda30d5009996ff439e02a9f2b5c3d64a20151d34898c000a6281faa3781", size = 38791 },
    { url = "https://files.pythonhosted.org/packages/df/2a/e166d2ffbf4b10131b2d5b0e458f7cee7d986661caceae0de8753042d4b2/multidict-6.4.4-cp313-cp313-macosx_10_13_universal2.whl", hash = "sha256:82ffabefc8d84c2742ad19c37f02cde5ec2a1ee172d19944d380f920a340e4b9", size = 64123 },
    { url = "https://files.pythonhosted.org/packages/8c/96/e200e379ae5b6f95cbae472e0199ea98913f03d8c9a709f42612a432932c/multidict-6.4.4-cp313-cp313-macosx_10_13_x86_64.whl", hash = "sha256:6a2f58a66fe2c22615ad26156354005391e26a2f3721c3621504cd87c1ea87bf", size = 38049 },
    { url = "https://files.pythonhosted.org/packages/75/fb/47afd17b83f6a8c7fa863c6d23ac5ba6a0e6145ed8a6bcc8da20b2b2c1d2/multidict-6.4.4-cp313-cp313-macosx_11_0_arm64.whl", hash = "sha256:5883d6ee0fd9d8a48e9174df47540b7545909841ac82354c7ae4cbe9952603bd", size = 37078 },
    { url = "https://files.pythonhosted.org/packages/fa/70/1af3143000eddfb19fd5ca5e78393985ed988ac493bb859800fe0914041f/multidict-6.4.4-cp313-cp313-manylinux_2_17_aarch64.manylinux2014_aarch64.whl", hash = "sha256:9abcf56a9511653fa1d052bfc55fbe53dbee8f34e68bd6a5a038731b0ca42d15", size = 224097 },
    { url = "https://files.pythonhosted.org/packages/b1/39/d570c62b53d4fba844e0378ffbcd02ac25ca423d3235047013ba2f6f60f8/multidict-6.4.4-cp313-cp313-manylinux_2_17_armv7l.manylinux2014_armv7l.manylinux_2_31_armv7l.whl", hash = "sha256:6ed5ae5605d4ad5a049fad2a28bb7193400700ce2f4ae484ab702d1e3749c3f9", size = 230768 },
    { url = "https://files.pythonhosted.org/packages/fd/f8/ed88f2c4d06f752b015933055eb291d9bc184936903752c66f68fb3c95a7/multidict-6.4.4-cp313-cp313-manylinux_2_17_ppc64le.manylinux2014_ppc64le.whl", hash = "sha256:bbfcb60396f9bcfa63e017a180c3105b8c123a63e9d1428a36544e7d37ca9e20", size = 231331 },
    { url = "https://files.pythonhosted.org/packages/9c/6f/8e07cffa32f483ab887b0d56bbd8747ac2c1acd00dc0af6fcf265f4a121e/multidict-6.4.4-cp313-cp313-manylinux_2_17_s390x.manylinux2014_s390x.whl", hash = "sha256:b0f1987787f5f1e2076b59692352ab29a955b09ccc433c1f6b8e8e18666f608b", size = 230169 },
    { url = "https://files.pythonhosted.org/packages/e6/2b/5dcf173be15e42f330110875a2668ddfc208afc4229097312212dc9c1236/multidict-6.4.4-cp313-cp313-manylinux_2_17_x86_64.manylinux2014_x86_64.whl", hash = "sha256:1d0121ccce8c812047d8d43d691a1ad7641f72c4f730474878a5aeae1b8ead8c", size = 222947 },
    { url = "https://files.pythonhosted.org/packages/39/75/4ddcbcebe5ebcd6faa770b629260d15840a5fc07ce8ad295a32e14993726/multidict-6.4.4-cp313-cp313-manylinux_2_5_i686.manylinux1_i686.manylinux_2_17_i686.manylinux2014_i686.whl", hash = "sha256:83ec4967114295b8afd120a8eec579920c882831a3e4c3331d591a8e5bfbbc0f", size = 215761 },
    { url = "https://files.pythonhosted.org/packages/6a/c9/55e998ae45ff15c5608e384206aa71a11e1b7f48b64d166db400b14a3433/multidict-6.4.4-cp313-cp313-musllinux_1_2_aarch64.whl", hash = "sha256:995f985e2e268deaf17867801b859a282e0448633f1310e3704b30616d269d69", size = 227605 },
    { url = "https://files.pythonhosted.org/packages/04/49/c2404eac74497503c77071bd2e6f88c7e94092b8a07601536b8dbe99be50/multidict-6.4.4-cp313-cp313-musllinux_1_2_armv7l.whl", hash = "sha256:d832c608f94b9f92a0ec8b7e949be7792a642b6e535fcf32f3e28fab69eeb046", size = 226144 },
    { url = "https://files.pythonhosted.org/packages/62/c5/0cd0c3c6f18864c40846aa2252cd69d308699cb163e1c0d989ca301684da/multidict-6.4.4-cp313-cp313-musllinux_1_2_i686.whl", hash = "sha256:d21c1212171cf7da703c5b0b7a0e85be23b720818aef502ad187d627316d5645", size = 221100 },
    { url = "https://files.pythonhosted.org/packages/71/7b/f2f3887bea71739a046d601ef10e689528d4f911d84da873b6be9194ffea/multidict-6.4.4-cp313-cp313-musllinux_1_2_ppc64le.whl", hash = "sha256:cbebaa076aaecad3d4bb4c008ecc73b09274c952cf6a1b78ccfd689e51f5a5b0", size = 232731 },
    { url = "https://files.pythonhosted.org/packages/e5/b3/d9de808349df97fa75ec1372758701b5800ebad3c46ae377ad63058fbcc6/multidict-6.4.4-cp313-cp313-musllinux_1_2_s390x.whl", hash = "sha256:c93a6fb06cc8e5d3628b2b5fda215a5db01e8f08fc15fadd65662d9b857acbe4", size = 229637 },
    { url = "https://files.pythonhosted.org/packages/5e/57/13207c16b615eb4f1745b44806a96026ef8e1b694008a58226c2d8f5f0a5/multidict-6.4.4-cp313-cp313-musllinux_1_2_x86_64.whl", hash = "sha256:8cd8f81f1310182362fb0c7898145ea9c9b08a71081c5963b40ee3e3cac589b1", size = 225594 },
    { url = "https://files.pythonhosted.org/packages/3a/e4/d23bec2f70221604f5565000632c305fc8f25ba953e8ce2d8a18842b9841/multidict-6.4.4-cp313-cp313-win32.whl", hash = "sha256:3e9f1cd61a0ab857154205fb0b1f3d3ace88d27ebd1409ab7af5096e409614cd", size = 35359 },
    { url = "https://files.pythonhosted.org/packages/a7/7a/cfe1a47632be861b627f46f642c1d031704cc1c0f5c0efbde2ad44aa34bd/multidict-6.4.4-cp313-cp313-win_amd64.whl", hash = "sha256:8ffb40b74400e4455785c2fa37eba434269149ec525fc8329858c862e4b35373", size = 38903 },
    { url = "https://files.pythonhosted.org/packages/68/7b/15c259b0ab49938a0a1c8f3188572802704a779ddb294edc1b2a72252e7c/multidict-6.4.4-cp313-cp313t-macosx_10_13_universal2.whl", hash = "sha256:6a602151dbf177be2450ef38966f4be3467d41a86c6a845070d12e17c858a156", size = 68895 },
    { url = "https://files.pythonhosted.org/packages/f1/7d/168b5b822bccd88142e0a3ce985858fea612404edd228698f5af691020c9/multidict-6.4.4-cp313-cp313t-macosx_10_13_x86_64.whl", hash = "sha256:0d2b9712211b860d123815a80b859075d86a4d54787e247d7fbee9db6832cf1c", size = 40183 },
    { url = "https://files.pythonhosted.org/packages/e0/b7/d4b8d98eb850ef28a4922ba508c31d90715fd9b9da3801a30cea2967130b/multidict-6.4.4-cp313-cp313t-macosx_11_0_arm64.whl", hash = "sha256:d2fa86af59f8fc1972e121ade052145f6da22758f6996a197d69bb52f8204e7e", size = 39592 },
    { url = "https://files.pythonhosted.org/packages/18/28/a554678898a19583548e742080cf55d169733baf57efc48c2f0273a08583/multidict-6.4.4-cp313-cp313t-manylinux_2_17_aarch64.manylinux2014_aarch64.whl", hash = "sha256:50855d03e9e4d66eab6947ba688ffb714616f985838077bc4b490e769e48da51", size = 226071 },
    { url = "https://files.pythonhosted.org/packages/ee/dc/7ba6c789d05c310e294f85329efac1bf5b450338d2542498db1491a264df/multidict-6.4.4-cp313-cp313t-manylinux_2_17_armv7l.manylinux2014_armv7l.manylinux_2_31_armv7l.whl", hash = "sha256:5bce06b83be23225be1905dcdb6b789064fae92499fbc458f59a8c0e68718601", size = 222597 },
    { url = "https://files.pythonhosted.org/packages/24/4f/34eadbbf401b03768dba439be0fb94b0d187facae9142821a3d5599ccb3b/multidict-6.4.4-cp313-cp313t-manylinux_2_17_ppc64le.manylinux2014_ppc64le.whl", hash = "sha256:66ed0731f8e5dfd8369a883b6e564aca085fb9289aacabd9decd70568b9a30de", size = 228253 },
    { url = "https://files.pythonhosted.org/packages/c0/e6/493225a3cdb0d8d80d43a94503fc313536a07dae54a3f030d279e629a2bc/multidict-6.4.4-cp313-cp313t-manylinux_2_17_s390x.manylinux2014_s390x.whl", hash = "sha256:329ae97fc2f56f44d91bc47fe0972b1f52d21c4b7a2ac97040da02577e2daca2", size = 226146 },
    { url = "https://files.pythonhosted.org/packages/2f/70/e411a7254dc3bff6f7e6e004303b1b0591358e9f0b7c08639941e0de8bd6/multidict-6.4.4-cp313-cp313t-manylinux_2_17_x86_64.manylinux2014_x86_64.whl", hash = "sha256:c27e5dcf520923d6474d98b96749e6805f7677e93aaaf62656005b8643f907ab", size = 220585 },
    { url = "https://files.pythonhosted.org/packages/08/8f/beb3ae7406a619100d2b1fb0022c3bb55a8225ab53c5663648ba50dfcd56/multidict-6.4.4-cp313-cp313t-manylinux_2_5_i686.manylinux1_i686.manylinux_2_17_i686.manylinux2014_i686.whl", hash = "sha256:058cc59b9e9b143cc56715e59e22941a5d868c322242278d28123a5d09cdf6b0", size = 212080 },
    { url = "https://files.pythonhosted.org/packages/9c/ec/355124e9d3d01cf8edb072fd14947220f357e1c5bc79c88dff89297e9342/multidict-6.4.4-cp313-cp313t-musllinux_1_2_aarch64.whl", hash = "sha256:69133376bc9a03f8c47343d33f91f74a99c339e8b58cea90433d8e24bb298031", size = 226558 },
    { url = "https://files.pythonhosted.org/packages/fd/22/d2b95cbebbc2ada3be3812ea9287dcc9712d7f1a012fad041770afddb2ad/multidict-6.4.4-cp313-cp313t-musllinux_1_2_armv7l.whl", hash = "sha256:d6b15c55721b1b115c5ba178c77104123745b1417527ad9641a4c5e2047450f0", size = 212168 },
    { url = "https://files.pythonhosted.org/packages/4d/c5/62bfc0b2f9ce88326dbe7179f9824a939c6c7775b23b95de777267b9725c/multidict-6.4.4-cp313-cp313t-musllinux_1_2_i686.whl", hash = "sha256:a887b77f51d3d41e6e1a63cf3bc7ddf24de5939d9ff69441387dfefa58ac2e26", size = 217970 },
    { url = "https://files.pythonhosted.org/packages/79/74/977cea1aadc43ff1c75d23bd5bc4768a8fac98c14e5878d6ee8d6bab743c/multidict-6.4.4-cp313-cp313t-musllinux_1_2_ppc64le.whl", hash = "sha256:632a3bf8f1787f7ef7d3c2f68a7bde5be2f702906f8b5842ad6da9d974d0aab3", size = 226980 },
    { url = "https://files.pythonhosted.org/packages/48/fc/cc4a1a2049df2eb84006607dc428ff237af38e0fcecfdb8a29ca47b1566c/multidict-6.4.4-cp313-cp313t-musllinux_1_2_s390x.whl", hash = "sha256:a145c550900deb7540973c5cdb183b0d24bed6b80bf7bddf33ed8f569082535e", size = 220641 },
    { url = "https://files.pythonhosted.org/packages/3b/6a/a7444d113ab918701988d4abdde373dbdfd2def7bd647207e2bf645c7eac/multidict-6.4.4-cp313-cp313t-musllinux_1_2_x86_64.whl", hash = "sha256:cc5d83c6619ca5c9672cb78b39ed8542f1975a803dee2cda114ff73cbb076edd", size = 221728 },
    { url = "https://files.pythonhosted.org/packages/2b/b0/fdf4c73ad1c55e0f4dbbf2aa59dd37037334091f9a4961646d2b7ac91a86/multidict-6.4.4-cp313-cp313t-win32.whl", hash = "sha256:3312f63261b9df49be9d57aaa6abf53a6ad96d93b24f9cc16cf979956355ce6e", size = 41913 },
    { url = "https://files.pythonhosted.org/packages/8e/92/27989ecca97e542c0d01d05a98a5ae12198a243a9ee12563a0313291511f/multidict-6.4.4-cp313-cp313t-win_amd64.whl", hash = "sha256:ba852168d814b2c73333073e1c7116d9395bea69575a01b0b3c89d2d5a87c8fb", size = 46112 },
    { url = "https://files.pythonhosted.org/packages/84/5d/e17845bb0fa76334477d5de38654d27946d5b5d3695443987a094a71b440/multidict-6.4.4-py3-none-any.whl", hash = "sha256:bd4557071b561a8b3b6075c3ce93cf9bfb6182cb241805c3d66ced3b75eff4ac", size = 10481 },
]

[[package]]
name = "multiprocess"
version = "0.70.16"
source = { registry = "https://pypi.org/simple" }
dependencies = [
    { name = "dill" },
]
sdist = { url = "https://files.pythonhosted.org/packages/b5/ae/04f39c5d0d0def03247c2893d6f2b83c136bf3320a2154d7b8858f2ba72d/multiprocess-0.70.16.tar.gz", hash = "sha256:161af703d4652a0e1410be6abccecde4a7ddffd19341be0a7011b94aeb171ac1", size = 1772603 }
wheels = [
    { url = "https://files.pythonhosted.org/packages/bc/f7/7ec7fddc92e50714ea3745631f79bd9c96424cb2702632521028e57d3a36/multiprocess-0.70.16-py310-none-any.whl", hash = "sha256:c4a9944c67bd49f823687463660a2d6daae94c289adff97e0f9d696ba6371d02", size = 134824 },
    { url = "https://files.pythonhosted.org/packages/50/15/b56e50e8debaf439f44befec5b2af11db85f6e0f344c3113ae0be0593a91/multiprocess-0.70.16-py311-none-any.whl", hash = "sha256:af4cabb0dac72abfb1e794fa7855c325fd2b55a10a44628a3c1ad3311c04127a", size = 143519 },
    { url = "https://files.pythonhosted.org/packages/0a/7d/a988f258104dcd2ccf1ed40fdc97e26c4ac351eeaf81d76e266c52d84e2f/multiprocess-0.70.16-py312-none-any.whl", hash = "sha256:fc0544c531920dde3b00c29863377f87e1632601092ea2daca74e4beb40faa2e", size = 146741 },
    { url = "https://files.pythonhosted.org/packages/ea/89/38df130f2c799090c978b366cfdf5b96d08de5b29a4a293df7f7429fa50b/multiprocess-0.70.16-py38-none-any.whl", hash = "sha256:a71d82033454891091a226dfc319d0cfa8019a4e888ef9ca910372a446de4435", size = 132628 },
    { url = "https://files.pythonhosted.org/packages/da/d9/f7f9379981e39b8c2511c9e0326d212accacb82f12fbfdc1aa2ce2a7b2b6/multiprocess-0.70.16-py39-none-any.whl", hash = "sha256:a0bafd3ae1b732eac64be2e72038231c1ba97724b60b09400d68f229fcc2fbf3", size = 133351 },
]

[[package]]
name = "mypy"
version = "1.15.0"
source = { registry = "https://pypi.org/simple" }
dependencies = [
    { name = "mypy-extensions" },
    { name = "typing-extensions" },
]
sdist = { url = "https://files.pythonhosted.org/packages/ce/43/d5e49a86afa64bd3839ea0d5b9c7103487007d728e1293f52525d6d5486a/mypy-1.15.0.tar.gz", hash = "sha256:404534629d51d3efea5c800ee7c42b72a6554d6c400e6a79eafe15d11341fd43", size = 3239717 }
wheels = [
    { url = "https://files.pythonhosted.org/packages/98/3a/03c74331c5eb8bd025734e04c9840532226775c47a2c39b56a0c8d4f128d/mypy-1.15.0-cp312-cp312-macosx_10_13_x86_64.whl", hash = "sha256:aea39e0583d05124836ea645f412e88a5c7d0fd77a6d694b60d9b6b2d9f184fd", size = 10793981 },
    { url = "https://files.pythonhosted.org/packages/f0/1a/41759b18f2cfd568848a37c89030aeb03534411eef981df621d8fad08a1d/mypy-1.15.0-cp312-cp312-macosx_11_0_arm64.whl", hash = "sha256:2f2147ab812b75e5b5499b01ade1f4a81489a147c01585cda36019102538615f", size = 9749175 },
    { url = "https://files.pythonhosted.org/packages/12/7e/873481abf1ef112c582db832740f4c11b2bfa510e829d6da29b0ab8c3f9c/mypy-1.15.0-cp312-cp312-manylinux_2_17_aarch64.manylinux2014_aarch64.manylinux_2_28_aarch64.whl", hash = "sha256:ce436f4c6d218a070048ed6a44c0bbb10cd2cc5e272b29e7845f6a2f57ee4464", size = 11455675 },
    { url = "https://files.pythonhosted.org/packages/b3/d0/92ae4cde706923a2d3f2d6c39629134063ff64b9dedca9c1388363da072d/mypy-1.15.0-cp312-cp312-manylinux_2_17_x86_64.manylinux2014_x86_64.manylinux_2_28_x86_64.whl", hash = "sha256:8023ff13985661b50a5928fc7a5ca15f3d1affb41e5f0a9952cb68ef090b31ee", size = 12410020 },
    { url = "https://files.pythonhosted.org/packages/46/8b/df49974b337cce35f828ba6fda228152d6db45fed4c86ba56ffe442434fd/mypy-1.15.0-cp312-cp312-musllinux_1_2_x86_64.whl", hash = "sha256:1124a18bc11a6a62887e3e137f37f53fbae476dc36c185d549d4f837a2a6a14e", size = 12498582 },
    { url = "https://files.pythonhosted.org/packages/13/50/da5203fcf6c53044a0b699939f31075c45ae8a4cadf538a9069b165c1050/mypy-1.15.0-cp312-cp312-win_amd64.whl", hash = "sha256:171a9ca9a40cd1843abeca0e405bc1940cd9b305eaeea2dda769ba096932bb22", size = 9366614 },
    { url = "https://files.pythonhosted.org/packages/6a/9b/fd2e05d6ffff24d912f150b87db9e364fa8282045c875654ce7e32fffa66/mypy-1.15.0-cp313-cp313-macosx_10_13_x86_64.whl", hash = "sha256:93faf3fdb04768d44bf28693293f3904bbb555d076b781ad2530214ee53e3445", size = 10788592 },
    { url = "https://files.pythonhosted.org/packages/74/37/b246d711c28a03ead1fd906bbc7106659aed7c089d55fe40dd58db812628/mypy-1.15.0-cp313-cp313-macosx_11_0_arm64.whl", hash = "sha256:811aeccadfb730024c5d3e326b2fbe9249bb7413553f15499a4050f7c30e801d", size = 9753611 },
    { url = "https://files.pythonhosted.org/packages/a6/ac/395808a92e10cfdac8003c3de9a2ab6dc7cde6c0d2a4df3df1b815ffd067/mypy-1.15.0-cp313-cp313-manylinux_2_17_aarch64.manylinux2014_aarch64.manylinux_2_28_aarch64.whl", hash = "sha256:98b7b9b9aedb65fe628c62a6dc57f6d5088ef2dfca37903a7d9ee374d03acca5", size = 11438443 },
    { url = "https://files.pythonhosted.org/packages/d2/8b/801aa06445d2de3895f59e476f38f3f8d610ef5d6908245f07d002676cbf/mypy-1.15.0-cp313-cp313-manylinux_2_17_x86_64.manylinux2014_x86_64.manylinux_2_28_x86_64.whl", hash = "sha256:c43a7682e24b4f576d93072216bf56eeff70d9140241f9edec0c104d0c515036", size = 12402541 },
    { url = "https://files.pythonhosted.org/packages/c7/67/5a4268782eb77344cc613a4cf23540928e41f018a9a1ec4c6882baf20ab8/mypy-1.15.0-cp313-cp313-musllinux_1_2_x86_64.whl", hash = "sha256:baefc32840a9f00babd83251560e0ae1573e2f9d1b067719479bfb0e987c6357", size = 12494348 },
    { url = "https://files.pythonhosted.org/packages/83/3e/57bb447f7bbbfaabf1712d96f9df142624a386d98fb026a761532526057e/mypy-1.15.0-cp313-cp313-win_amd64.whl", hash = "sha256:b9378e2c00146c44793c98b8d5a61039a048e31f429fb0eb546d93f4b000bedf", size = 9373648 },
    { url = "https://files.pythonhosted.org/packages/09/4e/a7d65c7322c510de2c409ff3828b03354a7c43f5a8ed458a7a131b41c7b9/mypy-1.15.0-py3-none-any.whl", hash = "sha256:5469affef548bd1895d86d3bf10ce2b44e33d86923c29e4d675b3e323437ea3e", size = 2221777 },
]

[[package]]
name = "mypy-extensions"
version = "1.1.0"
source = { registry = "https://pypi.org/simple" }
sdist = { url = "https://files.pythonhosted.org/packages/a2/6e/371856a3fb9d31ca8dac321cda606860fa4548858c0cc45d9d1d4ca2628b/mypy_extensions-1.1.0.tar.gz", hash = "sha256:52e68efc3284861e772bbcd66823fde5ae21fd2fdb51c62a211403730b916558", size = 6343 }
wheels = [
    { url = "https://files.pythonhosted.org/packages/79/7b/2c79738432f5c924bef5071f933bcc9efd0473bac3b4aa584a6f7c1c8df8/mypy_extensions-1.1.0-py3-none-any.whl", hash = "sha256:1be4cccdb0f2482337c4743e60421de3a356cd97508abadd57d47403e94f5505", size = 4963 },
]

[[package]]
name = "nodeenv"
version = "1.9.1"
source = { registry = "https://pypi.org/simple" }
sdist = { url = "https://files.pythonhosted.org/packages/43/16/fc88b08840de0e0a72a2f9d8c6bae36be573e475a6326ae854bcc549fc45/nodeenv-1.9.1.tar.gz", hash = "sha256:6ec12890a2dab7946721edbfbcd91f3319c6ccc9aec47be7c7e6b7011ee6645f", size = 47437 }
wheels = [
    { url = "https://files.pythonhosted.org/packages/d2/1d/1b658dbd2b9fa9c4c9f32accbfc0205d532c8c6194dc0f2a4c0428e7128a/nodeenv-1.9.1-py2.py3-none-any.whl", hash = "sha256:ba11c9782d29c27c70ffbdda2d7415098754709be8a7056d79a737cd901155c9", size = 22314 },
]

[[package]]
name = "numpy"
version = "2.2.6"
source = { registry = "https://pypi.org/simple" }
sdist = { url = "https://files.pythonhosted.org/packages/76/21/7d2a95e4bba9dc13d043ee156a356c0a8f0c6309dff6b21b4d71a073b8a8/numpy-2.2.6.tar.gz", hash = "sha256:e29554e2bef54a90aa5cc07da6ce955accb83f21ab5de01a62c8478897b264fd", size = 20276440 }
wheels = [
    { url = "https://files.pythonhosted.org/packages/82/5d/c00588b6cf18e1da539b45d3598d3557084990dcc4331960c15ee776ee41/numpy-2.2.6-cp312-cp312-macosx_10_13_x86_64.whl", hash = "sha256:41c5a21f4a04fa86436124d388f6ed60a9343a6f767fced1a8a71c3fbca038ff", size = 20875348 },
    { url = "https://files.pythonhosted.org/packages/66/ee/560deadcdde6c2f90200450d5938f63a34b37e27ebff162810f716f6a230/numpy-2.2.6-cp312-cp312-macosx_11_0_arm64.whl", hash = "sha256:de749064336d37e340f640b05f24e9e3dd678c57318c7289d222a8a2f543e90c", size = 14119362 },
    { url = "https://files.pythonhosted.org/packages/3c/65/4baa99f1c53b30adf0acd9a5519078871ddde8d2339dc5a7fde80d9d87da/numpy-2.2.6-cp312-cp312-macosx_14_0_arm64.whl", hash = "sha256:894b3a42502226a1cac872f840030665f33326fc3dac8e57c607905773cdcde3", size = 5084103 },
    { url = "https://files.pythonhosted.org/packages/cc/89/e5a34c071a0570cc40c9a54eb472d113eea6d002e9ae12bb3a8407fb912e/numpy-2.2.6-cp312-cp312-macosx_14_0_x86_64.whl", hash = "sha256:71594f7c51a18e728451bb50cc60a3ce4e6538822731b2933209a1f3614e9282", size = 6625382 },
    { url = "https://files.pythonhosted.org/packages/f8/35/8c80729f1ff76b3921d5c9487c7ac3de9b2a103b1cd05e905b3090513510/numpy-2.2.6-cp312-cp312-manylinux_2_17_aarch64.manylinux2014_aarch64.whl", hash = "sha256:f2618db89be1b4e05f7a1a847a9c1c0abd63e63a1607d892dd54668dd92faf87", size = 14018462 },
    { url = "https://files.pythonhosted.org/packages/8c/3d/1e1db36cfd41f895d266b103df00ca5b3cbe965184df824dec5c08c6b803/numpy-2.2.6-cp312-cp312-manylinux_2_17_x86_64.manylinux2014_x86_64.whl", hash = "sha256:fd83c01228a688733f1ded5201c678f0c53ecc1006ffbc404db9f7a899ac6249", size = 16527618 },
    { url = "https://files.pythonhosted.org/packages/61/c6/03ed30992602c85aa3cd95b9070a514f8b3c33e31124694438d88809ae36/numpy-2.2.6-cp312-cp312-musllinux_1_2_aarch64.whl", hash = "sha256:37c0ca431f82cd5fa716eca9506aefcabc247fb27ba69c5062a6d3ade8cf8f49", size = 15505511 },
    { url = "https://files.pythonhosted.org/packages/b7/25/5761d832a81df431e260719ec45de696414266613c9ee268394dd5ad8236/numpy-2.2.6-cp312-cp312-musllinux_1_2_x86_64.whl", hash = "sha256:fe27749d33bb772c80dcd84ae7e8df2adc920ae8297400dabec45f0dedb3f6de", size = 18313783 },
    { url = "https://files.pythonhosted.org/packages/57/0a/72d5a3527c5ebffcd47bde9162c39fae1f90138c961e5296491ce778e682/numpy-2.2.6-cp312-cp312-win32.whl", hash = "sha256:4eeaae00d789f66c7a25ac5f34b71a7035bb474e679f410e5e1a94deb24cf2d4", size = 6246506 },
    { url = "https://files.pythonhosted.org/packages/36/fa/8c9210162ca1b88529ab76b41ba02d433fd54fecaf6feb70ef9f124683f1/numpy-2.2.6-cp312-cp312-win_amd64.whl", hash = "sha256:c1f9540be57940698ed329904db803cf7a402f3fc200bfe599334c9bd84a40b2", size = 12614190 },
    { url = "https://files.pythonhosted.org/packages/f9/5c/6657823f4f594f72b5471f1db1ab12e26e890bb2e41897522d134d2a3e81/numpy-2.2.6-cp313-cp313-macosx_10_13_x86_64.whl", hash = "sha256:0811bb762109d9708cca4d0b13c4f67146e3c3b7cf8d34018c722adb2d957c84", size = 20867828 },
    { url = "https://files.pythonhosted.org/packages/dc/9e/14520dc3dadf3c803473bd07e9b2bd1b69bc583cb2497b47000fed2fa92f/numpy-2.2.6-cp313-cp313-macosx_11_0_arm64.whl", hash = "sha256:287cc3162b6f01463ccd86be154f284d0893d2b3ed7292439ea97eafa8170e0b", size = 14143006 },
    { url = "https://files.pythonhosted.org/packages/4f/06/7e96c57d90bebdce9918412087fc22ca9851cceaf5567a45c1f404480e9e/numpy-2.2.6-cp313-cp313-macosx_14_0_arm64.whl", hash = "sha256:f1372f041402e37e5e633e586f62aa53de2eac8d98cbfb822806ce4bbefcb74d", size = 5076765 },
    { url = "https://files.pythonhosted.org/packages/73/ed/63d920c23b4289fdac96ddbdd6132e9427790977d5457cd132f18e76eae0/numpy-2.2.6-cp313-cp313-macosx_14_0_x86_64.whl", hash = "sha256:55a4d33fa519660d69614a9fad433be87e5252f4b03850642f88993f7b2ca566", size = 6617736 },
    { url = "https://files.pythonhosted.org/packages/85/c5/e19c8f99d83fd377ec8c7e0cf627a8049746da54afc24ef0a0cb73d5dfb5/numpy-2.2.6-cp313-cp313-manylinux_2_17_aarch64.manylinux2014_aarch64.whl", hash = "sha256:f92729c95468a2f4f15e9bb94c432a9229d0d50de67304399627a943201baa2f", size = 14010719 },
    { url = "https://files.pythonhosted.org/packages/19/49/4df9123aafa7b539317bf6d342cb6d227e49f7a35b99c287a6109b13dd93/numpy-2.2.6-cp313-cp313-manylinux_2_17_x86_64.manylinux2014_x86_64.whl", hash = "sha256:1bc23a79bfabc5d056d106f9befb8d50c31ced2fbc70eedb8155aec74a45798f", size = 16526072 },
    { url = "https://files.pythonhosted.org/packages/b2/6c/04b5f47f4f32f7c2b0e7260442a8cbcf8168b0e1a41ff1495da42f42a14f/numpy-2.2.6-cp313-cp313-musllinux_1_2_aarch64.whl", hash = "sha256:e3143e4451880bed956e706a3220b4e5cf6172ef05fcc397f6f36a550b1dd868", size = 15503213 },
    { url = "https://files.pythonhosted.org/packages/17/0a/5cd92e352c1307640d5b6fec1b2ffb06cd0dabe7d7b8227f97933d378422/numpy-2.2.6-cp313-cp313-musllinux_1_2_x86_64.whl", hash = "sha256:b4f13750ce79751586ae2eb824ba7e1e8dba64784086c98cdbbcc6a42112ce0d", size = 18316632 },
    { url = "https://files.pythonhosted.org/packages/f0/3b/5cba2b1d88760ef86596ad0f3d484b1cbff7c115ae2429678465057c5155/numpy-2.2.6-cp313-cp313-win32.whl", hash = "sha256:5beb72339d9d4fa36522fc63802f469b13cdbe4fdab4a288f0c441b74272ebfd", size = 6244532 },
    { url = "https://files.pythonhosted.org/packages/cb/3b/d58c12eafcb298d4e6d0d40216866ab15f59e55d148a5658bb3132311fcf/numpy-2.2.6-cp313-cp313-win_amd64.whl", hash = "sha256:b0544343a702fa80c95ad5d3d608ea3599dd54d4632df855e4c8d24eb6ecfa1c", size = 12610885 },
    { url = "https://files.pythonhosted.org/packages/6b/9e/4bf918b818e516322db999ac25d00c75788ddfd2d2ade4fa66f1f38097e1/numpy-2.2.6-cp313-cp313t-macosx_10_13_x86_64.whl", hash = "sha256:0bca768cd85ae743b2affdc762d617eddf3bcf8724435498a1e80132d04879e6", size = 20963467 },
    { url = "https://files.pythonhosted.org/packages/61/66/d2de6b291507517ff2e438e13ff7b1e2cdbdb7cb40b3ed475377aece69f9/numpy-2.2.6-cp313-cp313t-macosx_11_0_arm64.whl", hash = "sha256:fc0c5673685c508a142ca65209b4e79ed6740a4ed6b2267dbba90f34b0b3cfda", size = 14225144 },
    { url = "https://files.pythonhosted.org/packages/e4/25/480387655407ead912e28ba3a820bc69af9adf13bcbe40b299d454ec011f/numpy-2.2.6-cp313-cp313t-macosx_14_0_arm64.whl", hash = "sha256:5bd4fc3ac8926b3819797a7c0e2631eb889b4118a9898c84f585a54d475b7e40", size = 5200217 },
    { url = "https://files.pythonhosted.org/packages/aa/4a/6e313b5108f53dcbf3aca0c0f3e9c92f4c10ce57a0a721851f9785872895/numpy-2.2.6-cp313-cp313t-macosx_14_0_x86_64.whl", hash = "sha256:fee4236c876c4e8369388054d02d0e9bb84821feb1a64dd59e137e6511a551f8", size = 6712014 },
    { url = "https://files.pythonhosted.org/packages/b7/30/172c2d5c4be71fdf476e9de553443cf8e25feddbe185e0bd88b096915bcc/numpy-2.2.6-cp313-cp313t-manylinux_2_17_aarch64.manylinux2014_aarch64.whl", hash = "sha256:e1dda9c7e08dc141e0247a5b8f49cf05984955246a327d4c48bda16821947b2f", size = 14077935 },
    { url = "https://files.pythonhosted.org/packages/12/fb/9e743f8d4e4d3c710902cf87af3512082ae3d43b945d5d16563f26ec251d/numpy-2.2.6-cp313-cp313t-manylinux_2_17_x86_64.manylinux2014_x86_64.whl", hash = "sha256:f447e6acb680fd307f40d3da4852208af94afdfab89cf850986c3ca00562f4fa", size = 16600122 },
    { url = "https://files.pythonhosted.org/packages/12/75/ee20da0e58d3a66f204f38916757e01e33a9737d0b22373b3eb5a27358f9/numpy-2.2.6-cp313-cp313t-musllinux_1_2_aarch64.whl", hash = "sha256:389d771b1623ec92636b0786bc4ae56abafad4a4c513d36a55dce14bd9ce8571", size = 15586143 },
    { url = "https://files.pythonhosted.org/packages/76/95/bef5b37f29fc5e739947e9ce5179ad402875633308504a52d188302319c8/numpy-2.2.6-cp313-cp313t-musllinux_1_2_x86_64.whl", hash = "sha256:8e9ace4a37db23421249ed236fdcdd457d671e25146786dfc96835cd951aa7c1", size = 18385260 },
    { url = "https://files.pythonhosted.org/packages/09/04/f2f83279d287407cf36a7a8053a5abe7be3622a4363337338f2585e4afda/numpy-2.2.6-cp313-cp313t-win32.whl", hash = "sha256:038613e9fb8c72b0a41f025a7e4c3f0b7a1b5d768ece4796b674c8f3fe13efff", size = 6377225 },
    { url = "https://files.pythonhosted.org/packages/67/0e/35082d13c09c02c011cf21570543d202ad929d961c02a147493cb0c2bdf5/numpy-2.2.6-cp313-cp313t-win_amd64.whl", hash = "sha256:6031dd6dfecc0cf9f668681a37648373bddd6421fff6c66ec1624eed0180ee06", size = 12771374 },
]

[[package]]
name = "openai"
version = "1.80.0"
source = { registry = "https://pypi.org/simple" }
dependencies = [
    { name = "anyio" },
    { name = "distro" },
    { name = "httpx" },
    { name = "jiter" },
    { name = "pydantic" },
    { name = "sniffio" },
    { name = "tqdm" },
    { name = "typing-extensions" },
]
sdist = { url = "https://files.pythonhosted.org/packages/23/9a/b47f1b91a030e8f7d1a37fbfb1c123b81e0a8896579cf80e17599434dcef/openai-1.80.0.tar.gz", hash = "sha256:65b9b0442e8d3bee49857e92ee7b873dfcebbac52b9451fe80d451adfac98b90", size = 450620 }
wheels = [
    { url = "https://files.pythonhosted.org/packages/a6/bd/e01b0a2bef27addbe521b505fbea0f416ff3408fba7afb66236aee1f8bf0/openai-1.80.0-py3-none-any.whl", hash = "sha256:c436bf636327245ebae3246a78c7adc5adf81c04ae8699fec580c7fd21b08cdf", size = 701430 },
]

[[package]]
name = "openapi-schema-validator"
version = "0.6.3"
source = { registry = "https://pypi.org/simple" }
dependencies = [
    { name = "jsonschema" },
    { name = "jsonschema-specifications" },
    { name = "rfc3339-validator" },
]
sdist = { url = "https://files.pythonhosted.org/packages/8b/f3/5507ad3325169347cd8ced61c232ff3df70e2b250c49f0fe140edb4973c6/openapi_schema_validator-0.6.3.tar.gz", hash = "sha256:f37bace4fc2a5d96692f4f8b31dc0f8d7400fd04f3a937798eaf880d425de6ee", size = 11550 }
wheels = [
    { url = "https://files.pythonhosted.org/packages/21/c6/ad0fba32775ae749016829dace42ed80f4407b171da41313d1a3a5f102e4/openapi_schema_validator-0.6.3-py3-none-any.whl", hash = "sha256:f3b9870f4e556b5a62a1c39da72a6b4b16f3ad9c73dc80084b1b11e74ba148a3", size = 8755 },
]

[[package]]
name = "openapi-spec-validator"
version = "0.7.1"
source = { registry = "https://pypi.org/simple" }
dependencies = [
    { name = "jsonschema" },
    { name = "jsonschema-path" },
    { name = "lazy-object-proxy" },
    { name = "openapi-schema-validator" },
]
sdist = { url = "https://files.pythonhosted.org/packages/67/fe/21954ff978239dc29ebb313f5c87eeb4ec929b694b9667323086730998e2/openapi_spec_validator-0.7.1.tar.gz", hash = "sha256:8577b85a8268685da6f8aa30990b83b7960d4d1117e901d451b5d572605e5ec7", size = 37985 }
wheels = [
    { url = "https://files.pythonhosted.org/packages/2b/4d/e744fff95aaf3aeafc968d5ba7297c8cda0d1ecb8e3acd21b25adae4d835/openapi_spec_validator-0.7.1-py3-none-any.whl", hash = "sha256:3c81825043f24ccbcd2f4b149b11e8231abce5ba84f37065e14ec947d8f4e959", size = 38998 },
]

[[package]]
name = "opentelemetry-api"
version = "1.33.1"
source = { registry = "https://pypi.org/simple" }
dependencies = [
    { name = "deprecated" },
    { name = "importlib-metadata" },
]
sdist = { url = "https://files.pythonhosted.org/packages/9a/8d/1f5a45fbcb9a7d87809d460f09dc3399e3fbd31d7f3e14888345e9d29951/opentelemetry_api-1.33.1.tar.gz", hash = "sha256:1c6055fc0a2d3f23a50c7e17e16ef75ad489345fd3df1f8b8af7c0bbf8a109e8", size = 65002 }
wheels = [
    { url = "https://files.pythonhosted.org/packages/05/44/4c45a34def3506122ae61ad684139f0bbc4e00c39555d4f7e20e0e001c8a/opentelemetry_api-1.33.1-py3-none-any.whl", hash = "sha256:4db83ebcf7ea93e64637ec6ee6fabee45c5cbe4abd9cf3da95c43828ddb50b83", size = 65771 },
]

[[package]]
name = "opentelemetry-exporter-otlp-proto-common"
version = "1.33.1"
source = { registry = "https://pypi.org/simple" }
dependencies = [
    { name = "opentelemetry-proto" },
]
sdist = { url = "https://files.pythonhosted.org/packages/7a/18/a1ec9dcb6713a48b4bdd10f1c1e4d5d2489d3912b80d2bcc059a9a842836/opentelemetry_exporter_otlp_proto_common-1.33.1.tar.gz", hash = "sha256:c57b3fa2d0595a21c4ed586f74f948d259d9949b58258f11edb398f246bec131", size = 20828 }
wheels = [
    { url = "https://files.pythonhosted.org/packages/09/52/9bcb17e2c29c1194a28e521b9d3f2ced09028934c3c52a8205884c94b2df/opentelemetry_exporter_otlp_proto_common-1.33.1-py3-none-any.whl", hash = "sha256:b81c1de1ad349785e601d02715b2d29d6818aed2c809c20219f3d1f20b038c36", size = 18839 },
]

[[package]]
name = "opentelemetry-exporter-otlp-proto-http"
version = "1.33.1"
source = { registry = "https://pypi.org/simple" }
dependencies = [
    { name = "deprecated" },
    { name = "googleapis-common-protos" },
    { name = "opentelemetry-api" },
    { name = "opentelemetry-exporter-otlp-proto-common" },
    { name = "opentelemetry-proto" },
    { name = "opentelemetry-sdk" },
    { name = "requests" },
]
sdist = { url = "https://files.pythonhosted.org/packages/60/48/e4314ac0ed2ad043c07693d08c9c4bf5633857f5b72f2fefc64fd2b114f6/opentelemetry_exporter_otlp_proto_http-1.33.1.tar.gz", hash = "sha256:46622d964a441acb46f463ebdc26929d9dec9efb2e54ef06acdc7305e8593c38", size = 15353 }
wheels = [
    { url = "https://files.pythonhosted.org/packages/63/ba/5a4ad007588016fe37f8d36bf08f325fe684494cc1e88ca8fa064a4c8f57/opentelemetry_exporter_otlp_proto_http-1.33.1-py3-none-any.whl", hash = "sha256:ebd6c523b89a2ecba0549adb92537cc2bf647b4ee61afbbd5a4c6535aa3da7cf", size = 17733 },
]

[[package]]
name = "opentelemetry-instrumentation"
version = "0.54b1"
source = { registry = "https://pypi.org/simple" }
dependencies = [
    { name = "opentelemetry-api" },
    { name = "opentelemetry-semantic-conventions" },
    { name = "packaging" },
    { name = "wrapt" },
]
sdist = { url = "https://files.pythonhosted.org/packages/c3/fd/5756aea3fdc5651b572d8aef7d94d22a0a36e49c8b12fcb78cb905ba8896/opentelemetry_instrumentation-0.54b1.tar.gz", hash = "sha256:7658bf2ff914b02f246ec14779b66671508125c0e4227361e56b5ebf6cef0aec", size = 28436 }
wheels = [
    { url = "https://files.pythonhosted.org/packages/f4/89/0790abc5d9c4fc74bd3e03cb87afe2c820b1d1a112a723c1163ef32453ee/opentelemetry_instrumentation-0.54b1-py3-none-any.whl", hash = "sha256:a4ae45f4a90c78d7006c51524f57cd5aa1231aef031eae905ee34d5423f5b198", size = 31019 },
]

[[package]]
name = "opentelemetry-instrumentation-asgi"
version = "0.54b1"
source = { registry = "https://pypi.org/simple" }
dependencies = [
    { name = "asgiref" },
    { name = "opentelemetry-api" },
    { name = "opentelemetry-instrumentation" },
    { name = "opentelemetry-semantic-conventions" },
    { name = "opentelemetry-util-http" },
]
sdist = { url = "https://files.pythonhosted.org/packages/20/f7/a3377f9771947f4d3d59c96841d3909274f446c030dbe8e4af871695ddee/opentelemetry_instrumentation_asgi-0.54b1.tar.gz", hash = "sha256:ab4df9776b5f6d56a78413c2e8bbe44c90694c67c844a1297865dc1bd926ed3c", size = 24230 }
wheels = [
    { url = "https://files.pythonhosted.org/packages/20/24/7a6f0ae79cae49927f528ecee2db55a5bddd87b550e310ce03451eae7491/opentelemetry_instrumentation_asgi-0.54b1-py3-none-any.whl", hash = "sha256:84674e822b89af563b283a5283c2ebb9ed585d1b80a1c27fb3ac20b562e9f9fc", size = 16338 },
]

[[package]]
name = "opentelemetry-instrumentation-fastapi"
version = "0.54b1"
source = { registry = "https://pypi.org/simple" }
dependencies = [
    { name = "opentelemetry-api" },
    { name = "opentelemetry-instrumentation" },
    { name = "opentelemetry-instrumentation-asgi" },
    { name = "opentelemetry-semantic-conventions" },
    { name = "opentelemetry-util-http" },
]
sdist = { url = "https://files.pythonhosted.org/packages/98/3b/9a262cdc1a4defef0e52afebdde3e8add658cc6f922e39e9dcee0da98349/opentelemetry_instrumentation_fastapi-0.54b1.tar.gz", hash = "sha256:1fcad19cef0db7092339b571a59e6f3045c9b58b7fd4670183f7addc459d78df", size = 19325 }
wheels = [
    { url = "https://files.pythonhosted.org/packages/df/9c/6b2b0f9d6c5dea7528ae0bf4e461dd765b0ae35f13919cd452970bb0d0b3/opentelemetry_instrumentation_fastapi-0.54b1-py3-none-any.whl", hash = "sha256:fb247781cfa75fd09d3d8713c65e4a02bd1e869b00e2c322cc516d4b5429860c", size = 12125 },
]

[[package]]
name = "opentelemetry-instrumentation-sqlalchemy"
version = "0.54b1"
source = { registry = "https://pypi.org/simple" }
dependencies = [
    { name = "opentelemetry-api" },
    { name = "opentelemetry-instrumentation" },
    { name = "opentelemetry-semantic-conventions" },
    { name = "packaging" },
    { name = "wrapt" },
]
sdist = { url = "https://files.pythonhosted.org/packages/ac/33/78a25ae4233d42058bb0b363ba4fea7d7210e53c24e5e31f16d5cf6cf957/opentelemetry_instrumentation_sqlalchemy-0.54b1.tar.gz", hash = "sha256:97839acf1c9b96ded857fca57a09b86a56cf8d9eb6d706b7ceaee9352a460e03", size = 14620 }
wheels = [
    { url = "https://files.pythonhosted.org/packages/c7/2b/1c954885815614ef5c1e8c7bbf57a5275e64cd6fb5946b65e17162a34037/opentelemetry_instrumentation_sqlalchemy-0.54b1-py3-none-any.whl", hash = "sha256:d2ca5edb4c7ecef120d51aad6793b7da1cc80207ccfd31c437ee18f098e7c4c4", size = 14169 },
]

[[package]]
name = "opentelemetry-proto"
version = "1.33.1"
source = { registry = "https://pypi.org/simple" }
dependencies = [
    { name = "protobuf" },
]
sdist = { url = "https://files.pythonhosted.org/packages/f6/dc/791f3d60a1ad8235930de23eea735ae1084be1c6f96fdadf38710662a7e5/opentelemetry_proto-1.33.1.tar.gz", hash = "sha256:9627b0a5c90753bf3920c398908307063e4458b287bb890e5c1d6fa11ad50b68", size = 34363 }
wheels = [
    { url = "https://files.pythonhosted.org/packages/c4/29/48609f4c875c2b6c80930073c82dd1cafd36b6782244c01394007b528960/opentelemetry_proto-1.33.1-py3-none-any.whl", hash = "sha256:243d285d9f29663fc7ea91a7171fcc1ccbbfff43b48df0774fd64a37d98eda70", size = 55854 },
]

[[package]]
name = "opentelemetry-sdk"
version = "1.33.1"
source = { registry = "https://pypi.org/simple" }
dependencies = [
    { name = "opentelemetry-api" },
    { name = "opentelemetry-semantic-conventions" },
    { name = "typing-extensions" },
]
sdist = { url = "https://files.pythonhosted.org/packages/67/12/909b98a7d9b110cce4b28d49b2e311797cffdce180371f35eba13a72dd00/opentelemetry_sdk-1.33.1.tar.gz", hash = "sha256:85b9fcf7c3d23506fbc9692fd210b8b025a1920535feec50bd54ce203d57a531", size = 161885 }
wheels = [
    { url = "https://files.pythonhosted.org/packages/df/8e/ae2d0742041e0bd7fe0d2dcc5e7cce51dcf7d3961a26072d5b43cc8fa2a7/opentelemetry_sdk-1.33.1-py3-none-any.whl", hash = "sha256:19ea73d9a01be29cacaa5d6c8ce0adc0b7f7b4d58cc52f923e4413609f670112", size = 118950 },
]

[[package]]
name = "opentelemetry-semantic-conventions"
version = "0.54b1"
source = { registry = "https://pypi.org/simple" }
dependencies = [
    { name = "deprecated" },
    { name = "opentelemetry-api" },
]
sdist = { url = "https://files.pythonhosted.org/packages/5b/2c/d7990fc1ffc82889d466e7cd680788ace44a26789809924813b164344393/opentelemetry_semantic_conventions-0.54b1.tar.gz", hash = "sha256:d1cecedae15d19bdaafca1e56b29a66aa286f50b5d08f036a145c7f3e9ef9cee", size = 118642 }
wheels = [
    { url = "https://files.pythonhosted.org/packages/0a/80/08b1698c52ff76d96ba440bf15edc2f4bc0a279868778928e947c1004bdd/opentelemetry_semantic_conventions-0.54b1-py3-none-any.whl", hash = "sha256:29dab644a7e435b58d3a3918b58c333c92686236b30f7891d5e51f02933ca60d", size = 194938 },
]

[[package]]
name = "opentelemetry-util-http"
version = "0.54b1"
source = { registry = "https://pypi.org/simple" }
sdist = { url = "https://files.pythonhosted.org/packages/a8/9f/1d8a1d1f34b9f62f2b940b388bf07b8167a8067e70870055bd05db354e5c/opentelemetry_util_http-0.54b1.tar.gz", hash = "sha256:f0b66868c19fbaf9c9d4e11f4a7599fa15d5ea50b884967a26ccd9d72c7c9d15", size = 8044 }
wheels = [
    { url = "https://files.pythonhosted.org/packages/a4/ef/c5aa08abca6894792beed4c0405e85205b35b8e73d653571c9ff13a8e34e/opentelemetry_util_http-0.54b1-py3-none-any.whl", hash = "sha256:b1c91883f980344a1c3c486cffd47ae5c9c1dd7323f9cbe9fdb7cadb401c87c9", size = 7301 },
]

[[package]]
name = "orderly-set"
version = "5.4.1"
source = { registry = "https://pypi.org/simple" }
sdist = { url = "https://files.pythonhosted.org/packages/03/4a/38030da31c13dcd5a531490006e63a0954083fb115113be9393179738e25/orderly_set-5.4.1.tar.gz", hash = "sha256:a1fb5a4fdc5e234e9e8d8e5c1bbdbc4540f4dfe50d12bf17c8bc5dbf1c9c878d", size = 20943 }
wheels = [
    { url = "https://files.pythonhosted.org/packages/12/bc/e0dfb4db9210d92b44e49d6e61ba5caefbd411958357fa9d7ff489eeb835/orderly_set-5.4.1-py3-none-any.whl", hash = "sha256:b5e21d21680bd9ef456885db800c5cb4f76a03879880c0175e1b077fb166fd83", size = 12339 },
]

[[package]]
name = "packaging"
version = "25.0"
source = { registry = "https://pypi.org/simple" }
sdist = { url = "https://files.pythonhosted.org/packages/a1/d4/1fc4078c65507b51b96ca8f8c3ba19e6a61c8253c72794544580a7b6c24d/packaging-25.0.tar.gz", hash = "sha256:d443872c98d677bf60f6a1f2f8c1cb748e8fe762d2bf9d3148b5599295b0fc4f", size = 165727 }
wheels = [
    { url = "https://files.pythonhosted.org/packages/20/12/38679034af332785aac8774540895e234f4d07f7545804097de4b666afd8/packaging-25.0-py3-none-any.whl", hash = "sha256:29572ef2b1f17581046b3a2227d5c611fb25ec70ca1ba8554b24b0e69331a484", size = 66469 },
]

[[package]]
name = "pandas"
version = "2.2.3"
source = { registry = "https://pypi.org/simple" }
dependencies = [
    { name = "numpy" },
    { name = "python-dateutil" },
    { name = "pytz" },
    { name = "tzdata" },
]
sdist = { url = "https://files.pythonhosted.org/packages/9c/d6/9f8431bacc2e19dca897724cd097b1bb224a6ad5433784a44b587c7c13af/pandas-2.2.3.tar.gz", hash = "sha256:4f18ba62b61d7e192368b84517265a99b4d7ee8912f8708660fb4a366cc82667", size = 4399213 }
wheels = [
    { url = "https://files.pythonhosted.org/packages/17/a3/fb2734118db0af37ea7433f57f722c0a56687e14b14690edff0cdb4b7e58/pandas-2.2.3-cp312-cp312-macosx_10_9_x86_64.whl", hash = "sha256:b1d432e8d08679a40e2a6d8b2f9770a5c21793a6f9f47fdd52c5ce1948a5a8a9", size = 12529893 },
    { url = "https://files.pythonhosted.org/packages/e1/0c/ad295fd74bfac85358fd579e271cded3ac969de81f62dd0142c426b9da91/pandas-2.2.3-cp312-cp312-macosx_11_0_arm64.whl", hash = "sha256:a5a1595fe639f5988ba6a8e5bc9649af3baf26df3998a0abe56c02609392e0a4", size = 11363475 },
    { url = "https://files.pythonhosted.org/packages/c6/2a/4bba3f03f7d07207481fed47f5b35f556c7441acddc368ec43d6643c5777/pandas-2.2.3-cp312-cp312-manylinux2014_aarch64.manylinux_2_17_aarch64.whl", hash = "sha256:5de54125a92bb4d1c051c0659e6fcb75256bf799a732a87184e5ea503965bce3", size = 15188645 },
    { url = "https://files.pythonhosted.org/packages/38/f8/d8fddee9ed0d0c0f4a2132c1dfcf0e3e53265055da8df952a53e7eaf178c/pandas-2.2.3-cp312-cp312-manylinux_2_17_x86_64.manylinux2014_x86_64.whl", hash = "sha256:fffb8ae78d8af97f849404f21411c95062db1496aeb3e56f146f0355c9989319", size = 12739445 },
    { url = "https://files.pythonhosted.org/packages/20/e8/45a05d9c39d2cea61ab175dbe6a2de1d05b679e8de2011da4ee190d7e748/pandas-2.2.3-cp312-cp312-musllinux_1_2_aarch64.whl", hash = "sha256:6dfcb5ee8d4d50c06a51c2fffa6cff6272098ad6540aed1a76d15fb9318194d8", size = 16359235 },
    { url = "https://files.pythonhosted.org/packages/1d/99/617d07a6a5e429ff90c90da64d428516605a1ec7d7bea494235e1c3882de/pandas-2.2.3-cp312-cp312-musllinux_1_2_x86_64.whl", hash = "sha256:062309c1b9ea12a50e8ce661145c6aab431b1e99530d3cd60640e255778bd43a", size = 14056756 },
    { url = "https://files.pythonhosted.org/packages/29/d4/1244ab8edf173a10fd601f7e13b9566c1b525c4f365d6bee918e68381889/pandas-2.2.3-cp312-cp312-win_amd64.whl", hash = "sha256:59ef3764d0fe818125a5097d2ae867ca3fa64df032331b7e0917cf5d7bf66b13", size = 11504248 },
    { url = "https://files.pythonhosted.org/packages/64/22/3b8f4e0ed70644e85cfdcd57454686b9057c6c38d2f74fe4b8bc2527214a/pandas-2.2.3-cp313-cp313-macosx_10_13_x86_64.whl", hash = "sha256:f00d1345d84d8c86a63e476bb4955e46458b304b9575dcf71102b5c705320015", size = 12477643 },
    { url = "https://files.pythonhosted.org/packages/e4/93/b3f5d1838500e22c8d793625da672f3eec046b1a99257666c94446969282/pandas-2.2.3-cp313-cp313-macosx_11_0_arm64.whl", hash = "sha256:3508d914817e153ad359d7e069d752cdd736a247c322d932eb89e6bc84217f28", size = 11281573 },
    { url = "https://files.pythonhosted.org/packages/f5/94/6c79b07f0e5aab1dcfa35a75f4817f5c4f677931d4234afcd75f0e6a66ca/pandas-2.2.3-cp313-cp313-manylinux2014_aarch64.manylinux_2_17_aarch64.whl", hash = "sha256:22a9d949bfc9a502d320aa04e5d02feab689d61da4e7764b62c30b991c42c5f0", size = 15196085 },
    { url = "https://files.pythonhosted.org/packages/e8/31/aa8da88ca0eadbabd0a639788a6da13bb2ff6edbbb9f29aa786450a30a91/pandas-2.2.3-cp313-cp313-manylinux_2_17_x86_64.manylinux2014_x86_64.whl", hash = "sha256:f3a255b2c19987fbbe62a9dfd6cff7ff2aa9ccab3fc75218fd4b7530f01efa24", size = 12711809 },
    { url = "https://files.pythonhosted.org/packages/ee/7c/c6dbdb0cb2a4344cacfb8de1c5808ca885b2e4dcfde8008266608f9372af/pandas-2.2.3-cp313-cp313-musllinux_1_2_aarch64.whl", hash = "sha256:800250ecdadb6d9c78eae4990da62743b857b470883fa27f652db8bdde7f6659", size = 16356316 },
    { url = "https://files.pythonhosted.org/packages/57/b7/8b757e7d92023b832869fa8881a992696a0bfe2e26f72c9ae9f255988d42/pandas-2.2.3-cp313-cp313-musllinux_1_2_x86_64.whl", hash = "sha256:6374c452ff3ec675a8f46fd9ab25c4ad0ba590b71cf0656f8b6daa5202bca3fb", size = 14022055 },
    { url = "https://files.pythonhosted.org/packages/3b/bc/4b18e2b8c002572c5a441a64826252ce5da2aa738855747247a971988043/pandas-2.2.3-cp313-cp313-win_amd64.whl", hash = "sha256:61c5ad4043f791b61dd4752191d9f07f0ae412515d59ba8f005832a532f8736d", size = 11481175 },
    { url = "https://files.pythonhosted.org/packages/76/a3/a5d88146815e972d40d19247b2c162e88213ef51c7c25993942c39dbf41d/pandas-2.2.3-cp313-cp313t-macosx_10_13_x86_64.whl", hash = "sha256:3b71f27954685ee685317063bf13c7709a7ba74fc996b84fc6821c59b0f06468", size = 12615650 },
    { url = "https://files.pythonhosted.org/packages/9c/8c/f0fd18f6140ddafc0c24122c8a964e48294acc579d47def376fef12bcb4a/pandas-2.2.3-cp313-cp313t-macosx_11_0_arm64.whl", hash = "sha256:38cf8125c40dae9d5acc10fa66af8ea6fdf760b2714ee482ca691fc66e6fcb18", size = 11290177 },
    { url = "https://files.pythonhosted.org/packages/ed/f9/e995754eab9c0f14c6777401f7eece0943840b7a9fc932221c19d1abee9f/pandas-2.2.3-cp313-cp313t-manylinux2014_aarch64.manylinux_2_17_aarch64.whl", hash = "sha256:ba96630bc17c875161df3818780af30e43be9b166ce51c9a18c1feae342906c2", size = 14651526 },
    { url = "https://files.pythonhosted.org/packages/25/b0/98d6ae2e1abac4f35230aa756005e8654649d305df9a28b16b9ae4353bff/pandas-2.2.3-cp313-cp313t-manylinux_2_17_x86_64.manylinux2014_x86_64.whl", hash = "sha256:1db71525a1538b30142094edb9adc10be3f3e176748cd7acc2240c2f2e5aa3a4", size = 11871013 },
    { url = "https://files.pythonhosted.org/packages/cc/57/0f72a10f9db6a4628744c8e8f0df4e6e21de01212c7c981d31e50ffc8328/pandas-2.2.3-cp313-cp313t-musllinux_1_2_aarch64.whl", hash = "sha256:15c0e1e02e93116177d29ff83e8b1619c93ddc9c49083f237d4312337a61165d", size = 15711620 },
    { url = "https://files.pythonhosted.org/packages/ab/5f/b38085618b950b79d2d9164a711c52b10aefc0ae6833b96f626b7021b2ed/pandas-2.2.3-cp313-cp313t-musllinux_1_2_x86_64.whl", hash = "sha256:ad5b65698ab28ed8d7f18790a0dc58005c7629f227be9ecc1072aa74c0c1d43a", size = 13098436 },
]

[[package]]
name = "pandas-stubs"
version = "2.2.3.250308"
source = { registry = "https://pypi.org/simple" }
dependencies = [
    { name = "numpy" },
    { name = "types-pytz" },
]
sdist = { url = "https://files.pythonhosted.org/packages/2e/5a/261f5c67a73e46df2d5984fe7129d66a3ed4864fd7aa9d8721abb3fc802e/pandas_stubs-2.2.3.250308.tar.gz", hash = "sha256:3a6e9daf161f00b85c83772ed3d5cff9522028f07a94817472c07b91f46710fd", size = 103986 }
wheels = [
    { url = "https://files.pythonhosted.org/packages/ba/64/ab61d9ca06ff66c07eb804ec27dec1a2be1978b3c3767caaa91e363438cc/pandas_stubs-2.2.3.250308-py3-none-any.whl", hash = "sha256:a377edff3b61f8b268c82499fdbe7c00fdeed13235b8b71d6a1dc347aeddc74d", size = 158053 },
]

[[package]]
name = "pathable"
version = "0.4.4"
source = { registry = "https://pypi.org/simple" }
sdist = { url = "https://files.pythonhosted.org/packages/67/93/8f2c2075b180c12c1e9f6a09d1a985bc2036906b13dff1d8917e395f2048/pathable-0.4.4.tar.gz", hash = "sha256:6905a3cd17804edfac7875b5f6c9142a218c7caef78693c2dbbbfbac186d88b2", size = 8124 }
wheels = [
    { url = "https://files.pythonhosted.org/packages/7d/eb/b6260b31b1a96386c0a880edebe26f89669098acea8e0318bff6adb378fd/pathable-0.4.4-py3-none-any.whl", hash = "sha256:5ae9e94793b6ef5a4cbe0a7ce9dbbefc1eec38df253763fd0aeeacf2762dbbc2", size = 9592 },
]

[[package]]
name = "pgvector"
version = "0.4.1"
source = { registry = "https://pypi.org/simple" }
dependencies = [
    { name = "numpy" },
]
sdist = { url = "https://files.pythonhosted.org/packages/44/43/9a0fb552ab4fd980680c2037962e331820f67585df740bedc4a2b50faf20/pgvector-0.4.1.tar.gz", hash = "sha256:83d3a1c044ff0c2f1e95d13dfb625beb0b65506cfec0941bfe81fd0ad44f4003", size = 30646 }
wheels = [
    { url = "https://files.pythonhosted.org/packages/bf/21/b5735d5982892c878ff3d01bb06e018c43fc204428361ee9fc25a1b2125c/pgvector-0.4.1-py3-none-any.whl", hash = "sha256:34bb4e99e1b13d08a2fe82dda9f860f15ddcd0166fbb25bffe15821cbfeb7362", size = 27086 },
]

[[package]]
name = "platformdirs"
version = "4.3.8"
source = { registry = "https://pypi.org/simple" }
sdist = { url = "https://files.pythonhosted.org/packages/fe/8b/3c73abc9c759ecd3f1f7ceff6685840859e8070c4d947c93fae71f6a0bf2/platformdirs-4.3.8.tar.gz", hash = "sha256:3d512d96e16bcb959a814c9f348431070822a6496326a4be0911c40b5a74c2bc", size = 21362 }
wheels = [
    { url = "https://files.pythonhosted.org/packages/fe/39/979e8e21520d4e47a0bbe349e2713c0aac6f3d853d0e5b34d76206c439aa/platformdirs-4.3.8-py3-none-any.whl", hash = "sha256:ff7059bb7eb1179e2685604f4aaf157cfd9535242bd23742eadc3c13542139b4", size = 18567 },
]

[[package]]
name = "pluggy"
version = "1.6.0"
source = { registry = "https://pypi.org/simple" }
sdist = { url = "https://files.pythonhosted.org/packages/f9/e2/3e91f31a7d2b083fe6ef3fa267035b518369d9511ffab804f839851d2779/pluggy-1.6.0.tar.gz", hash = "sha256:7dcc130b76258d33b90f61b658791dede3486c3e6bfb003ee5c9bfb396dd22f3", size = 69412 }
wheels = [
    { url = "https://files.pythonhosted.org/packages/54/20/4d324d65cc6d9205fabedc306948156824eb9f0ee1633355a8f7ec5c66bf/pluggy-1.6.0-py3-none-any.whl", hash = "sha256:e920276dd6813095e9377c0bc5566d94c932c33b27a3e3945d8389c374dd4746", size = 20538 },
]

[[package]]
name = "pre-commit"
version = "4.2.0"
source = { registry = "https://pypi.org/simple" }
dependencies = [
    { name = "cfgv" },
    { name = "identify" },
    { name = "nodeenv" },
    { name = "pyyaml" },
    { name = "virtualenv" },
]
sdist = { url = "https://files.pythonhosted.org/packages/08/39/679ca9b26c7bb2999ff122d50faa301e49af82ca9c066ec061cfbc0c6784/pre_commit-4.2.0.tar.gz", hash = "sha256:601283b9757afd87d40c4c4a9b2b5de9637a8ea02eaff7adc2d0fb4e04841146", size = 193424 }
wheels = [
    { url = "https://files.pythonhosted.org/packages/88/74/a88bf1b1efeae488a0c0b7bdf71429c313722d1fc0f377537fbe554e6180/pre_commit-4.2.0-py2.py3-none-any.whl", hash = "sha256:a009ca7205f1eb497d10b845e52c838a98b6cdd2102a6c8e4540e94ee75c58bd", size = 220707 },
]

[[package]]
name = "propcache"
version = "0.3.1"
source = { registry = "https://pypi.org/simple" }
sdist = { url = "https://files.pythonhosted.org/packages/07/c8/fdc6686a986feae3541ea23dcaa661bd93972d3940460646c6bb96e21c40/propcache-0.3.1.tar.gz", hash = "sha256:40d980c33765359098837527e18eddefc9a24cea5b45e078a7f3bb5b032c6ecf", size = 43651 }
wheels = [
    { url = "https://files.pythonhosted.org/packages/41/aa/ca78d9be314d1e15ff517b992bebbed3bdfef5b8919e85bf4940e57b6137/propcache-0.3.1-cp312-cp312-macosx_10_13_universal2.whl", hash = "sha256:f78eb8422acc93d7b69964012ad7048764bb45a54ba7a39bb9e146c72ea29723", size = 80430 },
    { url = "https://files.pythonhosted.org/packages/1a/d8/f0c17c44d1cda0ad1979af2e593ea290defdde9eaeb89b08abbe02a5e8e1/propcache-0.3.1-cp312-cp312-macosx_10_13_x86_64.whl", hash = "sha256:89498dd49c2f9a026ee057965cdf8192e5ae070ce7d7a7bd4b66a8e257d0c976", size = 46637 },
    { url = "https://files.pythonhosted.org/packages/ae/bd/c1e37265910752e6e5e8a4c1605d0129e5b7933c3dc3cf1b9b48ed83b364/propcache-0.3.1-cp312-cp312-macosx_11_0_arm64.whl", hash = "sha256:09400e98545c998d57d10035ff623266927cb784d13dd2b31fd33b8a5316b85b", size = 46123 },
    { url = "https://files.pythonhosted.org/packages/d4/b0/911eda0865f90c0c7e9f0415d40a5bf681204da5fd7ca089361a64c16b28/propcache-0.3.1-cp312-cp312-manylinux_2_17_aarch64.manylinux2014_aarch64.whl", hash = "sha256:aa8efd8c5adc5a2c9d3b952815ff8f7710cefdcaf5f2c36d26aff51aeca2f12f", size = 243031 },
    { url = "https://files.pythonhosted.org/packages/0a/06/0da53397c76a74271621807265b6eb61fb011451b1ddebf43213df763669/propcache-0.3.1-cp312-cp312-manylinux_2_17_ppc64le.manylinux2014_ppc64le.whl", hash = "sha256:c2fe5c910f6007e716a06d269608d307b4f36e7babee5f36533722660e8c4a70", size = 249100 },
    { url = "https://files.pythonhosted.org/packages/f1/eb/13090e05bf6b963fc1653cdc922133ced467cb4b8dab53158db5a37aa21e/propcache-0.3.1-cp312-cp312-manylinux_2_17_s390x.manylinux2014_s390x.whl", hash = "sha256:a0ab8cf8cdd2194f8ff979a43ab43049b1df0b37aa64ab7eca04ac14429baeb7", size = 250170 },
    { url = "https://files.pythonhosted.org/packages/3b/4c/f72c9e1022b3b043ec7dc475a0f405d4c3e10b9b1d378a7330fecf0652da/propcache-0.3.1-cp312-cp312-manylinux_2_17_x86_64.manylinux2014_x86_64.whl", hash = "sha256:563f9d8c03ad645597b8d010ef4e9eab359faeb11a0a2ac9f7b4bc8c28ebef25", size = 245000 },
    { url = "https://files.pythonhosted.org/packages/e8/fd/970ca0e22acc829f1adf5de3724085e778c1ad8a75bec010049502cb3a86/propcache-0.3.1-cp312-cp312-manylinux_2_5_i686.manylinux1_i686.manylinux_2_17_i686.manylinux2014_i686.whl", hash = "sha256:fb6e0faf8cb6b4beea5d6ed7b5a578254c6d7df54c36ccd3d8b3eb00d6770277", size = 230262 },
    { url = "https://files.pythonhosted.org/packages/c4/42/817289120c6b9194a44f6c3e6b2c3277c5b70bbad39e7df648f177cc3634/propcache-0.3.1-cp312-cp312-musllinux_1_2_aarch64.whl", hash = "sha256:1c5c7ab7f2bb3f573d1cb921993006ba2d39e8621019dffb1c5bc94cdbae81e8", size = 236772 },
    { url = "https://files.pythonhosted.org/packages/7c/9c/3b3942b302badd589ad6b672da3ca7b660a6c2f505cafd058133ddc73918/propcache-0.3.1-cp312-cp312-musllinux_1_2_armv7l.whl", hash = "sha256:050b571b2e96ec942898f8eb46ea4bfbb19bd5502424747e83badc2d4a99a44e", size = 231133 },
    { url = "https://files.pythonhosted.org/packages/98/a1/75f6355f9ad039108ff000dfc2e19962c8dea0430da9a1428e7975cf24b2/propcache-0.3.1-cp312-cp312-musllinux_1_2_i686.whl", hash = "sha256:e1c4d24b804b3a87e9350f79e2371a705a188d292fd310e663483af6ee6718ee", size = 230741 },
    { url = "https://files.pythonhosted.org/packages/67/0c/3e82563af77d1f8731132166da69fdfd95e71210e31f18edce08a1eb11ea/propcache-0.3.1-cp312-cp312-musllinux_1_2_ppc64le.whl", hash = "sha256:e4fe2a6d5ce975c117a6bb1e8ccda772d1e7029c1cca1acd209f91d30fa72815", size = 244047 },
    { url = "https://files.pythonhosted.org/packages/f7/50/9fb7cca01532a08c4d5186d7bb2da6c4c587825c0ae134b89b47c7d62628/propcache-0.3.1-cp312-cp312-musllinux_1_2_s390x.whl", hash = "sha256:feccd282de1f6322f56f6845bf1207a537227812f0a9bf5571df52bb418d79d5", size = 246467 },
    { url = "https://files.pythonhosted.org/packages/a9/02/ccbcf3e1c604c16cc525309161d57412c23cf2351523aedbb280eb7c9094/propcache-0.3.1-cp312-cp312-musllinux_1_2_x86_64.whl", hash = "sha256:ec314cde7314d2dd0510c6787326bbffcbdc317ecee6b7401ce218b3099075a7", size = 241022 },
    { url = "https://files.pythonhosted.org/packages/db/19/e777227545e09ca1e77a6e21274ae9ec45de0f589f0ce3eca2a41f366220/propcache-0.3.1-cp312-cp312-win32.whl", hash = "sha256:7d2d5a0028d920738372630870e7d9644ce437142197f8c827194fca404bf03b", size = 40647 },
    { url = "https://files.pythonhosted.org/packages/24/bb/3b1b01da5dd04c77a204c84e538ff11f624e31431cfde7201d9110b092b1/propcache-0.3.1-cp312-cp312-win_amd64.whl", hash = "sha256:88c423efef9d7a59dae0614eaed718449c09a5ac79a5f224a8b9664d603f04a3", size = 44784 },
    { url = "https://files.pythonhosted.org/packages/58/60/f645cc8b570f99be3cf46714170c2de4b4c9d6b827b912811eff1eb8a412/propcache-0.3.1-cp313-cp313-macosx_10_13_universal2.whl", hash = "sha256:f1528ec4374617a7a753f90f20e2f551121bb558fcb35926f99e3c42367164b8", size = 77865 },
    { url = "https://files.pythonhosted.org/packages/6f/d4/c1adbf3901537582e65cf90fd9c26fde1298fde5a2c593f987112c0d0798/propcache-0.3.1-cp313-cp313-macosx_10_13_x86_64.whl", hash = "sha256:dc1915ec523b3b494933b5424980831b636fe483d7d543f7afb7b3bf00f0c10f", size = 45452 },
    { url = "https://files.pythonhosted.org/packages/d1/b5/fe752b2e63f49f727c6c1c224175d21b7d1727ce1d4873ef1c24c9216830/propcache-0.3.1-cp313-cp313-macosx_11_0_arm64.whl", hash = "sha256:a110205022d077da24e60b3df8bcee73971be9575dec5573dd17ae5d81751111", size = 44800 },
    { url = "https://files.pythonhosted.org/packages/62/37/fc357e345bc1971e21f76597028b059c3d795c5ca7690d7a8d9a03c9708a/propcache-0.3.1-cp313-cp313-manylinux_2_17_aarch64.manylinux2014_aarch64.whl", hash = "sha256:d249609e547c04d190e820d0d4c8ca03ed4582bcf8e4e160a6969ddfb57b62e5", size = 225804 },
    { url = "https://files.pythonhosted.org/packages/0d/f1/16e12c33e3dbe7f8b737809bad05719cff1dccb8df4dafbcff5575002c0e/propcache-0.3.1-cp313-cp313-manylinux_2_17_ppc64le.manylinux2014_ppc64le.whl", hash = "sha256:5ced33d827625d0a589e831126ccb4f5c29dfdf6766cac441d23995a65825dcb", size = 230650 },
    { url = "https://files.pythonhosted.org/packages/3e/a2/018b9f2ed876bf5091e60153f727e8f9073d97573f790ff7cdf6bc1d1fb8/propcache-0.3.1-cp313-cp313-manylinux_2_17_s390x.manylinux2014_s390x.whl", hash = "sha256:4114c4ada8f3181af20808bedb250da6bae56660e4b8dfd9cd95d4549c0962f7", size = 234235 },
    { url = "https://files.pythonhosted.org/packages/45/5f/3faee66fc930dfb5da509e34c6ac7128870631c0e3582987fad161fcb4b1/propcache-0.3.1-cp313-cp313-manylinux_2_17_x86_64.manylinux2014_x86_64.whl", hash = "sha256:975af16f406ce48f1333ec5e912fe11064605d5c5b3f6746969077cc3adeb120", size = 228249 },
    { url = "https://files.pythonhosted.org/packages/62/1e/a0d5ebda5da7ff34d2f5259a3e171a94be83c41eb1e7cd21a2105a84a02e/propcache-0.3.1-cp313-cp313-manylinux_2_5_i686.manylinux1_i686.manylinux_2_17_i686.manylinux2014_i686.whl", hash = "sha256:a34aa3a1abc50740be6ac0ab9d594e274f59960d3ad253cd318af76b996dd654", size = 214964 },
    { url = "https://files.pythonhosted.org/packages/db/a0/d72da3f61ceab126e9be1f3bc7844b4e98c6e61c985097474668e7e52152/propcache-0.3.1-cp313-cp313-musllinux_1_2_aarch64.whl", hash = "sha256:9cec3239c85ed15bfaded997773fdad9fb5662b0a7cbc854a43f291eb183179e", size = 222501 },
    { url = "https://files.pythonhosted.org/packages/18/6d/a008e07ad7b905011253adbbd97e5b5375c33f0b961355ca0a30377504ac/propcache-0.3.1-cp313-cp313-musllinux_1_2_armv7l.whl", hash = "sha256:05543250deac8e61084234d5fc54f8ebd254e8f2b39a16b1dce48904f45b744b", size = 217917 },
    { url = "https://files.pythonhosted.org/packages/98/37/02c9343ffe59e590e0e56dc5c97d0da2b8b19fa747ebacf158310f97a79a/propcache-0.3.1-cp313-cp313-musllinux_1_2_i686.whl", hash = "sha256:5cb5918253912e088edbf023788de539219718d3b10aef334476b62d2b53de53", size = 217089 },
    { url = "https://files.pythonhosted.org/packages/53/1b/d3406629a2c8a5666d4674c50f757a77be119b113eedd47b0375afdf1b42/propcache-0.3.1-cp313-cp313-musllinux_1_2_ppc64le.whl", hash = "sha256:f3bbecd2f34d0e6d3c543fdb3b15d6b60dd69970c2b4c822379e5ec8f6f621d5", size = 228102 },
    { url = "https://files.pythonhosted.org/packages/cd/a7/3664756cf50ce739e5f3abd48febc0be1a713b1f389a502ca819791a6b69/propcache-0.3.1-cp313-cp313-musllinux_1_2_s390x.whl", hash = "sha256:aca63103895c7d960a5b9b044a83f544b233c95e0dcff114389d64d762017af7", size = 230122 },
    { url = "https://files.pythonhosted.org/packages/35/36/0bbabaacdcc26dac4f8139625e930f4311864251276033a52fd52ff2a274/propcache-0.3.1-cp313-cp313-musllinux_1_2_x86_64.whl", hash = "sha256:5a0a9898fdb99bf11786265468571e628ba60af80dc3f6eb89a3545540c6b0ef", size = 226818 },
    { url = "https://files.pythonhosted.org/packages/cc/27/4e0ef21084b53bd35d4dae1634b6d0bad35e9c58ed4f032511acca9d4d26/propcache-0.3.1-cp313-cp313-win32.whl", hash = "sha256:3a02a28095b5e63128bcae98eb59025924f121f048a62393db682f049bf4ac24", size = 40112 },
    { url = "https://files.pythonhosted.org/packages/a6/2c/a54614d61895ba6dd7ac8f107e2b2a0347259ab29cbf2ecc7b94fa38c4dc/propcache-0.3.1-cp313-cp313-win_amd64.whl", hash = "sha256:813fbb8b6aea2fc9659815e585e548fe706d6f663fa73dff59a1677d4595a037", size = 44034 },
    { url = "https://files.pythonhosted.org/packages/5a/a8/0a4fd2f664fc6acc66438370905124ce62e84e2e860f2557015ee4a61c7e/propcache-0.3.1-cp313-cp313t-macosx_10_13_universal2.whl", hash = "sha256:a444192f20f5ce8a5e52761a031b90f5ea6288b1eef42ad4c7e64fef33540b8f", size = 82613 },
    { url = "https://files.pythonhosted.org/packages/4d/e5/5ef30eb2cd81576256d7b6caaa0ce33cd1d2c2c92c8903cccb1af1a4ff2f/propcache-0.3.1-cp313-cp313t-macosx_10_13_x86_64.whl", hash = "sha256:0fbe94666e62ebe36cd652f5fc012abfbc2342de99b523f8267a678e4dfdee3c", size = 47763 },
    { url = "https://files.pythonhosted.org/packages/87/9a/87091ceb048efeba4d28e903c0b15bcc84b7c0bf27dc0261e62335d9b7b8/propcache-0.3.1-cp313-cp313t-macosx_11_0_arm64.whl", hash = "sha256:f011f104db880f4e2166bcdcf7f58250f7a465bc6b068dc84c824a3d4a5c94dc", size = 47175 },
    { url = "https://files.pythonhosted.org/packages/3e/2f/854e653c96ad1161f96194c6678a41bbb38c7947d17768e8811a77635a08/propcache-0.3.1-cp313-cp313t-manylinux_2_17_aarch64.manylinux2014_aarch64.whl", hash = "sha256:3e584b6d388aeb0001d6d5c2bd86b26304adde6d9bb9bfa9c4889805021b96de", size = 292265 },
    { url = "https://files.pythonhosted.org/packages/40/8d/090955e13ed06bc3496ba4a9fb26c62e209ac41973cb0d6222de20c6868f/propcache-0.3.1-cp313-cp313t-manylinux_2_17_ppc64le.manylinux2014_ppc64le.whl", hash = "sha256:8a17583515a04358b034e241f952f1715243482fc2c2945fd99a1b03a0bd77d6", size = 294412 },
    { url = "https://files.pythonhosted.org/packages/39/e6/d51601342e53cc7582449e6a3c14a0479fab2f0750c1f4d22302e34219c6/propcache-0.3.1-cp313-cp313t-manylinux_2_17_s390x.manylinux2014_s390x.whl", hash = "sha256:5aed8d8308215089c0734a2af4f2e95eeb360660184ad3912686c181e500b2e7", size = 294290 },
    { url = "https://files.pythonhosted.org/packages/3b/4d/be5f1a90abc1881884aa5878989a1acdafd379a91d9c7e5e12cef37ec0d7/propcache-0.3.1-cp313-cp313t-manylinux_2_17_x86_64.manylinux2014_x86_64.whl", hash = "sha256:6d8e309ff9a0503ef70dc9a0ebd3e69cf7b3894c9ae2ae81fc10943c37762458", size = 282926 },
    { url = "https://files.pythonhosted.org/packages/57/2b/8f61b998c7ea93a2b7eca79e53f3e903db1787fca9373af9e2cf8dc22f9d/propcache-0.3.1-cp313-cp313t-manylinux_2_5_i686.manylinux1_i686.manylinux_2_17_i686.manylinux2014_i686.whl", hash = "sha256:b655032b202028a582d27aeedc2e813299f82cb232f969f87a4fde491a233f11", size = 267808 },
    { url = "https://files.pythonhosted.org/packages/11/1c/311326c3dfce59c58a6098388ba984b0e5fb0381ef2279ec458ef99bd547/propcache-0.3.1-cp313-cp313t-musllinux_1_2_aarch64.whl", hash = "sha256:9f64d91b751df77931336b5ff7bafbe8845c5770b06630e27acd5dbb71e1931c", size = 290916 },
    { url = "https://files.pythonhosted.org/packages/4b/74/91939924b0385e54dc48eb2e4edd1e4903ffd053cf1916ebc5347ac227f7/propcache-0.3.1-cp313-cp313t-musllinux_1_2_armv7l.whl", hash = "sha256:19a06db789a4bd896ee91ebc50d059e23b3639c25d58eb35be3ca1cbe967c3bf", size = 262661 },
    { url = "https://files.pythonhosted.org/packages/c2/d7/e6079af45136ad325c5337f5dd9ef97ab5dc349e0ff362fe5c5db95e2454/propcache-0.3.1-cp313-cp313t-musllinux_1_2_i686.whl", hash = "sha256:bef100c88d8692864651b5f98e871fb090bd65c8a41a1cb0ff2322db39c96c27", size = 264384 },
    { url = "https://files.pythonhosted.org/packages/b7/d5/ba91702207ac61ae6f1c2da81c5d0d6bf6ce89e08a2b4d44e411c0bbe867/propcache-0.3.1-cp313-cp313t-musllinux_1_2_ppc64le.whl", hash = "sha256:87380fb1f3089d2a0b8b00f006ed12bd41bd858fabfa7330c954c70f50ed8757", size = 291420 },
    { url = "https://files.pythonhosted.org/packages/58/70/2117780ed7edcd7ba6b8134cb7802aada90b894a9810ec56b7bb6018bee7/propcache-0.3.1-cp313-cp313t-musllinux_1_2_s390x.whl", hash = "sha256:e474fc718e73ba5ec5180358aa07f6aded0ff5f2abe700e3115c37d75c947e18", size = 290880 },
    { url = "https://files.pythonhosted.org/packages/4a/1f/ecd9ce27710021ae623631c0146719280a929d895a095f6d85efb6a0be2e/propcache-0.3.1-cp313-cp313t-musllinux_1_2_x86_64.whl", hash = "sha256:17d1c688a443355234f3c031349da69444be052613483f3e4158eef751abcd8a", size = 287407 },
    { url = "https://files.pythonhosted.org/packages/3e/66/2e90547d6b60180fb29e23dc87bd8c116517d4255240ec6d3f7dc23d1926/propcache-0.3.1-cp313-cp313t-win32.whl", hash = "sha256:359e81a949a7619802eb601d66d37072b79b79c2505e6d3fd8b945538411400d", size = 42573 },
    { url = "https://files.pythonhosted.org/packages/cb/8f/50ad8599399d1861b4d2b6b45271f0ef6af1b09b0a2386a46dbaf19c9535/propcache-0.3.1-cp313-cp313t-win_amd64.whl", hash = "sha256:e7fb9a84c9abbf2b2683fa3e7b0d7da4d8ecf139a1c635732a8bda29c5214b0e", size = 46757 },
    { url = "https://files.pythonhosted.org/packages/b8/d3/c3cb8f1d6ae3b37f83e1de806713a9b3642c5895f0215a62e1a4bd6e5e34/propcache-0.3.1-py3-none-any.whl", hash = "sha256:9a8ecf38de50a7f518c21568c80f985e776397b902f1ce0b01f799aba1608b40", size = 12376 },
]

[[package]]
name = "propelauth-fastapi"
version = "4.2.6"
source = { registry = "https://pypi.org/simple" }
dependencies = [
    { name = "propelauth-py" },
    { name = "requests" },
]
sdist = { url = "https://files.pythonhosted.org/packages/23/00/4a5e0442026ac41eb4714ea059b7ab1eccdc15139aba70c9bb103c12ea31/propelauth-fastapi-4.2.6.tar.gz", hash = "sha256:e9b130e7e669b1dd0f43a35843f92d56b24452c70e9288889e2b5f3ce9794d27", size = 8546 }

[[package]]
name = "propelauth-py"
version = "4.2.6"
source = { registry = "https://pypi.org/simple" }
dependencies = [
    { name = "pyjwt", extra = ["crypto"] },
    { name = "requests" },
]
sdist = { url = "https://files.pythonhosted.org/packages/1a/7a/45832a461cfe6ed795e2850a483447b21a666f37f80e4c6f7455cca2f1e5/propelauth-py-4.2.6.tar.gz", hash = "sha256:ae0924b9ff2ce43324601ab17dfb4e9f85e1c2628cd9f019d58a0c1cef0372d4", size = 24008 }

[[package]]
name = "proto-plus"
version = "1.26.1"
source = { registry = "https://pypi.org/simple" }
dependencies = [
    { name = "protobuf" },
]
sdist = { url = "https://files.pythonhosted.org/packages/f4/ac/87285f15f7cce6d4a008f33f1757fb5a13611ea8914eb58c3d0d26243468/proto_plus-1.26.1.tar.gz", hash = "sha256:21a515a4c4c0088a773899e23c7bbade3d18f9c66c73edd4c7ee3816bc96a012", size = 56142 }
wheels = [
    { url = "https://files.pythonhosted.org/packages/4e/6d/280c4c2ce28b1593a19ad5239c8b826871fc6ec275c21afc8e1820108039/proto_plus-1.26.1-py3-none-any.whl", hash = "sha256:13285478c2dcf2abb829db158e1047e2f1e8d63a077d94263c2b88b043c75a66", size = 50163 },
]

[[package]]
name = "protobuf"
version = "5.29.4"
source = { registry = "https://pypi.org/simple" }
sdist = { url = "https://files.pythonhosted.org/packages/17/7d/b9dca7365f0e2c4fa7c193ff795427cfa6290147e5185ab11ece280a18e7/protobuf-5.29.4.tar.gz", hash = "sha256:4f1dfcd7997b31ef8f53ec82781ff434a28bf71d9102ddde14d076adcfc78c99", size = 424902 }
wheels = [
    { url = "https://files.pythonhosted.org/packages/9a/b2/043a1a1a20edd134563699b0e91862726a0dc9146c090743b6c44d798e75/protobuf-5.29.4-cp310-abi3-win32.whl", hash = "sha256:13eb236f8eb9ec34e63fc8b1d6efd2777d062fa6aaa68268fb67cf77f6839ad7", size = 422709 },
    { url = "https://files.pythonhosted.org/packages/79/fc/2474b59570daa818de6124c0a15741ee3e5d6302e9d6ce0bdfd12e98119f/protobuf-5.29.4-cp310-abi3-win_amd64.whl", hash = "sha256:bcefcdf3976233f8a502d265eb65ea740c989bacc6c30a58290ed0e519eb4b8d", size = 434506 },
    { url = "https://files.pythonhosted.org/packages/46/de/7c126bbb06aa0f8a7b38aaf8bd746c514d70e6a2a3f6dd460b3b7aad7aae/protobuf-5.29.4-cp38-abi3-macosx_10_9_universal2.whl", hash = "sha256:307ecba1d852ec237e9ba668e087326a67564ef83e45a0189a772ede9e854dd0", size = 417826 },
    { url = "https://files.pythonhosted.org/packages/a2/b5/bade14ae31ba871a139aa45e7a8183d869efe87c34a4850c87b936963261/protobuf-5.29.4-cp38-abi3-manylinux2014_aarch64.whl", hash = "sha256:aec4962f9ea93c431d5714ed1be1c93f13e1a8618e70035ba2b0564d9e633f2e", size = 319574 },
    { url = "https://files.pythonhosted.org/packages/46/88/b01ed2291aae68b708f7d334288ad5fb3e7aa769a9c309c91a0d55cb91b0/protobuf-5.29.4-cp38-abi3-manylinux2014_x86_64.whl", hash = "sha256:d7d3f7d1d5a66ed4942d4fefb12ac4b14a29028b209d4bfb25c68ae172059922", size = 319672 },
    { url = "https://files.pythonhosted.org/packages/12/fb/a586e0c973c95502e054ac5f81f88394f24ccc7982dac19c515acd9e2c93/protobuf-5.29.4-py3-none-any.whl", hash = "sha256:3fde11b505e1597f71b875ef2fc52062b6a9740e5f7c8997ce878b6009145862", size = 172551 },
]

[[package]]
name = "psutil"
version = "7.0.0"
source = { registry = "https://pypi.org/simple" }
sdist = { url = "https://files.pythonhosted.org/packages/2a/80/336820c1ad9286a4ded7e845b2eccfcb27851ab8ac6abece774a6ff4d3de/psutil-7.0.0.tar.gz", hash = "sha256:7be9c3eba38beccb6495ea33afd982a44074b78f28c434a1f51cc07fd315c456", size = 497003 }
wheels = [
    { url = "https://files.pythonhosted.org/packages/ed/e6/2d26234410f8b8abdbf891c9da62bee396583f713fb9f3325a4760875d22/psutil-7.0.0-cp36-abi3-macosx_10_9_x86_64.whl", hash = "sha256:101d71dc322e3cffd7cea0650b09b3d08b8e7c4109dd6809fe452dfd00e58b25", size = 238051 },
    { url = "https://files.pythonhosted.org/packages/04/8b/30f930733afe425e3cbfc0e1468a30a18942350c1a8816acfade80c005c4/psutil-7.0.0-cp36-abi3-macosx_11_0_arm64.whl", hash = "sha256:39db632f6bb862eeccf56660871433e111b6ea58f2caea825571951d4b6aa3da", size = 239535 },
    { url = "https://files.pythonhosted.org/packages/2a/ed/d362e84620dd22876b55389248e522338ed1bf134a5edd3b8231d7207f6d/psutil-7.0.0-cp36-abi3-manylinux_2_12_i686.manylinux2010_i686.manylinux_2_17_i686.manylinux2014_i686.whl", hash = "sha256:1fcee592b4c6f146991ca55919ea3d1f8926497a713ed7faaf8225e174581e91", size = 275004 },
    { url = "https://files.pythonhosted.org/packages/bf/b9/b0eb3f3cbcb734d930fdf839431606844a825b23eaf9a6ab371edac8162c/psutil-7.0.0-cp36-abi3-manylinux_2_12_x86_64.manylinux2010_x86_64.manylinux_2_17_x86_64.manylinux2014_x86_64.whl", hash = "sha256:4b1388a4f6875d7e2aff5c4ca1cc16c545ed41dd8bb596cefea80111db353a34", size = 277986 },
    { url = "https://files.pythonhosted.org/packages/eb/a2/709e0fe2f093556c17fbafda93ac032257242cabcc7ff3369e2cb76a97aa/psutil-7.0.0-cp36-abi3-manylinux_2_17_aarch64.manylinux2014_aarch64.whl", hash = "sha256:a5f098451abc2828f7dc6b58d44b532b22f2088f4999a937557b603ce72b1993", size = 279544 },
    { url = "https://files.pythonhosted.org/packages/50/e6/eecf58810b9d12e6427369784efe814a1eec0f492084ce8eb8f4d89d6d61/psutil-7.0.0-cp37-abi3-win32.whl", hash = "sha256:ba3fcef7523064a6c9da440fc4d6bd07da93ac726b5733c29027d7dc95b39d99", size = 241053 },
    { url = "https://files.pythonhosted.org/packages/50/1b/6921afe68c74868b4c9fa424dad3be35b095e16687989ebbb50ce4fceb7c/psutil-7.0.0-cp37-abi3-win_amd64.whl", hash = "sha256:4cf3d4eb1aa9b348dec30105c55cd9b7d4629285735a102beb4441e38db90553", size = 244885 },
]

[[package]]
name = "psycopg"
version = "3.2.9"
source = { registry = "https://pypi.org/simple" }
dependencies = [
    { name = "typing-extensions", marker = "python_full_version < '3.13'" },
    { name = "tzdata", marker = "sys_platform == 'win32'" },
]
sdist = { url = "https://files.pythonhosted.org/packages/27/4a/93a6ab570a8d1a4ad171a1f4256e205ce48d828781312c0bbaff36380ecb/psycopg-3.2.9.tar.gz", hash = "sha256:2fbb46fcd17bc81f993f28c47f1ebea38d66ae97cc2dbc3cad73b37cefbff700", size = 158122 }
wheels = [
    { url = "https://files.pythonhosted.org/packages/44/b0/a73c195a56eb6b92e937a5ca58521a5c3346fb233345adc80fd3e2f542e2/psycopg-3.2.9-py3-none-any.whl", hash = "sha256:01a8dadccdaac2123c916208c96e06631641c0566b22005493f09663c7a8d3b6", size = 202705 },
]

[package.optional-dependencies]
binary = [
    { name = "psycopg-binary", marker = "implementation_name != 'pypy'" },
]

[[package]]
name = "psycopg-binary"
version = "3.2.9"
source = { registry = "https://pypi.org/simple" }
wheels = [
    { url = "https://files.pythonhosted.org/packages/29/6f/ec9957e37a606cd7564412e03f41f1b3c3637a5be018d0849914cb06e674/psycopg_binary-3.2.9-cp312-cp312-macosx_10_13_x86_64.whl", hash = "sha256:be7d650a434921a6b1ebe3fff324dbc2364393eb29d7672e638ce3e21076974e", size = 4022205 },
    { url = "https://files.pythonhosted.org/packages/6b/ba/497b8bea72b20a862ac95a94386967b745a472d9ddc88bc3f32d5d5f0d43/psycopg_binary-3.2.9-cp312-cp312-macosx_11_0_arm64.whl", hash = "sha256:6a76b4722a529390683c0304501f238b365a46b1e5fb6b7249dbc0ad6fea51a0", size = 4083795 },
    { url = "https://files.pythonhosted.org/packages/42/07/af9503e8e8bdad3911fd88e10e6a29240f9feaa99f57d6fac4a18b16f5a0/psycopg_binary-3.2.9-cp312-cp312-manylinux_2_17_aarch64.manylinux2014_aarch64.whl", hash = "sha256:96a551e4683f1c307cfc3d9a05fec62c00a7264f320c9962a67a543e3ce0d8ff", size = 4655043 },
    { url = "https://files.pythonhosted.org/packages/28/ed/aff8c9850df1648cc6a5cc7a381f11ee78d98a6b807edd4a5ae276ad60ad/psycopg_binary-3.2.9-cp312-cp312-manylinux_2_17_i686.manylinux2014_i686.whl", hash = "sha256:61d0a6ceed8f08c75a395bc28cb648a81cf8dee75ba4650093ad1a24a51c8724", size = 4477972 },
    { url = "https://files.pythonhosted.org/packages/5c/bd/8e9d1b77ec1a632818fe2f457c3a65af83c68710c4c162d6866947d08cc5/psycopg_binary-3.2.9-cp312-cp312-manylinux_2_17_ppc64le.manylinux2014_ppc64le.whl", hash = "sha256:ad280bbd409bf598683dda82232f5215cfc5f2b1bf0854e409b4d0c44a113b1d", size = 4737516 },
    { url = "https://files.pythonhosted.org/packages/46/ec/222238f774cd5a0881f3f3b18fb86daceae89cc410f91ef6a9fb4556f236/psycopg_binary-3.2.9-cp312-cp312-manylinux_2_17_x86_64.manylinux2014_x86_64.whl", hash = "sha256:76eddaf7fef1d0994e3d536ad48aa75034663d3a07f6f7e3e601105ae73aeff6", size = 4436160 },
    { url = "https://files.pythonhosted.org/packages/37/78/af5af2a1b296eeca54ea7592cd19284739a844974c9747e516707e7b3b39/psycopg_binary-3.2.9-cp312-cp312-musllinux_1_2_aarch64.whl", hash = "sha256:52e239cd66c4158e412318fbe028cd94b0ef21b0707f56dcb4bdc250ee58fd40", size = 3753518 },
    { url = "https://files.pythonhosted.org/packages/ec/ac/8a3ed39ea069402e9e6e6a2f79d81a71879708b31cc3454283314994b1ae/psycopg_binary-3.2.9-cp312-cp312-musllinux_1_2_i686.whl", hash = "sha256:08bf9d5eabba160dd4f6ad247cf12f229cc19d2458511cab2eb9647f42fa6795", size = 3313598 },
    { url = "https://files.pythonhosted.org/packages/da/43/26549af068347c808fbfe5f07d2fa8cef747cfff7c695136172991d2378b/psycopg_binary-3.2.9-cp312-cp312-musllinux_1_2_ppc64le.whl", hash = "sha256:1b2cf018168cad87580e67bdde38ff5e51511112f1ce6ce9a8336871f465c19a", size = 3407289 },
    { url = "https://files.pythonhosted.org/packages/67/55/ea8d227c77df8e8aec880ded398316735add8fda5eb4ff5cc96fac11e964/psycopg_binary-3.2.9-cp312-cp312-musllinux_1_2_x86_64.whl", hash = "sha256:14f64d1ac6942ff089fc7e926440f7a5ced062e2ed0949d7d2d680dc5c00e2d4", size = 3472493 },
    { url = "https://files.pythonhosted.org/packages/3c/02/6ff2a5bc53c3cd653d281666728e29121149179c73fddefb1e437024c192/psycopg_binary-3.2.9-cp312-cp312-win_amd64.whl", hash = "sha256:7a838852e5afb6b4126f93eb409516a8c02a49b788f4df8b6469a40c2157fa21", size = 2927400 },
    { url = "https://files.pythonhosted.org/packages/28/0b/f61ff4e9f23396aca674ed4d5c9a5b7323738021d5d72d36d8b865b3deaf/psycopg_binary-3.2.9-cp313-cp313-macosx_10_13_x86_64.whl", hash = "sha256:98bbe35b5ad24a782c7bf267596638d78aa0e87abc7837bdac5b2a2ab954179e", size = 4017127 },
    { url = "https://files.pythonhosted.org/packages/bc/00/7e181fb1179fbfc24493738b61efd0453d4b70a0c4b12728e2b82db355fd/psycopg_binary-3.2.9-cp313-cp313-macosx_11_0_arm64.whl", hash = "sha256:72691a1615ebb42da8b636c5ca9f2b71f266be9e172f66209a361c175b7842c5", size = 4080322 },
    { url = "https://files.pythonhosted.org/packages/58/fd/94fc267c1d1392c4211e54ccb943be96ea4032e761573cf1047951887494/psycopg_binary-3.2.9-cp313-cp313-manylinux_2_17_aarch64.manylinux2014_aarch64.whl", hash = "sha256:25ab464bfba8c401f5536d5aa95f0ca1dd8257b5202eede04019b4415f491351", size = 4655097 },
    { url = "https://files.pythonhosted.org/packages/41/17/31b3acf43de0b2ba83eac5878ff0dea5a608ca2a5c5dd48067999503a9de/psycopg_binary-3.2.9-cp313-cp313-manylinux_2_17_i686.manylinux2014_i686.whl", hash = "sha256:0e8aeefebe752f46e3c4b769e53f1d4ad71208fe1150975ef7662c22cca80fab", size = 4482114 },
    { url = "https://files.pythonhosted.org/packages/85/78/b4d75e5fd5a85e17f2beb977abbba3389d11a4536b116205846b0e1cf744/psycopg_binary-3.2.9-cp313-cp313-manylinux_2_17_ppc64le.manylinux2014_ppc64le.whl", hash = "sha256:b7e4e4dd177a8665c9ce86bc9caae2ab3aa9360b7ce7ec01827ea1baea9ff748", size = 4737693 },
    { url = "https://files.pythonhosted.org/packages/3b/95/7325a8550e3388b00b5e54f4ced5e7346b531eb4573bf054c3dbbfdc14fe/psycopg_binary-3.2.9-cp313-cp313-manylinux_2_17_x86_64.manylinux2014_x86_64.whl", hash = "sha256:7fc2915949e5c1ea27a851f7a472a7da7d0a40d679f0a31e42f1022f3c562e87", size = 4437423 },
    { url = "https://files.pythonhosted.org/packages/1a/db/cef77d08e59910d483df4ee6da8af51c03bb597f500f1fe818f0f3b925d3/psycopg_binary-3.2.9-cp313-cp313-musllinux_1_2_aarch64.whl", hash = "sha256:a1fa38a4687b14f517f049477178093c39c2a10fdcced21116f47c017516498f", size = 3758667 },
    { url = "https://files.pythonhosted.org/packages/95/3e/252fcbffb47189aa84d723b54682e1bb6d05c8875fa50ce1ada914ae6e28/psycopg_binary-3.2.9-cp313-cp313-musllinux_1_2_i686.whl", hash = "sha256:5be8292d07a3ab828dc95b5ee6b69ca0a5b2e579a577b39671f4f5b47116dfd2", size = 3320576 },
    { url = "https://files.pythonhosted.org/packages/1c/cd/9b5583936515d085a1bec32b45289ceb53b80d9ce1cea0fef4c782dc41a7/psycopg_binary-3.2.9-cp313-cp313-musllinux_1_2_ppc64le.whl", hash = "sha256:778588ca9897b6c6bab39b0d3034efff4c5438f5e3bd52fda3914175498202f9", size = 3411439 },
    { url = "https://files.pythonhosted.org/packages/45/6b/6f1164ea1634c87956cdb6db759e0b8c5827f989ee3cdff0f5c70e8331f2/psycopg_binary-3.2.9-cp313-cp313-musllinux_1_2_x86_64.whl", hash = "sha256:f0d5b3af045a187aedbd7ed5fc513bd933a97aaff78e61c3745b330792c4345b", size = 3477477 },
    { url = "https://files.pythonhosted.org/packages/7b/1d/bf54cfec79377929da600c16114f0da77a5f1670f45e0c3af9fcd36879bc/psycopg_binary-3.2.9-cp313-cp313-win_amd64.whl", hash = "sha256:2290bc146a1b6a9730350f695e8b670e1d1feb8446597bed0bbe7c3c30e0abcb", size = 2928009 },
]

[[package]]
name = "publication"
version = "0.0.3"
source = { registry = "https://pypi.org/simple" }
sdist = { url = "https://files.pythonhosted.org/packages/6b/8e/8c9fe7e32fdf9c386f83d59610cc819a25dadb874b5920f2d0ef7d35f46d/publication-0.0.3.tar.gz", hash = "sha256:68416a0de76dddcdd2930d1c8ef853a743cc96c82416c4e4d3b5d901c6276dc4", size = 5484 }
wheels = [
    { url = "https://files.pythonhosted.org/packages/f8/d3/6308debad7afcdb3ea5f50b4b3d852f41eb566a311fbcb4da23755a28155/publication-0.0.3-py2.py3-none-any.whl", hash = "sha256:0248885351febc11d8a1098d5c8e3ab2dabcf3e8c0c96db1e17ecd12b53afbe6", size = 7687 },
]

[[package]]
name = "pyarrow"
version = "20.0.0"
source = { registry = "https://pypi.org/simple" }
sdist = { url = "https://files.pythonhosted.org/packages/a2/ee/a7810cb9f3d6e9238e61d312076a9859bf3668fd21c69744de9532383912/pyarrow-20.0.0.tar.gz", hash = "sha256:febc4a913592573c8d5805091a6c2b5064c8bd6e002131f01061797d91c783c1", size = 1125187 }
wheels = [
    { url = "https://files.pythonhosted.org/packages/a1/d6/0c10e0d54f6c13eb464ee9b67a68b8c71bcf2f67760ef5b6fbcddd2ab05f/pyarrow-20.0.0-cp312-cp312-macosx_12_0_arm64.whl", hash = "sha256:75a51a5b0eef32727a247707d4755322cb970be7e935172b6a3a9f9ae98404ba", size = 30815067 },
    { url = "https://files.pythonhosted.org/packages/7e/e2/04e9874abe4094a06fd8b0cbb0f1312d8dd7d707f144c2ec1e5e8f452ffa/pyarrow-20.0.0-cp312-cp312-macosx_12_0_x86_64.whl", hash = "sha256:211d5e84cecc640c7a3ab900f930aaff5cd2702177e0d562d426fb7c4f737781", size = 32297128 },
    { url = "https://files.pythonhosted.org/packages/31/fd/c565e5dcc906a3b471a83273039cb75cb79aad4a2d4a12f76cc5ae90a4b8/pyarrow-20.0.0-cp312-cp312-manylinux_2_17_aarch64.manylinux2014_aarch64.whl", hash = "sha256:4ba3cf4182828be7a896cbd232aa8dd6a31bd1f9e32776cc3796c012855e1199", size = 41334890 },
    { url = "https://files.pythonhosted.org/packages/af/a9/3bdd799e2c9b20c1ea6dc6fa8e83f29480a97711cf806e823f808c2316ac/pyarrow-20.0.0-cp312-cp312-manylinux_2_17_x86_64.manylinux2014_x86_64.whl", hash = "sha256:2c3a01f313ffe27ac4126f4c2e5ea0f36a5fc6ab51f8726cf41fee4b256680bd", size = 42421775 },
    { url = "https://files.pythonhosted.org/packages/10/f7/da98ccd86354c332f593218101ae56568d5dcedb460e342000bd89c49cc1/pyarrow-20.0.0-cp312-cp312-manylinux_2_28_aarch64.whl", hash = "sha256:a2791f69ad72addd33510fec7bb14ee06c2a448e06b649e264c094c5b5f7ce28", size = 40687231 },
    { url = "https://files.pythonhosted.org/packages/bb/1b/2168d6050e52ff1e6cefc61d600723870bf569cbf41d13db939c8cf97a16/pyarrow-20.0.0-cp312-cp312-manylinux_2_28_x86_64.whl", hash = "sha256:4250e28a22302ce8692d3a0e8ec9d9dde54ec00d237cff4dfa9c1fbf79e472a8", size = 42295639 },
    { url = "https://files.pythonhosted.org/packages/b2/66/2d976c0c7158fd25591c8ca55aee026e6d5745a021915a1835578707feb3/pyarrow-20.0.0-cp312-cp312-musllinux_1_2_aarch64.whl", hash = "sha256:89e030dc58fc760e4010148e6ff164d2f44441490280ef1e97a542375e41058e", size = 42908549 },
    { url = "https://files.pythonhosted.org/packages/31/a9/dfb999c2fc6911201dcbf348247f9cc382a8990f9ab45c12eabfd7243a38/pyarrow-20.0.0-cp312-cp312-musllinux_1_2_x86_64.whl", hash = "sha256:6102b4864d77102dbbb72965618e204e550135a940c2534711d5ffa787df2a5a", size = 44557216 },
    { url = "https://files.pythonhosted.org/packages/a0/8e/9adee63dfa3911be2382fb4d92e4b2e7d82610f9d9f668493bebaa2af50f/pyarrow-20.0.0-cp312-cp312-win_amd64.whl", hash = "sha256:96d6a0a37d9c98be08f5ed6a10831d88d52cac7b13f5287f1e0f625a0de8062b", size = 25660496 },
    { url = "https://files.pythonhosted.org/packages/9b/aa/daa413b81446d20d4dad2944110dcf4cf4f4179ef7f685dd5a6d7570dc8e/pyarrow-20.0.0-cp313-cp313-macosx_12_0_arm64.whl", hash = "sha256:a15532e77b94c61efadde86d10957950392999503b3616b2ffcef7621a002893", size = 30798501 },
    { url = "https://files.pythonhosted.org/packages/ff/75/2303d1caa410925de902d32ac215dc80a7ce7dd8dfe95358c165f2adf107/pyarrow-20.0.0-cp313-cp313-macosx_12_0_x86_64.whl", hash = "sha256:dd43f58037443af715f34f1322c782ec463a3c8a94a85fdb2d987ceb5658e061", size = 32277895 },
    { url = "https://files.pythonhosted.org/packages/92/41/fe18c7c0b38b20811b73d1bdd54b1fccba0dab0e51d2048878042d84afa8/pyarrow-20.0.0-cp313-cp313-manylinux_2_17_aarch64.manylinux2014_aarch64.whl", hash = "sha256:aa0d288143a8585806e3cc7c39566407aab646fb9ece164609dac1cfff45f6ae", size = 41327322 },
    { url = "https://files.pythonhosted.org/packages/da/ab/7dbf3d11db67c72dbf36ae63dcbc9f30b866c153b3a22ef728523943eee6/pyarrow-20.0.0-cp313-cp313-manylinux_2_17_x86_64.manylinux2014_x86_64.whl", hash = "sha256:b6953f0114f8d6f3d905d98e987d0924dabce59c3cda380bdfaa25a6201563b4", size = 42411441 },
    { url = "https://files.pythonhosted.org/packages/90/c3/0c7da7b6dac863af75b64e2f827e4742161128c350bfe7955b426484e226/pyarrow-20.0.0-cp313-cp313-manylinux_2_28_aarch64.whl", hash = "sha256:991f85b48a8a5e839b2128590ce07611fae48a904cae6cab1f089c5955b57eb5", size = 40677027 },
    { url = "https://files.pythonhosted.org/packages/be/27/43a47fa0ff9053ab5203bb3faeec435d43c0d8bfa40179bfd076cdbd4e1c/pyarrow-20.0.0-cp313-cp313-manylinux_2_28_x86_64.whl", hash = "sha256:97c8dc984ed09cb07d618d57d8d4b67a5100a30c3818c2fb0b04599f0da2de7b", size = 42281473 },
    { url = "https://files.pythonhosted.org/packages/bc/0b/d56c63b078876da81bbb9ba695a596eabee9b085555ed12bf6eb3b7cab0e/pyarrow-20.0.0-cp313-cp313-musllinux_1_2_aarch64.whl", hash = "sha256:9b71daf534f4745818f96c214dbc1e6124d7daf059167330b610fc69b6f3d3e3", size = 42893897 },
    { url = "https://files.pythonhosted.org/packages/92/ac/7d4bd020ba9145f354012838692d48300c1b8fe5634bfda886abcada67ed/pyarrow-20.0.0-cp313-cp313-musllinux_1_2_x86_64.whl", hash = "sha256:e8b88758f9303fa5a83d6c90e176714b2fd3852e776fc2d7e42a22dd6c2fb368", size = 44543847 },
    { url = "https://files.pythonhosted.org/packages/9d/07/290f4abf9ca702c5df7b47739c1b2c83588641ddfa2cc75e34a301d42e55/pyarrow-20.0.0-cp313-cp313-win_amd64.whl", hash = "sha256:30b3051b7975801c1e1d387e17c588d8ab05ced9b1e14eec57915f79869b5031", size = 25653219 },
    { url = "https://files.pythonhosted.org/packages/95/df/720bb17704b10bd69dde086e1400b8eefb8f58df3f8ac9cff6c425bf57f1/pyarrow-20.0.0-cp313-cp313t-macosx_12_0_arm64.whl", hash = "sha256:ca151afa4f9b7bc45bcc791eb9a89e90a9eb2772767d0b1e5389609c7d03db63", size = 30853957 },
    { url = "https://files.pythonhosted.org/packages/d9/72/0d5f875efc31baef742ba55a00a25213a19ea64d7176e0fe001c5d8b6e9a/pyarrow-20.0.0-cp313-cp313t-macosx_12_0_x86_64.whl", hash = "sha256:4680f01ecd86e0dd63e39eb5cd59ef9ff24a9d166db328679e36c108dc993d4c", size = 32247972 },
    { url = "https://files.pythonhosted.org/packages/d5/bc/e48b4fa544d2eea72f7844180eb77f83f2030b84c8dad860f199f94307ed/pyarrow-20.0.0-cp313-cp313t-manylinux_2_17_aarch64.manylinux2014_aarch64.whl", hash = "sha256:7f4c8534e2ff059765647aa69b75d6543f9fef59e2cd4c6d18015192565d2b70", size = 41256434 },
    { url = "https://files.pythonhosted.org/packages/c3/01/974043a29874aa2cf4f87fb07fd108828fc7362300265a2a64a94965e35b/pyarrow-20.0.0-cp313-cp313t-manylinux_2_17_x86_64.manylinux2014_x86_64.whl", hash = "sha256:3e1f8a47f4b4ae4c69c4d702cfbdfe4d41e18e5c7ef6f1bb1c50918c1e81c57b", size = 42353648 },
    { url = "https://files.pythonhosted.org/packages/68/95/cc0d3634cde9ca69b0e51cbe830d8915ea32dda2157560dda27ff3b3337b/pyarrow-20.0.0-cp313-cp313t-manylinux_2_28_aarch64.whl", hash = "sha256:a1f60dc14658efaa927f8214734f6a01a806d7690be4b3232ba526836d216122", size = 40619853 },
    { url = "https://files.pythonhosted.org/packages/29/c2/3ad40e07e96a3e74e7ed7cc8285aadfa84eb848a798c98ec0ad009eb6bcc/pyarrow-20.0.0-cp313-cp313t-manylinux_2_28_x86_64.whl", hash = "sha256:204a846dca751428991346976b914d6d2a82ae5b8316a6ed99789ebf976551e6", size = 42241743 },
    { url = "https://files.pythonhosted.org/packages/eb/cb/65fa110b483339add6a9bc7b6373614166b14e20375d4daa73483755f830/pyarrow-20.0.0-cp313-cp313t-musllinux_1_2_aarch64.whl", hash = "sha256:f3b117b922af5e4c6b9a9115825726cac7d8b1421c37c2b5e24fbacc8930612c", size = 42839441 },
    { url = "https://files.pythonhosted.org/packages/98/7b/f30b1954589243207d7a0fbc9997401044bf9a033eec78f6cb50da3f304a/pyarrow-20.0.0-cp313-cp313t-musllinux_1_2_x86_64.whl", hash = "sha256:e724a3fd23ae5b9c010e7be857f4405ed5e679db5c93e66204db1a69f733936a", size = 44503279 },
    { url = "https://files.pythonhosted.org/packages/37/40/ad395740cd641869a13bcf60851296c89624662575621968dcfafabaa7f6/pyarrow-20.0.0-cp313-cp313t-win_amd64.whl", hash = "sha256:82f1ee5133bd8f49d31be1299dc07f585136679666b502540db854968576faf9", size = 25944982 },
]

[[package]]
name = "pyasn1"
version = "0.6.1"
source = { registry = "https://pypi.org/simple" }
sdist = { url = "https://files.pythonhosted.org/packages/ba/e9/01f1a64245b89f039897cb0130016d79f77d52669aae6ee7b159a6c4c018/pyasn1-0.6.1.tar.gz", hash = "sha256:6f580d2bdd84365380830acf45550f2511469f673cb4a5ae3857a3170128b034", size = 145322 }
wheels = [
    { url = "https://files.pythonhosted.org/packages/c8/f1/d6a797abb14f6283c0ddff96bbdd46937f64122b8c925cab503dd37f8214/pyasn1-0.6.1-py3-none-any.whl", hash = "sha256:0d632f46f2ba09143da3a8afe9e33fb6f92fa2320ab7e886e2d0f7672af84629", size = 83135 },
]

[[package]]
name = "pyasn1-modules"
version = "0.4.2"
source = { registry = "https://pypi.org/simple" }
dependencies = [
    { name = "pyasn1" },
]
sdist = { url = "https://files.pythonhosted.org/packages/e9/e6/78ebbb10a8c8e4b61a59249394a4a594c1a7af95593dc933a349c8d00964/pyasn1_modules-0.4.2.tar.gz", hash = "sha256:677091de870a80aae844b1ca6134f54652fa2c8c5a52aa396440ac3106e941e6", size = 307892 }
wheels = [
    { url = "https://files.pythonhosted.org/packages/47/8d/d529b5d697919ba8c11ad626e835d4039be708a35b0d22de83a269a6682c/pyasn1_modules-0.4.2-py3-none-any.whl", hash = "sha256:29253a9207ce32b64c3ac6600edc75368f98473906e8fd1043bd6b5b1de2c14a", size = 181259 },
]

[[package]]
name = "pycparser"
version = "2.22"
source = { registry = "https://pypi.org/simple" }
sdist = { url = "https://files.pythonhosted.org/packages/1d/b2/31537cf4b1ca988837256c910a668b553fceb8f069bedc4b1c826024b52c/pycparser-2.22.tar.gz", hash = "sha256:491c8be9c040f5390f5bf44a5b07752bd07f56edf992381b05c701439eec10f6", size = 172736 }
wheels = [
    { url = "https://files.pythonhosted.org/packages/13/a3/a812df4e2dd5696d1f351d58b8fe16a405b234ad2886a0dab9183fb78109/pycparser-2.22-py3-none-any.whl", hash = "sha256:c3702b6d3dd8c7abc1afa565d7e63d53a1d0bd86cdc24edd75470f4de499cfcc", size = 117552 },
]

[[package]]
name = "pydantic"
version = "2.11.4"
source = { registry = "https://pypi.org/simple" }
dependencies = [
    { name = "annotated-types" },
    { name = "pydantic-core" },
    { name = "typing-extensions" },
    { name = "typing-inspection" },
]
sdist = { url = "https://files.pythonhosted.org/packages/77/ab/5250d56ad03884ab5efd07f734203943c8a8ab40d551e208af81d0257bf2/pydantic-2.11.4.tar.gz", hash = "sha256:32738d19d63a226a52eed76645a98ee07c1f410ee41d93b4afbfa85ed8111c2d", size = 786540 }
wheels = [
    { url = "https://files.pythonhosted.org/packages/e7/12/46b65f3534d099349e38ef6ec98b1a5a81f42536d17e0ba382c28c67ba67/pydantic-2.11.4-py3-none-any.whl", hash = "sha256:d9615eaa9ac5a063471da949c8fc16376a84afb5024688b3ff885693506764eb", size = 443900 },
]

[[package]]
name = "pydantic-core"
version = "2.33.2"
source = { registry = "https://pypi.org/simple" }
dependencies = [
    { name = "typing-extensions" },
]
sdist = { url = "https://files.pythonhosted.org/packages/ad/88/5f2260bdfae97aabf98f1778d43f69574390ad787afb646292a638c923d4/pydantic_core-2.33.2.tar.gz", hash = "sha256:7cb8bc3605c29176e1b105350d2e6474142d7c1bd1d9327c4a9bdb46bf827acc", size = 435195 }
wheels = [
    { url = "https://files.pythonhosted.org/packages/18/8a/2b41c97f554ec8c71f2a8a5f85cb56a8b0956addfe8b0efb5b3d77e8bdc3/pydantic_core-2.33.2-cp312-cp312-macosx_10_12_x86_64.whl", hash = "sha256:a7ec89dc587667f22b6a0b6579c249fca9026ce7c333fc142ba42411fa243cdc", size = 2009000 },
    { url = "https://files.pythonhosted.org/packages/a1/02/6224312aacb3c8ecbaa959897af57181fb6cf3a3d7917fd44d0f2917e6f2/pydantic_core-2.33.2-cp312-cp312-macosx_11_0_arm64.whl", hash = "sha256:3c6db6e52c6d70aa0d00d45cdb9b40f0433b96380071ea80b09277dba021ddf7", size = 1847996 },
    { url = "https://files.pythonhosted.org/packages/d6/46/6dcdf084a523dbe0a0be59d054734b86a981726f221f4562aed313dbcb49/pydantic_core-2.33.2-cp312-cp312-manylinux_2_17_aarch64.manylinux2014_aarch64.whl", hash = "sha256:4e61206137cbc65e6d5256e1166f88331d3b6238e082d9f74613b9b765fb9025", size = 1880957 },
    { url = "https://files.pythonhosted.org/packages/ec/6b/1ec2c03837ac00886ba8160ce041ce4e325b41d06a034adbef11339ae422/pydantic_core-2.33.2-cp312-cp312-manylinux_2_17_armv7l.manylinux2014_armv7l.whl", hash = "sha256:eb8c529b2819c37140eb51b914153063d27ed88e3bdc31b71198a198e921e011", size = 1964199 },
    { url = "https://files.pythonhosted.org/packages/2d/1d/6bf34d6adb9debd9136bd197ca72642203ce9aaaa85cfcbfcf20f9696e83/pydantic_core-2.33.2-cp312-cp312-manylinux_2_17_ppc64le.manylinux2014_ppc64le.whl", hash = "sha256:c52b02ad8b4e2cf14ca7b3d918f3eb0ee91e63b3167c32591e57c4317e134f8f", size = 2120296 },
    { url = "https://files.pythonhosted.org/packages/e0/94/2bd0aaf5a591e974b32a9f7123f16637776c304471a0ab33cf263cf5591a/pydantic_core-2.33.2-cp312-cp312-manylinux_2_17_s390x.manylinux2014_s390x.whl", hash = "sha256:96081f1605125ba0855dfda83f6f3df5ec90c61195421ba72223de35ccfb2f88", size = 2676109 },
    { url = "https://files.pythonhosted.org/packages/f9/41/4b043778cf9c4285d59742281a769eac371b9e47e35f98ad321349cc5d61/pydantic_core-2.33.2-cp312-cp312-manylinux_2_17_x86_64.manylinux2014_x86_64.whl", hash = "sha256:8f57a69461af2a5fa6e6bbd7a5f60d3b7e6cebb687f55106933188e79ad155c1", size = 2002028 },
    { url = "https://files.pythonhosted.org/packages/cb/d5/7bb781bf2748ce3d03af04d5c969fa1308880e1dca35a9bd94e1a96a922e/pydantic_core-2.33.2-cp312-cp312-manylinux_2_5_i686.manylinux1_i686.whl", hash = "sha256:572c7e6c8bb4774d2ac88929e3d1f12bc45714ae5ee6d9a788a9fb35e60bb04b", size = 2100044 },
    { url = "https://files.pythonhosted.org/packages/fe/36/def5e53e1eb0ad896785702a5bbfd25eed546cdcf4087ad285021a90ed53/pydantic_core-2.33.2-cp312-cp312-musllinux_1_1_aarch64.whl", hash = "sha256:db4b41f9bd95fbe5acd76d89920336ba96f03e149097365afe1cb092fceb89a1", size = 2058881 },
    { url = "https://files.pythonhosted.org/packages/01/6c/57f8d70b2ee57fc3dc8b9610315949837fa8c11d86927b9bb044f8705419/pydantic_core-2.33.2-cp312-cp312-musllinux_1_1_armv7l.whl", hash = "sha256:fa854f5cf7e33842a892e5c73f45327760bc7bc516339fda888c75ae60edaeb6", size = 2227034 },
    { url = "https://files.pythonhosted.org/packages/27/b9/9c17f0396a82b3d5cbea4c24d742083422639e7bb1d5bf600e12cb176a13/pydantic_core-2.33.2-cp312-cp312-musllinux_1_1_x86_64.whl", hash = "sha256:5f483cfb75ff703095c59e365360cb73e00185e01aaea067cd19acffd2ab20ea", size = 2234187 },
    { url = "https://files.pythonhosted.org/packages/b0/6a/adf5734ffd52bf86d865093ad70b2ce543415e0e356f6cacabbc0d9ad910/pydantic_core-2.33.2-cp312-cp312-win32.whl", hash = "sha256:9cb1da0f5a471435a7bc7e439b8a728e8b61e59784b2af70d7c169f8dd8ae290", size = 1892628 },
    { url = "https://files.pythonhosted.org/packages/43/e4/5479fecb3606c1368d496a825d8411e126133c41224c1e7238be58b87d7e/pydantic_core-2.33.2-cp312-cp312-win_amd64.whl", hash = "sha256:f941635f2a3d96b2973e867144fde513665c87f13fe0e193c158ac51bfaaa7b2", size = 1955866 },
    { url = "https://files.pythonhosted.org/packages/0d/24/8b11e8b3e2be9dd82df4b11408a67c61bb4dc4f8e11b5b0fc888b38118b5/pydantic_core-2.33.2-cp312-cp312-win_arm64.whl", hash = "sha256:cca3868ddfaccfbc4bfb1d608e2ccaaebe0ae628e1416aeb9c4d88c001bb45ab", size = 1888894 },
    { url = "https://files.pythonhosted.org/packages/46/8c/99040727b41f56616573a28771b1bfa08a3d3fe74d3d513f01251f79f172/pydantic_core-2.33.2-cp313-cp313-macosx_10_12_x86_64.whl", hash = "sha256:1082dd3e2d7109ad8b7da48e1d4710c8d06c253cbc4a27c1cff4fbcaa97a9e3f", size = 2015688 },
    { url = "https://files.pythonhosted.org/packages/3a/cc/5999d1eb705a6cefc31f0b4a90e9f7fc400539b1a1030529700cc1b51838/pydantic_core-2.33.2-cp313-cp313-macosx_11_0_arm64.whl", hash = "sha256:f517ca031dfc037a9c07e748cefd8d96235088b83b4f4ba8939105d20fa1dcd6", size = 1844808 },
    { url = "https://files.pythonhosted.org/packages/6f/5e/a0a7b8885c98889a18b6e376f344da1ef323d270b44edf8174d6bce4d622/pydantic_core-2.33.2-cp313-cp313-manylinux_2_17_aarch64.manylinux2014_aarch64.whl", hash = "sha256:0a9f2c9dd19656823cb8250b0724ee9c60a82f3cdf68a080979d13092a3b0fef", size = 1885580 },
    { url = "https://files.pythonhosted.org/packages/3b/2a/953581f343c7d11a304581156618c3f592435523dd9d79865903272c256a/pydantic_core-2.33.2-cp313-cp313-manylinux_2_17_armv7l.manylinux2014_armv7l.whl", hash = "sha256:2b0a451c263b01acebe51895bfb0e1cc842a5c666efe06cdf13846c7418caa9a", size = 1973859 },
    { url = "https://files.pythonhosted.org/packages/e6/55/f1a813904771c03a3f97f676c62cca0c0a4138654107c1b61f19c644868b/pydantic_core-2.33.2-cp313-cp313-manylinux_2_17_ppc64le.manylinux2014_ppc64le.whl", hash = "sha256:1ea40a64d23faa25e62a70ad163571c0b342b8bf66d5fa612ac0dec4f069d916", size = 2120810 },
    { url = "https://files.pythonhosted.org/packages/aa/c3/053389835a996e18853ba107a63caae0b9deb4a276c6b472931ea9ae6e48/pydantic_core-2.33.2-cp313-cp313-manylinux_2_17_s390x.manylinux2014_s390x.whl", hash = "sha256:0fb2d542b4d66f9470e8065c5469ec676978d625a8b7a363f07d9a501a9cb36a", size = 2676498 },
    { url = "https://files.pythonhosted.org/packages/eb/3c/f4abd740877a35abade05e437245b192f9d0ffb48bbbbd708df33d3cda37/pydantic_core-2.33.2-cp313-cp313-manylinux_2_17_x86_64.manylinux2014_x86_64.whl", hash = "sha256:9fdac5d6ffa1b5a83bca06ffe7583f5576555e6c8b3a91fbd25ea7780f825f7d", size = 2000611 },
    { url = "https://files.pythonhosted.org/packages/59/a7/63ef2fed1837d1121a894d0ce88439fe3e3b3e48c7543b2a4479eb99c2bd/pydantic_core-2.33.2-cp313-cp313-manylinux_2_5_i686.manylinux1_i686.whl", hash = "sha256:04a1a413977ab517154eebb2d326da71638271477d6ad87a769102f7c2488c56", size = 2107924 },
    { url = "https://files.pythonhosted.org/packages/04/8f/2551964ef045669801675f1cfc3b0d74147f4901c3ffa42be2ddb1f0efc4/pydantic_core-2.33.2-cp313-cp313-musllinux_1_1_aarch64.whl", hash = "sha256:c8e7af2f4e0194c22b5b37205bfb293d166a7344a5b0d0eaccebc376546d77d5", size = 2063196 },
    { url = "https://files.pythonhosted.org/packages/26/bd/d9602777e77fc6dbb0c7db9ad356e9a985825547dce5ad1d30ee04903918/pydantic_core-2.33.2-cp313-cp313-musllinux_1_1_armv7l.whl", hash = "sha256:5c92edd15cd58b3c2d34873597a1e20f13094f59cf88068adb18947df5455b4e", size = 2236389 },
    { url = "https://files.pythonhosted.org/packages/42/db/0e950daa7e2230423ab342ae918a794964b053bec24ba8af013fc7c94846/pydantic_core-2.33.2-cp313-cp313-musllinux_1_1_x86_64.whl", hash = "sha256:65132b7b4a1c0beded5e057324b7e16e10910c106d43675d9bd87d4f38dde162", size = 2239223 },
    { url = "https://files.pythonhosted.org/packages/58/4d/4f937099c545a8a17eb52cb67fe0447fd9a373b348ccfa9a87f141eeb00f/pydantic_core-2.33.2-cp313-cp313-win32.whl", hash = "sha256:52fb90784e0a242bb96ec53f42196a17278855b0f31ac7c3cc6f5c1ec4811849", size = 1900473 },
    { url = "https://files.pythonhosted.org/packages/a0/75/4a0a9bac998d78d889def5e4ef2b065acba8cae8c93696906c3a91f310ca/pydantic_core-2.33.2-cp313-cp313-win_amd64.whl", hash = "sha256:c083a3bdd5a93dfe480f1125926afcdbf2917ae714bdb80b36d34318b2bec5d9", size = 1955269 },
    { url = "https://files.pythonhosted.org/packages/f9/86/1beda0576969592f1497b4ce8e7bc8cbdf614c352426271b1b10d5f0aa64/pydantic_core-2.33.2-cp313-cp313-win_arm64.whl", hash = "sha256:e80b087132752f6b3d714f041ccf74403799d3b23a72722ea2e6ba2e892555b9", size = 1893921 },
    { url = "https://files.pythonhosted.org/packages/a4/7d/e09391c2eebeab681df2b74bfe6c43422fffede8dc74187b2b0bf6fd7571/pydantic_core-2.33.2-cp313-cp313t-macosx_11_0_arm64.whl", hash = "sha256:61c18fba8e5e9db3ab908620af374db0ac1baa69f0f32df4f61ae23f15e586ac", size = 1806162 },
    { url = "https://files.pythonhosted.org/packages/f1/3d/847b6b1fed9f8ed3bb95a9ad04fbd0b212e832d4f0f50ff4d9ee5a9f15cf/pydantic_core-2.33.2-cp313-cp313t-manylinux_2_17_x86_64.manylinux2014_x86_64.whl", hash = "sha256:95237e53bb015f67b63c91af7518a62a8660376a6a0db19b89acc77a4d6199f5", size = 1981560 },
    { url = "https://files.pythonhosted.org/packages/6f/9a/e73262f6c6656262b5fdd723ad90f518f579b7bc8622e43a942eec53c938/pydantic_core-2.33.2-cp313-cp313t-win_amd64.whl", hash = "sha256:c2fc0a768ef76c15ab9238afa6da7f69895bb5d1ee83aeea2e3509af4472d0b9", size = 1935777 },
]

[[package]]
name = "pygments"
version = "2.19.1"
source = { registry = "https://pypi.org/simple" }
sdist = { url = "https://files.pythonhosted.org/packages/7c/2d/c3338d48ea6cc0feb8446d8e6937e1408088a72a39937982cc6111d17f84/pygments-2.19.1.tar.gz", hash = "sha256:61c16d2a8576dc0649d9f39e089b5f02bcd27fba10d8fb4dcc28173f7a45151f", size = 4968581 }
wheels = [
    { url = "https://files.pythonhosted.org/packages/8a/0b/9fcc47d19c48b59121088dd6da2488a49d5f72dacf8262e2790a1d2c7d15/pygments-2.19.1-py3-none-any.whl", hash = "sha256:9ea1544ad55cecf4b8242fab6dd35a93bbce657034b0611ee383099054ab6d8c", size = 1225293 },
]

[[package]]
name = "pyjwt"
version = "2.10.1"
source = { registry = "https://pypi.org/simple" }
sdist = { url = "https://files.pythonhosted.org/packages/e7/46/bd74733ff231675599650d3e47f361794b22ef3e3770998dda30d3b63726/pyjwt-2.10.1.tar.gz", hash = "sha256:3cc5772eb20009233caf06e9d8a0577824723b44e6648ee0a2aedb6cf9381953", size = 87785 }
wheels = [
    { url = "https://files.pythonhosted.org/packages/61/ad/689f02752eeec26aed679477e80e632ef1b682313be70793d798c1d5fc8f/PyJWT-2.10.1-py3-none-any.whl", hash = "sha256:dcdd193e30abefd5debf142f9adfcdd2b58004e644f25406ffaebd50bd98dacb", size = 22997 },
]

[package.optional-dependencies]
crypto = [
    { name = "cryptography" },
]

[[package]]
name = "pyparsing"
version = "3.2.3"
source = { registry = "https://pypi.org/simple" }
sdist = { url = "https://files.pythonhosted.org/packages/bb/22/f1129e69d94ffff626bdb5c835506b3a5b4f3d070f17ea295e12c2c6f60f/pyparsing-3.2.3.tar.gz", hash = "sha256:b9c13f1ab8b3b542f72e28f634bad4de758ab3ce4546e4301970ad6fa77c38be", size = 1088608 }
wheels = [
    { url = "https://files.pythonhosted.org/packages/05/e7/df2285f3d08fee213f2d041540fa4fc9ca6c2d44cf36d3a035bf2a8d2bcc/pyparsing-3.2.3-py3-none-any.whl", hash = "sha256:a749938e02d6fd0b59b356ca504a24982314bb090c383e3cf201c95ef7e2bfcf", size = 111120 },
]

[[package]]
name = "pytest"
version = "8.3.5"
source = { registry = "https://pypi.org/simple" }
dependencies = [
    { name = "colorama", marker = "sys_platform == 'win32'" },
    { name = "iniconfig" },
    { name = "packaging" },
    { name = "pluggy" },
]
sdist = { url = "https://files.pythonhosted.org/packages/ae/3c/c9d525a414d506893f0cd8a8d0de7706446213181570cdbd766691164e40/pytest-8.3.5.tar.gz", hash = "sha256:f4efe70cc14e511565ac476b57c279e12a855b11f48f212af1080ef2263d3845", size = 1450891 }
wheels = [
    { url = "https://files.pythonhosted.org/packages/30/3d/64ad57c803f1fa1e963a7946b6e0fea4a70df53c1a7fed304586539c2bac/pytest-8.3.5-py3-none-any.whl", hash = "sha256:c69214aa47deac29fad6c2a4f590b9c4a9fdb16a403176fe154b79c0b4d4d820", size = 343634 },
]

[[package]]
name = "pytest-subtests"
version = "0.14.1"
source = { registry = "https://pypi.org/simple" }
dependencies = [
    { name = "attrs" },
    { name = "pytest" },
]
sdist = { url = "https://files.pythonhosted.org/packages/c0/4c/ba9eab21a2250c2d46c06c0e3cd316850fde9a90da0ac8d0202f074c6817/pytest_subtests-0.14.1.tar.gz", hash = "sha256:350c00adc36c3aff676a66135c81aed9e2182e15f6c3ec8721366918bbbf7580", size = 17632 }
wheels = [
    { url = "https://files.pythonhosted.org/packages/a9/b7/7ca948d35642ae72500efda6ba6fa61dcb6683feb596d19c4747c63c0789/pytest_subtests-0.14.1-py3-none-any.whl", hash = "sha256:e92a780d98b43118c28a16044ad9b841727bd7cb6a417073b38fd2d7ccdf052d", size = 8833 },
]

[[package]]
name = "python-dateutil"
version = "2.9.0.post0"
source = { registry = "https://pypi.org/simple" }
dependencies = [
    { name = "six" },
]
sdist = { url = "https://files.pythonhosted.org/packages/66/c0/0c8b6ad9f17a802ee498c46e004a0eb49bc148f2fd230864601a86dcf6db/python-dateutil-2.9.0.post0.tar.gz", hash = "sha256:37dd54208da7e1cd875388217d5e00ebd4179249f90fb72437e91a35459a0ad3", size = 342432 }
wheels = [
    { url = "https://files.pythonhosted.org/packages/ec/57/56b9bcc3c9c6a792fcbaf139543cee77261f3651ca9da0c93f5c1221264b/python_dateutil-2.9.0.post0-py2.py3-none-any.whl", hash = "sha256:a8b2bc7bffae282281c8140a97d3aa9c14da0b136dfe83f850eea9a5f7470427", size = 229892 },
]

[[package]]
name = "python-dotenv"
version = "1.1.0"
source = { registry = "https://pypi.org/simple" }
sdist = { url = "https://files.pythonhosted.org/packages/88/2c/7bb1416c5620485aa793f2de31d3df393d3686aa8a8506d11e10e13c5baf/python_dotenv-1.1.0.tar.gz", hash = "sha256:41f90bc6f5f177fb41f53e87666db362025010eb28f60a01c9143bfa33a2b2d5", size = 39920 }
wheels = [
    { url = "https://files.pythonhosted.org/packages/1e/18/98a99ad95133c6a6e2005fe89faedf294a748bd5dc803008059409ac9b1e/python_dotenv-1.1.0-py3-none-any.whl", hash = "sha256:d7c01d9e2293916c18baf562d95698754b0dbbb5e74d457c45d4f6561fb9d55d", size = 20256 },
]

[[package]]
name = "python-json-logger"
version = "3.3.0"
source = { registry = "https://pypi.org/simple" }
sdist = { url = "https://files.pythonhosted.org/packages/9e/de/d3144a0bceede957f961e975f3752760fbe390d57fbe194baf709d8f1f7b/python_json_logger-3.3.0.tar.gz", hash = "sha256:12b7e74b17775e7d565129296105bbe3910842d9d0eb083fc83a6a617aa8df84", size = 16642 }
wheels = [
    { url = "https://files.pythonhosted.org/packages/08/20/0f2523b9e50a8052bc6a8b732dfc8568abbdc42010aef03a2d750bdab3b2/python_json_logger-3.3.0-py3-none-any.whl", hash = "sha256:dd980fae8cffb24c13caf6e158d3d61c0d6d22342f932cb6e9deedab3d35eec7", size = 15163 },
]

[[package]]
name = "python-multipart"
version = "0.0.20"
source = { registry = "https://pypi.org/simple" }
sdist = { url = "https://files.pythonhosted.org/packages/f3/87/f44d7c9f274c7ee665a29b885ec97089ec5dc034c7f3fafa03da9e39a09e/python_multipart-0.0.20.tar.gz", hash = "sha256:8dd0cab45b8e23064ae09147625994d090fa46f5b0d1e13af944c331a7fa9d13", size = 37158 }
wheels = [
    { url = "https://files.pythonhosted.org/packages/45/58/38b5afbc1a800eeea951b9285d3912613f2603bdf897a4ab0f4bd7f405fc/python_multipart-0.0.20-py3-none-any.whl", hash = "sha256:8a62d3a8335e06589fe01f2a3e178cdcc632f3fbe0d492ad9ee0ec35aab1f104", size = 24546 },
]

[[package]]
name = "pytz"
version = "2024.2"
source = { registry = "https://pypi.org/simple" }
sdist = { url = "https://files.pythonhosted.org/packages/3a/31/3c70bf7603cc2dca0f19bdc53b4537a797747a58875b552c8c413d963a3f/pytz-2024.2.tar.gz", hash = "sha256:2aa355083c50a0f93fa581709deac0c9ad65cca8a9e9beac660adcbd493c798a", size = 319692 }
wheels = [
    { url = "https://files.pythonhosted.org/packages/11/c3/005fcca25ce078d2cc29fd559379817424e94885510568bc1bc53d7d5846/pytz-2024.2-py2.py3-none-any.whl", hash = "sha256:31c7c1817eb7fae7ca4b8c7ee50c72f93aa2dd863de768e1ef4245d426aa0725", size = 508002 },
]

[[package]]
name = "pyyaml"
version = "6.0.2"
source = { registry = "https://pypi.org/simple" }
sdist = { url = "https://files.pythonhosted.org/packages/54/ed/79a089b6be93607fa5cdaedf301d7dfb23af5f25c398d5ead2525b063e17/pyyaml-6.0.2.tar.gz", hash = "sha256:d584d9ec91ad65861cc08d42e834324ef890a082e591037abe114850ff7bbc3e", size = 130631 }
wheels = [
    { url = "https://files.pythonhosted.org/packages/86/0c/c581167fc46d6d6d7ddcfb8c843a4de25bdd27e4466938109ca68492292c/PyYAML-6.0.2-cp312-cp312-macosx_10_9_x86_64.whl", hash = "sha256:c70c95198c015b85feafc136515252a261a84561b7b1d51e3384e0655ddf25ab", size = 183873 },
    { url = "https://files.pythonhosted.org/packages/a8/0c/38374f5bb272c051e2a69281d71cba6fdb983413e6758b84482905e29a5d/PyYAML-6.0.2-cp312-cp312-macosx_11_0_arm64.whl", hash = "sha256:ce826d6ef20b1bc864f0a68340c8b3287705cae2f8b4b1d932177dcc76721725", size = 173302 },
    { url = "https://files.pythonhosted.org/packages/c3/93/9916574aa8c00aa06bbac729972eb1071d002b8e158bd0e83a3b9a20a1f7/PyYAML-6.0.2-cp312-cp312-manylinux_2_17_aarch64.manylinux2014_aarch64.whl", hash = "sha256:1f71ea527786de97d1a0cc0eacd1defc0985dcf6b3f17bb77dcfc8c34bec4dc5", size = 739154 },
    { url = "https://files.pythonhosted.org/packages/95/0f/b8938f1cbd09739c6da569d172531567dbcc9789e0029aa070856f123984/PyYAML-6.0.2-cp312-cp312-manylinux_2_17_s390x.manylinux2014_s390x.whl", hash = "sha256:9b22676e8097e9e22e36d6b7bda33190d0d400f345f23d4065d48f4ca7ae0425", size = 766223 },
    { url = "https://files.pythonhosted.org/packages/b9/2b/614b4752f2e127db5cc206abc23a8c19678e92b23c3db30fc86ab731d3bd/PyYAML-6.0.2-cp312-cp312-manylinux_2_17_x86_64.manylinux2014_x86_64.whl", hash = "sha256:80bab7bfc629882493af4aa31a4cfa43a4c57c83813253626916b8c7ada83476", size = 767542 },
    { url = "https://files.pythonhosted.org/packages/d4/00/dd137d5bcc7efea1836d6264f049359861cf548469d18da90cd8216cf05f/PyYAML-6.0.2-cp312-cp312-musllinux_1_1_aarch64.whl", hash = "sha256:0833f8694549e586547b576dcfaba4a6b55b9e96098b36cdc7ebefe667dfed48", size = 731164 },
    { url = "https://files.pythonhosted.org/packages/c9/1f/4f998c900485e5c0ef43838363ba4a9723ac0ad73a9dc42068b12aaba4e4/PyYAML-6.0.2-cp312-cp312-musllinux_1_1_x86_64.whl", hash = "sha256:8b9c7197f7cb2738065c481a0461e50ad02f18c78cd75775628afb4d7137fb3b", size = 756611 },
    { url = "https://files.pythonhosted.org/packages/df/d1/f5a275fdb252768b7a11ec63585bc38d0e87c9e05668a139fea92b80634c/PyYAML-6.0.2-cp312-cp312-win32.whl", hash = "sha256:ef6107725bd54b262d6dedcc2af448a266975032bc85ef0172c5f059da6325b4", size = 140591 },
    { url = "https://files.pythonhosted.org/packages/0c/e8/4f648c598b17c3d06e8753d7d13d57542b30d56e6c2dedf9c331ae56312e/PyYAML-6.0.2-cp312-cp312-win_amd64.whl", hash = "sha256:7e7401d0de89a9a855c839bc697c079a4af81cf878373abd7dc625847d25cbd8", size = 156338 },
    { url = "https://files.pythonhosted.org/packages/ef/e3/3af305b830494fa85d95f6d95ef7fa73f2ee1cc8ef5b495c7c3269fb835f/PyYAML-6.0.2-cp313-cp313-macosx_10_13_x86_64.whl", hash = "sha256:efdca5630322a10774e8e98e1af481aad470dd62c3170801852d752aa7a783ba", size = 181309 },
    { url = "https://files.pythonhosted.org/packages/45/9f/3b1c20a0b7a3200524eb0076cc027a970d320bd3a6592873c85c92a08731/PyYAML-6.0.2-cp313-cp313-macosx_11_0_arm64.whl", hash = "sha256:50187695423ffe49e2deacb8cd10510bc361faac997de9efef88badc3bb9e2d1", size = 171679 },
    { url = "https://files.pythonhosted.org/packages/7c/9a/337322f27005c33bcb656c655fa78325b730324c78620e8328ae28b64d0c/PyYAML-6.0.2-cp313-cp313-manylinux_2_17_aarch64.manylinux2014_aarch64.whl", hash = "sha256:0ffe8360bab4910ef1b9e87fb812d8bc0a308b0d0eef8c8f44e0254ab3b07133", size = 733428 },
    { url = "https://files.pythonhosted.org/packages/a3/69/864fbe19e6c18ea3cc196cbe5d392175b4cf3d5d0ac1403ec3f2d237ebb5/PyYAML-6.0.2-cp313-cp313-manylinux_2_17_s390x.manylinux2014_s390x.whl", hash = "sha256:17e311b6c678207928d649faa7cb0d7b4c26a0ba73d41e99c4fff6b6c3276484", size = 763361 },
    { url = "https://files.pythonhosted.org/packages/04/24/b7721e4845c2f162d26f50521b825fb061bc0a5afcf9a386840f23ea19fa/PyYAML-6.0.2-cp313-cp313-manylinux_2_17_x86_64.manylinux2014_x86_64.whl", hash = "sha256:70b189594dbe54f75ab3a1acec5f1e3faa7e8cf2f1e08d9b561cb41b845f69d5", size = 759523 },
    { url = "https://files.pythonhosted.org/packages/2b/b2/e3234f59ba06559c6ff63c4e10baea10e5e7df868092bf9ab40e5b9c56b6/PyYAML-6.0.2-cp313-cp313-musllinux_1_1_aarch64.whl", hash = "sha256:41e4e3953a79407c794916fa277a82531dd93aad34e29c2a514c2c0c5fe971cc", size = 726660 },
    { url = "https://files.pythonhosted.org/packages/fe/0f/25911a9f080464c59fab9027482f822b86bf0608957a5fcc6eaac85aa515/PyYAML-6.0.2-cp313-cp313-musllinux_1_1_x86_64.whl", hash = "sha256:68ccc6023a3400877818152ad9a1033e3db8625d899c72eacb5a668902e4d652", size = 751597 },
    { url = "https://files.pythonhosted.org/packages/14/0d/e2c3b43bbce3cf6bd97c840b46088a3031085179e596d4929729d8d68270/PyYAML-6.0.2-cp313-cp313-win32.whl", hash = "sha256:bc2fa7c6b47d6bc618dd7fb02ef6fdedb1090ec036abab80d4681424b84c1183", size = 140527 },
    { url = "https://files.pythonhosted.org/packages/fa/de/02b54f42487e3d3c6efb3f89428677074ca7bf43aae402517bc7cca949f3/PyYAML-6.0.2-cp313-cp313-win_amd64.whl", hash = "sha256:8388ee1976c416731879ac16da0aff3f63b286ffdd57cdeb95f3f2e085687563", size = 156446 },
]

[[package]]
name = "referencing"
version = "0.36.2"
source = { registry = "https://pypi.org/simple" }
dependencies = [
    { name = "attrs" },
    { name = "rpds-py" },
    { name = "typing-extensions", marker = "python_full_version < '3.13'" },
]
sdist = { url = "https://files.pythonhosted.org/packages/2f/db/98b5c277be99dd18bfd91dd04e1b759cad18d1a338188c936e92f921c7e2/referencing-0.36.2.tar.gz", hash = "sha256:df2e89862cd09deabbdba16944cc3f10feb6b3e6f18e902f7cc25609a34775aa", size = 74744 }
wheels = [
    { url = "https://files.pythonhosted.org/packages/c1/b1/3baf80dc6d2b7bc27a95a67752d0208e410351e3feb4eb78de5f77454d8d/referencing-0.36.2-py3-none-any.whl", hash = "sha256:e8699adbbf8b5c7de96d8ffa0eb5c158b3beafce084968e2ea8bb08c6794dcd0", size = 26775 },
]

[[package]]
name = "requests"
version = "2.32.3"
source = { registry = "https://pypi.org/simple" }
dependencies = [
    { name = "certifi" },
    { name = "charset-normalizer" },
    { name = "idna" },
    { name = "urllib3" },
]
sdist = { url = "https://files.pythonhosted.org/packages/63/70/2bf7780ad2d390a8d301ad0b550f1581eadbd9a20f896afe06353c2a2913/requests-2.32.3.tar.gz", hash = "sha256:55365417734eb18255590a9ff9eb97e9e1da868d4ccd6402399eaf68af20a760", size = 131218 }
wheels = [
    { url = "https://files.pythonhosted.org/packages/f9/9b/335f9764261e915ed497fcdeb11df5dfd6f7bf257d4a6a2a686d80da4d54/requests-2.32.3-py3-none-any.whl", hash = "sha256:70761cfe03c773ceb22aa2f671b4757976145175cdfca038c02654d061d6dcc6", size = 64928 },
]

[[package]]
name = "responses"
version = "0.25.7"
source = { registry = "https://pypi.org/simple" }
dependencies = [
    { name = "pyyaml" },
    { name = "requests" },
    { name = "urllib3" },
]
sdist = { url = "https://files.pythonhosted.org/packages/81/7e/2345ac3299bd62bd7163216702bbc88976c099cfceba5b889f2a457727a1/responses-0.25.7.tar.gz", hash = "sha256:8ebae11405d7a5df79ab6fd54277f6f2bc29b2d002d0dd2d5c632594d1ddcedb", size = 79203 }
wheels = [
    { url = "https://files.pythonhosted.org/packages/e4/fc/1d20b64fa90e81e4fa0a34c9b0240a6cfb1326b7e06d18a5432a9917c316/responses-0.25.7-py3-none-any.whl", hash = "sha256:92ca17416c90fe6b35921f52179bff29332076bb32694c0df02dcac2c6bc043c", size = 34732 },
]

[[package]]
name = "respx"
version = "0.22.0"
source = { registry = "https://pypi.org/simple" }
dependencies = [
    { name = "httpx" },
]
sdist = { url = "https://files.pythonhosted.org/packages/f4/7c/96bd0bc759cf009675ad1ee1f96535edcb11e9666b985717eb8c87192a95/respx-0.22.0.tar.gz", hash = "sha256:3c8924caa2a50bd71aefc07aa812f2466ff489f1848c96e954a5362d17095d91", size = 28439 }
wheels = [
    { url = "https://files.pythonhosted.org/packages/8e/67/afbb0978d5399bc9ea200f1d4489a23c9a1dad4eee6376242b8182389c79/respx-0.22.0-py2.py3-none-any.whl", hash = "sha256:631128d4c9aba15e56903fb5f66fb1eff412ce28dd387ca3a81339e52dbd3ad0", size = 25127 },
]

[[package]]
name = "rfc3339-validator"
version = "0.1.4"
source = { registry = "https://pypi.org/simple" }
dependencies = [
    { name = "six" },
]
sdist = { url = "https://files.pythonhosted.org/packages/28/ea/a9387748e2d111c3c2b275ba970b735e04e15cdb1eb30693b6b5708c4dbd/rfc3339_validator-0.1.4.tar.gz", hash = "sha256:138a2abdf93304ad60530167e51d2dfb9549521a836871b88d7f4695d0022f6b", size = 5513 }
wheels = [
    { url = "https://files.pythonhosted.org/packages/7b/44/4e421b96b67b2daff264473f7465db72fbdf36a07e05494f50300cc7b0c6/rfc3339_validator-0.1.4-py2.py3-none-any.whl", hash = "sha256:24f6ec1eda14ef823da9e36ec7113124b39c04d50a4d3d3a3c2859577e7791fa", size = 3490 },
]

[[package]]
name = "rich"
version = "14.0.0"
source = { registry = "https://pypi.org/simple" }
dependencies = [
    { name = "markdown-it-py" },
    { name = "pygments" },
]
sdist = { url = "https://files.pythonhosted.org/packages/a1/53/830aa4c3066a8ab0ae9a9955976fb770fe9c6102117c8ec4ab3ea62d89e8/rich-14.0.0.tar.gz", hash = "sha256:82f1bc23a6a21ebca4ae0c45af9bdbc492ed20231dcb63f297d6d1021a9d5725", size = 224078 }
wheels = [
    { url = "https://files.pythonhosted.org/packages/0d/9b/63f4c7ebc259242c89b3acafdb37b41d1185c07ff0011164674e9076b491/rich-14.0.0-py3-none-any.whl", hash = "sha256:1c9491e1951aac09caffd42f448ee3d04e58923ffe14993f6e83068dc395d7e0", size = 243229 },
]

[[package]]
name = "rich-toolkit"
version = "0.14.6"
source = { registry = "https://pypi.org/simple" }
dependencies = [
    { name = "click" },
    { name = "rich" },
    { name = "typing-extensions" },
]
sdist = { url = "https://files.pythonhosted.org/packages/f6/31/b6d055f291a660a7bcaec4bcc9457b9fef8ecb6293e527b1eef1840aefd4/rich_toolkit-0.14.6.tar.gz", hash = "sha256:9dbd40e83414b84e828bf899115fff8877ce5951b73175f44db142902f07645d", size = 110805 }
wheels = [
    { url = "https://files.pythonhosted.org/packages/2e/3c/7a824c0514e87c61000583ac22c8321da6dc8e58a93d5f56e583482a2ee0/rich_toolkit-0.14.6-py3-none-any.whl", hash = "sha256:764f3a5f9e4b539ce805596863299e8982599514906dc5e3ccc2d390ef74c301", size = 24815 },
]

[[package]]
name = "rpds-py"
version = "0.25.1"
source = { registry = "https://pypi.org/simple" }
sdist = { url = "https://files.pythonhosted.org/packages/8c/a6/60184b7fc00dd3ca80ac635dd5b8577d444c57e8e8742cecabfacb829921/rpds_py-0.25.1.tar.gz", hash = "sha256:8960b6dac09b62dac26e75d7e2c4a22efb835d827a7278c34f72b2b84fa160e3", size = 27304 }
wheels = [
    { url = "https://files.pythonhosted.org/packages/7f/81/28ab0408391b1dc57393653b6a0cf2014cc282cc2909e4615e63e58262be/rpds_py-0.25.1-cp312-cp312-macosx_10_12_x86_64.whl", hash = "sha256:b5ffe453cde61f73fea9430223c81d29e2fbf412a6073951102146c84e19e34c", size = 364647 },
    { url = "https://files.pythonhosted.org/packages/2c/9a/7797f04cad0d5e56310e1238434f71fc6939d0bc517192a18bb99a72a95f/rpds_py-0.25.1-cp312-cp312-macosx_11_0_arm64.whl", hash = "sha256:115874ae5e2fdcfc16b2aedc95b5eef4aebe91b28e7e21951eda8a5dc0d3461b", size = 350454 },
    { url = "https://files.pythonhosted.org/packages/69/3c/93d2ef941b04898011e5d6eaa56a1acf46a3b4c9f4b3ad1bbcbafa0bee1f/rpds_py-0.25.1-cp312-cp312-manylinux_2_17_aarch64.manylinux2014_aarch64.whl", hash = "sha256:a714bf6e5e81b0e570d01f56e0c89c6375101b8463999ead3a93a5d2a4af91fa", size = 389665 },
    { url = "https://files.pythonhosted.org/packages/c1/57/ad0e31e928751dde8903a11102559628d24173428a0f85e25e187defb2c1/rpds_py-0.25.1-cp312-cp312-manylinux_2_17_armv7l.manylinux2014_armv7l.whl", hash = "sha256:35634369325906bcd01577da4c19e3b9541a15e99f31e91a02d010816b49bfda", size = 403873 },
    { url = "https://files.pythonhosted.org/packages/16/ad/c0c652fa9bba778b4f54980a02962748479dc09632e1fd34e5282cf2556c/rpds_py-0.25.1-cp312-cp312-manylinux_2_17_ppc64le.manylinux2014_ppc64le.whl", hash = "sha256:d4cb2b3ddc16710548801c6fcc0cfcdeeff9dafbc983f77265877793f2660309", size = 525866 },
    { url = "https://files.pythonhosted.org/packages/2a/39/3e1839bc527e6fcf48d5fec4770070f872cdee6c6fbc9b259932f4e88a38/rpds_py-0.25.1-cp312-cp312-manylinux_2_17_s390x.manylinux2014_s390x.whl", hash = "sha256:9ceca1cf097ed77e1a51f1dbc8d174d10cb5931c188a4505ff9f3e119dfe519b", size = 416886 },
    { url = "https://files.pythonhosted.org/packages/7a/95/dd6b91cd4560da41df9d7030a038298a67d24f8ca38e150562644c829c48/rpds_py-0.25.1-cp312-cp312-manylinux_2_17_x86_64.manylinux2014_x86_64.whl", hash = "sha256:2c2cd1a4b0c2b8c5e31ffff50d09f39906fe351389ba143c195566056c13a7ea", size = 390666 },
    { url = "https://files.pythonhosted.org/packages/64/48/1be88a820e7494ce0a15c2d390ccb7c52212370badabf128e6a7bb4cb802/rpds_py-0.25.1-cp312-cp312-manylinux_2_5_i686.manylinux1_i686.whl", hash = "sha256:1de336a4b164c9188cb23f3703adb74a7623ab32d20090d0e9bf499a2203ad65", size = 425109 },
    { url = "https://files.pythonhosted.org/packages/cf/07/3e2a17927ef6d7720b9949ec1b37d1e963b829ad0387f7af18d923d5cfa5/rpds_py-0.25.1-cp312-cp312-musllinux_1_2_aarch64.whl", hash = "sha256:9fca84a15333e925dd59ce01da0ffe2ffe0d6e5d29a9eeba2148916d1824948c", size = 567244 },
    { url = "https://files.pythonhosted.org/packages/d2/e5/76cf010998deccc4f95305d827847e2eae9c568099c06b405cf96384762b/rpds_py-0.25.1-cp312-cp312-musllinux_1_2_i686.whl", hash = "sha256:88ec04afe0c59fa64e2f6ea0dd9657e04fc83e38de90f6de201954b4d4eb59bd", size = 596023 },
    { url = "https://files.pythonhosted.org/packages/52/9a/df55efd84403736ba37a5a6377b70aad0fd1cb469a9109ee8a1e21299a1c/rpds_py-0.25.1-cp312-cp312-musllinux_1_2_x86_64.whl", hash = "sha256:a8bd2f19e312ce3e1d2c635618e8a8d8132892bb746a7cf74780a489f0f6cdcb", size = 561634 },
    { url = "https://files.pythonhosted.org/packages/ab/aa/dc3620dd8db84454aaf9374bd318f1aa02578bba5e567f5bf6b79492aca4/rpds_py-0.25.1-cp312-cp312-win32.whl", hash = "sha256:e5e2f7280d8d0d3ef06f3ec1b4fd598d386cc6f0721e54f09109a8132182fbfe", size = 222713 },
    { url = "https://files.pythonhosted.org/packages/a3/7f/7cef485269a50ed5b4e9bae145f512d2a111ca638ae70cc101f661b4defd/rpds_py-0.25.1-cp312-cp312-win_amd64.whl", hash = "sha256:db58483f71c5db67d643857404da360dce3573031586034b7d59f245144cc192", size = 235280 },
    { url = "https://files.pythonhosted.org/packages/99/f2/c2d64f6564f32af913bf5f3f7ae41c7c263c5ae4c4e8f1a17af8af66cd46/rpds_py-0.25.1-cp312-cp312-win_arm64.whl", hash = "sha256:6d50841c425d16faf3206ddbba44c21aa3310a0cebc3c1cdfc3e3f4f9f6f5728", size = 225399 },
    { url = "https://files.pythonhosted.org/packages/2b/da/323848a2b62abe6a0fec16ebe199dc6889c5d0a332458da8985b2980dffe/rpds_py-0.25.1-cp313-cp313-macosx_10_12_x86_64.whl", hash = "sha256:659d87430a8c8c704d52d094f5ba6fa72ef13b4d385b7e542a08fc240cb4a559", size = 364498 },
    { url = "https://files.pythonhosted.org/packages/1f/b4/4d3820f731c80fd0cd823b3e95b9963fec681ae45ba35b5281a42382c67d/rpds_py-0.25.1-cp313-cp313-macosx_11_0_arm64.whl", hash = "sha256:68f6f060f0bbdfb0245267da014d3a6da9be127fe3e8cc4a68c6f833f8a23bb1", size = 350083 },
    { url = "https://files.pythonhosted.org/packages/d5/b1/3a8ee1c9d480e8493619a437dec685d005f706b69253286f50f498cbdbcf/rpds_py-0.25.1-cp313-cp313-manylinux_2_17_aarch64.manylinux2014_aarch64.whl", hash = "sha256:083a9513a33e0b92cf6e7a6366036c6bb43ea595332c1ab5c8ae329e4bcc0a9c", size = 389023 },
    { url = "https://files.pythonhosted.org/packages/3b/31/17293edcfc934dc62c3bf74a0cb449ecd549531f956b72287203e6880b87/rpds_py-0.25.1-cp313-cp313-manylinux_2_17_armv7l.manylinux2014_armv7l.whl", hash = "sha256:816568614ecb22b18a010c7a12559c19f6fe993526af88e95a76d5a60b8b75fb", size = 403283 },
    { url = "https://files.pythonhosted.org/packages/d1/ca/e0f0bc1a75a8925024f343258c8ecbd8828f8997ea2ac71e02f67b6f5299/rpds_py-0.25.1-cp313-cp313-manylinux_2_17_ppc64le.manylinux2014_ppc64le.whl", hash = "sha256:3c6564c0947a7f52e4792983f8e6cf9bac140438ebf81f527a21d944f2fd0a40", size = 524634 },
    { url = "https://files.pythonhosted.org/packages/3e/03/5d0be919037178fff33a6672ffc0afa04ea1cfcb61afd4119d1b5280ff0f/rpds_py-0.25.1-cp313-cp313-manylinux_2_17_s390x.manylinux2014_s390x.whl", hash = "sha256:5c4a128527fe415d73cf1f70a9a688d06130d5810be69f3b553bf7b45e8acf79", size = 416233 },
    { url = "https://files.pythonhosted.org/packages/05/7c/8abb70f9017a231c6c961a8941403ed6557664c0913e1bf413cbdc039e75/rpds_py-0.25.1-cp313-cp313-manylinux_2_17_x86_64.manylinux2014_x86_64.whl", hash = "sha256:a49e1d7a4978ed554f095430b89ecc23f42014a50ac385eb0c4d163ce213c325", size = 390375 },
    { url = "https://files.pythonhosted.org/packages/7a/ac/a87f339f0e066b9535074a9f403b9313fd3892d4a164d5d5f5875ac9f29f/rpds_py-0.25.1-cp313-cp313-manylinux_2_5_i686.manylinux1_i686.whl", hash = "sha256:d74ec9bc0e2feb81d3f16946b005748119c0f52a153f6db6a29e8cd68636f295", size = 424537 },
    { url = "https://files.pythonhosted.org/packages/1f/8f/8d5c1567eaf8c8afe98a838dd24de5013ce6e8f53a01bd47fe8bb06b5533/rpds_py-0.25.1-cp313-cp313-musllinux_1_2_aarch64.whl", hash = "sha256:3af5b4cc10fa41e5bc64e5c198a1b2d2864337f8fcbb9a67e747e34002ce812b", size = 566425 },
    { url = "https://files.pythonhosted.org/packages/95/33/03016a6be5663b389c8ab0bbbcca68d9e96af14faeff0a04affcb587e776/rpds_py-0.25.1-cp313-cp313-musllinux_1_2_i686.whl", hash = "sha256:79dc317a5f1c51fd9c6a0c4f48209c6b8526d0524a6904fc1076476e79b00f98", size = 595197 },
    { url = "https://files.pythonhosted.org/packages/33/8d/da9f4d3e208c82fda311bff0cf0a19579afceb77cf456e46c559a1c075ba/rpds_py-0.25.1-cp313-cp313-musllinux_1_2_x86_64.whl", hash = "sha256:1521031351865e0181bc585147624d66b3b00a84109b57fcb7a779c3ec3772cd", size = 561244 },
    { url = "https://files.pythonhosted.org/packages/e2/b3/39d5dcf7c5f742ecd6dbc88f6f84ae54184b92f5f387a4053be2107b17f1/rpds_py-0.25.1-cp313-cp313-win32.whl", hash = "sha256:5d473be2b13600b93a5675d78f59e63b51b1ba2d0476893415dfbb5477e65b31", size = 222254 },
    { url = "https://files.pythonhosted.org/packages/5f/19/2d6772c8eeb8302c5f834e6d0dfd83935a884e7c5ce16340c7eaf89ce925/rpds_py-0.25.1-cp313-cp313-win_amd64.whl", hash = "sha256:a7b74e92a3b212390bdce1d93da9f6488c3878c1d434c5e751cbc202c5e09500", size = 234741 },
    { url = "https://files.pythonhosted.org/packages/5b/5a/145ada26cfaf86018d0eb304fe55eafdd4f0b6b84530246bb4a7c4fb5c4b/rpds_py-0.25.1-cp313-cp313-win_arm64.whl", hash = "sha256:dd326a81afe332ede08eb39ab75b301d5676802cdffd3a8f287a5f0b694dc3f5", size = 224830 },
    { url = "https://files.pythonhosted.org/packages/4b/ca/d435844829c384fd2c22754ff65889c5c556a675d2ed9eb0e148435c6690/rpds_py-0.25.1-cp313-cp313t-macosx_10_12_x86_64.whl", hash = "sha256:a58d1ed49a94d4183483a3ce0af22f20318d4a1434acee255d683ad90bf78129", size = 359668 },
    { url = "https://files.pythonhosted.org/packages/1f/01/b056f21db3a09f89410d493d2f6614d87bb162499f98b649d1dbd2a81988/rpds_py-0.25.1-cp313-cp313t-macosx_11_0_arm64.whl", hash = "sha256:f251bf23deb8332823aef1da169d5d89fa84c89f67bdfb566c49dea1fccfd50d", size = 345649 },
    { url = "https://files.pythonhosted.org/packages/e0/0f/e0d00dc991e3d40e03ca36383b44995126c36b3eafa0ccbbd19664709c88/rpds_py-0.25.1-cp313-cp313t-manylinux_2_17_aarch64.manylinux2014_aarch64.whl", hash = "sha256:8dbd586bfa270c1103ece2109314dd423df1fa3d9719928b5d09e4840cec0d72", size = 384776 },
    { url = "https://files.pythonhosted.org/packages/9f/a2/59374837f105f2ca79bde3c3cd1065b2f8c01678900924949f6392eab66d/rpds_py-0.25.1-cp313-cp313t-manylinux_2_17_armv7l.manylinux2014_armv7l.whl", hash = "sha256:6d273f136e912aa101a9274c3145dcbddbe4bac560e77e6d5b3c9f6e0ed06d34", size = 395131 },
    { url = "https://files.pythonhosted.org/packages/9c/dc/48e8d84887627a0fe0bac53f0b4631e90976fd5d35fff8be66b8e4f3916b/rpds_py-0.25.1-cp313-cp313t-manylinux_2_17_ppc64le.manylinux2014_ppc64le.whl", hash = "sha256:666fa7b1bd0a3810a7f18f6d3a25ccd8866291fbbc3c9b912b917a6715874bb9", size = 520942 },
    { url = "https://files.pythonhosted.org/packages/7c/f5/ee056966aeae401913d37befeeab57a4a43a4f00099e0a20297f17b8f00c/rpds_py-0.25.1-cp313-cp313t-manylinux_2_17_s390x.manylinux2014_s390x.whl", hash = "sha256:921954d7fbf3fccc7de8f717799304b14b6d9a45bbeec5a8d7408ccbf531faf5", size = 411330 },
    { url = "https://files.pythonhosted.org/packages/ab/74/b2cffb46a097cefe5d17f94ede7a174184b9d158a0aeb195f39f2c0361e8/rpds_py-0.25.1-cp313-cp313t-manylinux_2_17_x86_64.manylinux2014_x86_64.whl", hash = "sha256:f3d86373ff19ca0441ebeb696ef64cb58b8b5cbacffcda5a0ec2f3911732a194", size = 387339 },
    { url = "https://files.pythonhosted.org/packages/7f/9a/0ff0b375dcb5161c2b7054e7d0b7575f1680127505945f5cabaac890bc07/rpds_py-0.25.1-cp313-cp313t-manylinux_2_5_i686.manylinux1_i686.whl", hash = "sha256:c8980cde3bb8575e7c956a530f2c217c1d6aac453474bf3ea0f9c89868b531b6", size = 418077 },
    { url = "https://files.pythonhosted.org/packages/0d/a1/fda629bf20d6b698ae84c7c840cfb0e9e4200f664fc96e1f456f00e4ad6e/rpds_py-0.25.1-cp313-cp313t-musllinux_1_2_aarch64.whl", hash = "sha256:8eb8c84ecea987a2523e057c0d950bcb3f789696c0499290b8d7b3107a719d78", size = 562441 },
    { url = "https://files.pythonhosted.org/packages/20/15/ce4b5257f654132f326f4acd87268e1006cc071e2c59794c5bdf4bebbb51/rpds_py-0.25.1-cp313-cp313t-musllinux_1_2_i686.whl", hash = "sha256:e43a005671a9ed5a650f3bc39e4dbccd6d4326b24fb5ea8be5f3a43a6f576c72", size = 590750 },
    { url = "https://files.pythonhosted.org/packages/fb/ab/e04bf58a8d375aeedb5268edcc835c6a660ebf79d4384d8e0889439448b0/rpds_py-0.25.1-cp313-cp313t-musllinux_1_2_x86_64.whl", hash = "sha256:58f77c60956501a4a627749a6dcb78dac522f249dd96b5c9f1c6af29bfacfb66", size = 558891 },
    { url = "https://files.pythonhosted.org/packages/90/82/cb8c6028a6ef6cd2b7991e2e4ced01c854b6236ecf51e81b64b569c43d73/rpds_py-0.25.1-cp313-cp313t-win32.whl", hash = "sha256:2cb9e5b5e26fc02c8a4345048cd9998c2aca7c2712bd1b36da0c72ee969a3523", size = 218718 },
    { url = "https://files.pythonhosted.org/packages/b6/97/5a4b59697111c89477d20ba8a44df9ca16b41e737fa569d5ae8bff99e650/rpds_py-0.25.1-cp313-cp313t-win_amd64.whl", hash = "sha256:401ca1c4a20cc0510d3435d89c069fe0a9ae2ee6495135ac46bdd49ec0495763", size = 232218 },
]

[[package]]
name = "rsa"
version = "4.9.1"
source = { registry = "https://pypi.org/simple" }
dependencies = [
    { name = "pyasn1" },
]
sdist = { url = "https://files.pythonhosted.org/packages/da/8a/22b7beea3ee0d44b1916c0c1cb0ee3af23b700b6da9f04991899d0c555d4/rsa-4.9.1.tar.gz", hash = "sha256:e7bdbfdb5497da4c07dfd35530e1a902659db6ff241e39d9953cad06ebd0ae75", size = 29034 }
wheels = [
    { url = "https://files.pythonhosted.org/packages/64/8d/0133e4eb4beed9e425d9a98ed6e081a55d195481b7632472be1af08d2f6b/rsa-4.9.1-py3-none-any.whl", hash = "sha256:68635866661c6836b8d39430f97a996acbd61bfa49406748ea243539fe239762", size = 34696 },
]

[[package]]
name = "ruff"
version = "0.11.10"
source = { registry = "https://pypi.org/simple" }
sdist = { url = "https://files.pythonhosted.org/packages/e8/4c/4a3c5a97faaae6b428b336dcca81d03ad04779f8072c267ad2bd860126bf/ruff-0.11.10.tar.gz", hash = "sha256:d522fb204b4959909ecac47da02830daec102eeb100fb50ea9554818d47a5fa6", size = 4165632 }
wheels = [
    { url = "https://files.pythonhosted.org/packages/2f/9f/596c628f8824a2ce4cd12b0f0b4c0629a62dfffc5d0f742c19a1d71be108/ruff-0.11.10-py3-none-linux_armv6l.whl", hash = "sha256:859a7bfa7bc8888abbea31ef8a2b411714e6a80f0d173c2a82f9041ed6b50f58", size = 10316243 },
    { url = "https://files.pythonhosted.org/packages/3c/38/c1e0b77ab58b426f8c332c1d1d3432d9fc9a9ea622806e208220cb133c9e/ruff-0.11.10-py3-none-macosx_10_12_x86_64.whl", hash = "sha256:968220a57e09ea5e4fd48ed1c646419961a0570727c7e069842edd018ee8afed", size = 11083636 },
    { url = "https://files.pythonhosted.org/packages/23/41/b75e15961d6047d7fe1b13886e56e8413be8467a4e1be0a07f3b303cd65a/ruff-0.11.10-py3-none-macosx_11_0_arm64.whl", hash = "sha256:1067245bad978e7aa7b22f67113ecc6eb241dca0d9b696144256c3a879663bca", size = 10441624 },
    { url = "https://files.pythonhosted.org/packages/b6/2c/e396b6703f131406db1811ea3d746f29d91b41bbd43ad572fea30da1435d/ruff-0.11.10-py3-none-manylinux_2_17_aarch64.manylinux2014_aarch64.whl", hash = "sha256:f4854fd09c7aed5b1590e996a81aeff0c9ff51378b084eb5a0b9cd9518e6cff2", size = 10624358 },
    { url = "https://files.pythonhosted.org/packages/bd/8c/ee6cca8bdaf0f9a3704796022851a33cd37d1340bceaf4f6e991eb164e2e/ruff-0.11.10-py3-none-manylinux_2_17_armv7l.manylinux2014_armv7l.whl", hash = "sha256:8b4564e9f99168c0f9195a0fd5fa5928004b33b377137f978055e40008a082c5", size = 10176850 },
    { url = "https://files.pythonhosted.org/packages/e9/ce/4e27e131a434321b3b7c66512c3ee7505b446eb1c8a80777c023f7e876e6/ruff-0.11.10-py3-none-manylinux_2_17_i686.manylinux2014_i686.whl", hash = "sha256:5b6a9cc5b62c03cc1fea0044ed8576379dbaf751d5503d718c973d5418483641", size = 11759787 },
    { url = "https://files.pythonhosted.org/packages/58/de/1e2e77fc72adc7cf5b5123fd04a59ed329651d3eab9825674a9e640b100b/ruff-0.11.10-py3-none-manylinux_2_17_ppc64.manylinux2014_ppc64.whl", hash = "sha256:607ecbb6f03e44c9e0a93aedacb17b4eb4f3563d00e8b474298a201622677947", size = 12430479 },
    { url = "https://files.pythonhosted.org/packages/07/ed/af0f2340f33b70d50121628ef175523cc4c37619e98d98748c85764c8d88/ruff-0.11.10-py3-none-manylinux_2_17_ppc64le.manylinux2014_ppc64le.whl", hash = "sha256:7b3a522fa389402cd2137df9ddefe848f727250535c70dafa840badffb56b7a4", size = 11919760 },
    { url = "https://files.pythonhosted.org/packages/24/09/d7b3d3226d535cb89234390f418d10e00a157b6c4a06dfbe723e9322cb7d/ruff-0.11.10-py3-none-manylinux_2_17_s390x.manylinux2014_s390x.whl", hash = "sha256:2f071b0deed7e9245d5820dac235cbdd4ef99d7b12ff04c330a241ad3534319f", size = 14041747 },
    { url = "https://files.pythonhosted.org/packages/62/b3/a63b4e91850e3f47f78795e6630ee9266cb6963de8f0191600289c2bb8f4/ruff-0.11.10-py3-none-manylinux_2_17_x86_64.manylinux2014_x86_64.whl", hash = "sha256:4a60e3a0a617eafba1f2e4186d827759d65348fa53708ca547e384db28406a0b", size = 11550657 },
    { url = "https://files.pythonhosted.org/packages/46/63/a4f95c241d79402ccdbdb1d823d156c89fbb36ebfc4289dce092e6c0aa8f/ruff-0.11.10-py3-none-musllinux_1_2_aarch64.whl", hash = "sha256:da8ec977eaa4b7bf75470fb575bea2cb41a0e07c7ea9d5a0a97d13dbca697bf2", size = 10489671 },
    { url = "https://files.pythonhosted.org/packages/6a/9b/c2238bfebf1e473495659c523d50b1685258b6345d5ab0b418ca3f010cd7/ruff-0.11.10-py3-none-musllinux_1_2_armv7l.whl", hash = "sha256:ddf8967e08227d1bd95cc0851ef80d2ad9c7c0c5aab1eba31db49cf0a7b99523", size = 10160135 },
    { url = "https://files.pythonhosted.org/packages/ba/ef/ba7251dd15206688dbfba7d413c0312e94df3b31b08f5d695580b755a899/ruff-0.11.10-py3-none-musllinux_1_2_i686.whl", hash = "sha256:5a94acf798a82db188f6f36575d80609072b032105d114b0f98661e1679c9125", size = 11170179 },
    { url = "https://files.pythonhosted.org/packages/73/9f/5c336717293203ba275dbfa2ea16e49b29a9fd9a0ea8b6febfc17e133577/ruff-0.11.10-py3-none-musllinux_1_2_x86_64.whl", hash = "sha256:3afead355f1d16d95630df28d4ba17fb2cb9c8dfac8d21ced14984121f639bad", size = 11626021 },
    { url = "https://files.pythonhosted.org/packages/d9/2b/162fa86d2639076667c9aa59196c020dc6d7023ac8f342416c2f5ec4bda0/ruff-0.11.10-py3-none-win32.whl", hash = "sha256:dc061a98d32a97211af7e7f3fa1d4ca2fcf919fb96c28f39551f35fc55bdbc19", size = 10494958 },
    { url = "https://files.pythonhosted.org/packages/24/f3/66643d8f32f50a4b0d09a4832b7d919145ee2b944d43e604fbd7c144d175/ruff-0.11.10-py3-none-win_amd64.whl", hash = "sha256:5cc725fbb4d25b0f185cb42df07ab6b76c4489b4bfb740a175f3a59c70e8a224", size = 11650285 },
    { url = "https://files.pythonhosted.org/packages/95/3a/2e8704d19f376c799748ff9cb041225c1d59f3e7711bc5596c8cfdc24925/ruff-0.11.10-py3-none-win_arm64.whl", hash = "sha256:ef69637b35fb8b210743926778d0e45e1bffa850a7c61e428c6b971549b5f5d1", size = 10765278 },
]

[[package]]
name = "s3transfer"
version = "0.12.0"
source = { registry = "https://pypi.org/simple" }
dependencies = [
    { name = "botocore" },
]
<<<<<<< HEAD
sdist = { url = "https://files.pythonhosted.org/packages/fc/9e/73b14aed38ee1f62cd30ab93cd0072dec7fb01f3033d116875ae3e7b8b44/s3transfer-0.12.0.tar.gz", hash = "sha256:8ac58bc1989a3fdb7c7f3ee0918a66b160d038a147c7b5db1500930a607e9a1c", size = 149178 }
wheels = [
    { url = "https://files.pythonhosted.org/packages/89/64/d2b49620039b82688aeebd510bd62ff4cdcdb86cbf650cc72ae42c5254a3/s3transfer-0.12.0-py3-none-any.whl", hash = "sha256:35b314d7d82865756edab59f7baebc6b477189e6ab4c53050e28c1de4d9cce18", size = 84773 },
=======
sdist = { url = "https://files.pythonhosted.org/packages/c4/2b/5c9562795c2eb2b5f63536961754760c25bf0f34af93d36aa28dea2fb303/s3transfer-0.11.5.tar.gz", hash = "sha256:8c8aad92784779ab8688a61aefff3e28e9ebdce43142808eaa3f0b0f402f68b7", size = 149107 }
wheels = [
    { url = "https://files.pythonhosted.org/packages/45/39/13402e323666d17850eca87e4cd6ecfcf9fd7809cac9efdcce10272fc29d/s3transfer-0.11.5-py3-none-any.whl", hash = "sha256:757af0f2ac150d3c75bc4177a32355c3862a98d20447b69a0161812992fe0bd4", size = 84782 },
>>>>>>> 2716ac7e
]

[[package]]
name = "sentry-sdk"
version = "2.29.1"
source = { registry = "https://pypi.org/simple" }
dependencies = [
    { name = "certifi" },
    { name = "urllib3" },
]
sdist = { url = "https://files.pythonhosted.org/packages/22/67/d552a5f8e5a6a56b2feea6529e2d8ccd54349084c84176d5a1f7295044bc/sentry_sdk-2.29.1.tar.gz", hash = "sha256:8d4a0206b95fa5fe85e5e7517ed662e3888374bdc342c00e435e10e6d831aa6d", size = 325518 }
wheels = [
    { url = "https://files.pythonhosted.org/packages/f0/e5/da07b0bd832cefd52d16f2b9bbbe31624d57552602c06631686b93ccb1bd/sentry_sdk-2.29.1-py2.py3-none-any.whl", hash = "sha256:90862fe0616ded4572da6c9dadb363121a1ae49a49e21c418f0634e9d10b4c19", size = 341553 },
]

[package.optional-dependencies]
fastapi = [
    { name = "fastapi" },
]

[[package]]
name = "setproctitle"
version = "1.3.6"
source = { registry = "https://pypi.org/simple" }
sdist = { url = "https://files.pythonhosted.org/packages/9e/af/56efe21c53ac81ac87e000b15e60b3d8104224b4313b6eacac3597bd183d/setproctitle-1.3.6.tar.gz", hash = "sha256:c9f32b96c700bb384f33f7cf07954bb609d35dd82752cef57fb2ee0968409169", size = 26889 }
wheels = [
    { url = "https://files.pythonhosted.org/packages/8f/fb/99456fd94d4207c5f6c40746a048a33a52b4239cd7d9c8d4889e2210ec82/setproctitle-1.3.6-cp312-cp312-macosx_10_13_universal2.whl", hash = "sha256:af44bb7a1af163806bbb679eb8432fa7b4fb6d83a5d403b541b675dcd3798638", size = 17399 },
    { url = "https://files.pythonhosted.org/packages/d5/48/9699191fe6062827683c43bfa9caac33a2c89f8781dd8c7253fa3dba85fd/setproctitle-1.3.6-cp312-cp312-macosx_11_0_arm64.whl", hash = "sha256:3cca16fd055316a48f0debfcbfb6af7cea715429fc31515ab3fcac05abd527d8", size = 11966 },
    { url = "https://files.pythonhosted.org/packages/33/03/b085d192b9ecb9c7ce6ad6ef30ecf4110b7f39430b58a56245569827fcf4/setproctitle-1.3.6-cp312-cp312-manylinux_2_17_aarch64.manylinux2014_aarch64.whl", hash = "sha256:ea002088d5554fd75e619742cefc78b84a212ba21632e59931b3501f0cfc8f67", size = 32017 },
    { url = "https://files.pythonhosted.org/packages/ae/68/c53162e645816f97212002111420d1b2f75bf6d02632e37e961dc2cd6d8b/setproctitle-1.3.6-cp312-cp312-manylinux_2_17_ppc64le.manylinux2014_ppc64le.whl", hash = "sha256:bb465dd5825356c1191a038a86ee1b8166e3562d6e8add95eec04ab484cfb8a2", size = 33419 },
    { url = "https://files.pythonhosted.org/packages/ac/0d/119a45d15a816a6cf5ccc61b19729f82620095b27a47e0a6838216a95fae/setproctitle-1.3.6-cp312-cp312-manylinux_2_5_i686.manylinux1_i686.manylinux_2_17_i686.manylinux2014_i686.whl", hash = "sha256:d2c8e20487b3b73c1fa72c56f5c89430617296cd380373e7af3a538a82d4cd6d", size = 30711 },
    { url = "https://files.pythonhosted.org/packages/e3/fb/5e9b5068df9e9f31a722a775a5e8322a29a638eaaa3eac5ea7f0b35e6314/setproctitle-1.3.6-cp312-cp312-manylinux_2_5_x86_64.manylinux1_x86_64.manylinux_2_17_x86_64.manylinux2014_x86_64.whl", hash = "sha256:a0d6252098e98129a1decb59b46920d4eca17b0395f3d71b0d327d086fefe77d", size = 31742 },
    { url = "https://files.pythonhosted.org/packages/35/88/54de1e73e8fce87d587889c7eedb48fc4ee2bbe4e4ca6331690d03024f86/setproctitle-1.3.6-cp312-cp312-musllinux_1_2_aarch64.whl", hash = "sha256:cf355fbf0d4275d86f9f57be705d8e5eaa7f8ddb12b24ced2ea6cbd68fdb14dc", size = 31925 },
    { url = "https://files.pythonhosted.org/packages/f3/01/65948d7badd66e63e3db247b923143da142790fa293830fdecf832712c2d/setproctitle-1.3.6-cp312-cp312-musllinux_1_2_i686.whl", hash = "sha256:e288f8a162d663916060beb5e8165a8551312b08efee9cf68302687471a6545d", size = 30981 },
    { url = "https://files.pythonhosted.org/packages/22/20/c495e61786f1d38d5dc340b9d9077fee9be3dfc7e89f515afe12e1526dbc/setproctitle-1.3.6-cp312-cp312-musllinux_1_2_ppc64le.whl", hash = "sha256:b2e54f4a2dc6edf0f5ea5b1d0a608d2af3dcb5aa8c8eeab9c8841b23e1b054fe", size = 33209 },
    { url = "https://files.pythonhosted.org/packages/98/3f/a457b8550fbd34d5b482fe20b8376b529e76bf1fbf9a474a6d9a641ab4ad/setproctitle-1.3.6-cp312-cp312-musllinux_1_2_x86_64.whl", hash = "sha256:b6f4abde9a2946f57e8daaf1160b2351bcf64274ef539e6675c1d945dbd75e2a", size = 31587 },
    { url = "https://files.pythonhosted.org/packages/44/fe/743517340e5a635e3f1c4310baea20c16c66202f96a6f4cead222ffd6d84/setproctitle-1.3.6-cp312-cp312-win32.whl", hash = "sha256:db608db98ccc21248370d30044a60843b3f0f3d34781ceeea67067c508cd5a28", size = 11487 },
    { url = "https://files.pythonhosted.org/packages/60/9a/d88f1c1f0f4efff1bd29d9233583ee341114dda7d9613941453984849674/setproctitle-1.3.6-cp312-cp312-win_amd64.whl", hash = "sha256:082413db8a96b1f021088e8ec23f0a61fec352e649aba20881895815388b66d3", size = 12208 },
    { url = "https://files.pythonhosted.org/packages/89/76/f1a2fdbf9b9602945a7489ba5c52e9863de37381ef1a85a2b9ed0ff8bc79/setproctitle-1.3.6-cp313-cp313-macosx_10_13_universal2.whl", hash = "sha256:e2a9e62647dc040a76d55563580bf3bb8fe1f5b6ead08447c2ed0d7786e5e794", size = 17392 },
    { url = "https://files.pythonhosted.org/packages/5c/5b/4e0db8b10b4543afcb3dbc0827793d46e43ec1de6b377e313af3703d08e0/setproctitle-1.3.6-cp313-cp313-macosx_11_0_arm64.whl", hash = "sha256:751ba352ed922e0af60458e961167fa7b732ac31c0ddd1476a2dfd30ab5958c5", size = 11951 },
    { url = "https://files.pythonhosted.org/packages/dc/fe/d5d00aaa700fe1f6160b6e95c225b29c01f4d9292176d48fd968815163ea/setproctitle-1.3.6-cp313-cp313-manylinux_2_17_aarch64.manylinux2014_aarch64.whl", hash = "sha256:7890e291bf4708e3b61db9069ea39b3ab0651e42923a5e1f4d78a7b9e4b18301", size = 32087 },
    { url = "https://files.pythonhosted.org/packages/9f/b3/894b827b93ef813c082479bebf88185860f01ac243df737823dd705e7fff/setproctitle-1.3.6-cp313-cp313-manylinux_2_17_ppc64le.manylinux2014_ppc64le.whl", hash = "sha256:b2b17855ed7f994f3f259cf2dfbfad78814538536fa1a91b50253d84d87fd88d", size = 33502 },
    { url = "https://files.pythonhosted.org/packages/b2/cd/5330734cca1a4cfcb721432c22cb7899ff15a4101ba868b2ef452ffafea1/setproctitle-1.3.6-cp313-cp313-manylinux_2_5_i686.manylinux1_i686.manylinux_2_17_i686.manylinux2014_i686.whl", hash = "sha256:2e51ec673513465663008ce402171192a053564865c2fc6dc840620871a9bd7c", size = 30713 },
    { url = "https://files.pythonhosted.org/packages/fa/d3/c2590c5daa2e9a008d3f2b16c0f4a351826193be55f147cb32af49c6d814/setproctitle-1.3.6-cp313-cp313-manylinux_2_5_x86_64.manylinux1_x86_64.manylinux_2_17_x86_64.manylinux2014_x86_64.whl", hash = "sha256:63cc10352dc6cf35a33951656aa660d99f25f574eb78132ce41a85001a638aa7", size = 31792 },
    { url = "https://files.pythonhosted.org/packages/e6/b1/c553ed5af8cfcecd5ae7737e63af58a17a03d26f3d61868c7eb20bf7e3cf/setproctitle-1.3.6-cp313-cp313-musllinux_1_2_aarch64.whl", hash = "sha256:0dba8faee2e4a96e934797c9f0f2d093f8239bf210406a99060b3eabe549628e", size = 31927 },
    { url = "https://files.pythonhosted.org/packages/70/78/2d5385206540127a3dca0ff83225b1ac66873f5cc89d4a6d3806c92f5ae2/setproctitle-1.3.6-cp313-cp313-musllinux_1_2_i686.whl", hash = "sha256:e3e44d08b61de0dd6f205528498f834a51a5c06689f8fb182fe26f3a3ce7dca9", size = 30981 },
    { url = "https://files.pythonhosted.org/packages/31/62/e3e4a4e006d0e549748e53cded4ff3b667be0602860fc61b7de8b412b667/setproctitle-1.3.6-cp313-cp313-musllinux_1_2_ppc64le.whl", hash = "sha256:de004939fc3fd0c1200d26ea9264350bfe501ffbf46c8cf5dc7f345f2d87a7f1", size = 33244 },
    { url = "https://files.pythonhosted.org/packages/aa/05/4b223fd4ef94e105dc7aff27fa502fb7200cf52be2bb0c064bd2406b5611/setproctitle-1.3.6-cp313-cp313-musllinux_1_2_x86_64.whl", hash = "sha256:3f8194b4d631b003a1176a75d1acd545e04b1f54b821638e098a93e6e62830ef", size = 31630 },
    { url = "https://files.pythonhosted.org/packages/1b/ba/5f68eb969f7336f54b54a599fd3ffbd7662f9733b080bc8598705971b3dd/setproctitle-1.3.6-cp313-cp313-win32.whl", hash = "sha256:d714e002dd3638170fe7376dc1b686dbac9cb712cde3f7224440af722cc9866a", size = 11480 },
    { url = "https://files.pythonhosted.org/packages/ba/f5/7f47f0ca35c9c357f16187cee9229f3eda0237bc6fdd3061441336f361c0/setproctitle-1.3.6-cp313-cp313-win_amd64.whl", hash = "sha256:b70c07409d465f3a8b34d52f863871fb8a00755370791d2bd1d4f82b3cdaf3d5", size = 12198 },
    { url = "https://files.pythonhosted.org/packages/39/ad/c3941b8fc6b32a976c9e2d9615a90ae793b69cd010ca8c3575dbc822104f/setproctitle-1.3.6-cp313-cp313t-macosx_10_13_universal2.whl", hash = "sha256:23a57d3b8f1549515c2dbe4a2880ebc1f27780dc126c5e064167563e015817f5", size = 17401 },
    { url = "https://files.pythonhosted.org/packages/04/38/a184f857b988d3a9c401e470a4e38182a5c99ee77bf90432d7665e9d35a3/setproctitle-1.3.6-cp313-cp313t-macosx_11_0_arm64.whl", hash = "sha256:81c443310831e29fabbd07b75ebbfa29d0740b56f5907c6af218482d51260431", size = 11959 },
    { url = "https://files.pythonhosted.org/packages/b7/b9/4878ef9d8483adfd1edf6bf95151362aaec0d05aac306a97ff0383f491b5/setproctitle-1.3.6-cp313-cp313t-manylinux_2_17_aarch64.manylinux2014_aarch64.whl", hash = "sha256:d88c63bd395c787b0aa81d8bbc22c1809f311032ce3e823a6517b711129818e4", size = 33463 },
    { url = "https://files.pythonhosted.org/packages/cc/60/3ef49d1931aff2a36a7324a49cca10d77ef03e0278452fd468c33a52d7e3/setproctitle-1.3.6-cp313-cp313t-manylinux_2_17_ppc64le.manylinux2014_ppc64le.whl", hash = "sha256:d73f14b86d0e2858ece6bf5807c9889670e392c001d414b4293d0d9b291942c3", size = 34959 },
    { url = "https://files.pythonhosted.org/packages/81/c6/dee0a973acecefb0db6c9c2e0ea7f18b7e4db773a72e534741ebdee8bbb8/setproctitle-1.3.6-cp313-cp313t-manylinux_2_5_i686.manylinux1_i686.manylinux_2_17_i686.manylinux2014_i686.whl", hash = "sha256:3393859eb8f19f5804049a685bf286cb08d447e28ba5c6d8543c7bf5500d5970", size = 32055 },
    { url = "https://files.pythonhosted.org/packages/ea/a5/5dd5c4192cf18d16349a32a07f728a9a48a2a05178e16966cabd6645903e/setproctitle-1.3.6-cp313-cp313t-manylinux_2_5_x86_64.manylinux1_x86_64.manylinux_2_17_x86_64.manylinux2014_x86_64.whl", hash = "sha256:785cd210c0311d9be28a70e281a914486d62bfd44ac926fcd70cf0b4d65dff1c", size = 32986 },
    { url = "https://files.pythonhosted.org/packages/df/a6/1508d37eb8008670d33f13fcdb91cbd8ef54697276469abbfdd3d4428c59/setproctitle-1.3.6-cp313-cp313t-musllinux_1_2_aarch64.whl", hash = "sha256:c051f46ed1e13ba8214b334cbf21902102807582fbfaf0fef341b9e52f0fafbf", size = 32736 },
    { url = "https://files.pythonhosted.org/packages/1a/73/c84ec8880d543766a12fcd6b65dbd013770974a40577889f357409b0441e/setproctitle-1.3.6-cp313-cp313t-musllinux_1_2_i686.whl", hash = "sha256:49498ebf68ca3e75321ffe634fcea5cc720502bfaa79bd6b03ded92ce0dc3c24", size = 31945 },
    { url = "https://files.pythonhosted.org/packages/95/0a/126b9ff7a406a69a62825fe5bd6d1ba8671919a7018c4f9e2c63f49bfcb6/setproctitle-1.3.6-cp313-cp313t-musllinux_1_2_ppc64le.whl", hash = "sha256:4431629c178193f23c538cb1de3da285a99ccc86b20ee91d81eb5f1a80e0d2ba", size = 34333 },
    { url = "https://files.pythonhosted.org/packages/9a/fd/5474b04f1c013ff460129d2bc774557dd6e186da4667865efef9a83bf378/setproctitle-1.3.6-cp313-cp313t-musllinux_1_2_x86_64.whl", hash = "sha256:d136fbf8ad4321716e44d6d6b3d8dffb4872626010884e07a1db54b7450836cf", size = 32508 },
    { url = "https://files.pythonhosted.org/packages/32/21/2503e38520cb076a7ecaef6a35d6a6fa89cf02af3541c84c811fd7500d20/setproctitle-1.3.6-cp313-cp313t-win32.whl", hash = "sha256:d483cc23cc56ab32911ea0baa0d2d9ea7aa065987f47de847a0a93a58bf57905", size = 11482 },
    { url = "https://files.pythonhosted.org/packages/65/23/7833d75a27fba25ddc5cd3b54cd03c4bf8e18b8e2dbec622eb6326278ce8/setproctitle-1.3.6-cp313-cp313t-win_amd64.whl", hash = "sha256:74973aebea3543ad033b9103db30579ec2b950a466e09f9c2180089e8346e0ec", size = 12209 },
]

[[package]]
name = "setuptools"
version = "80.8.0"
source = { registry = "https://pypi.org/simple" }
sdist = { url = "https://files.pythonhosted.org/packages/8d/d2/ec1acaaff45caed5c2dedb33b67055ba9d4e96b091094df90762e60135fe/setuptools-80.8.0.tar.gz", hash = "sha256:49f7af965996f26d43c8ae34539c8d99c5042fbff34302ea151eaa9c207cd257", size = 1319720 }
wheels = [
    { url = "https://files.pythonhosted.org/packages/58/29/93c53c098d301132196c3238c312825324740851d77a8500a2462c0fd888/setuptools-80.8.0-py3-none-any.whl", hash = "sha256:95a60484590d24103af13b686121328cc2736bee85de8936383111e421b9edc0", size = 1201470 },
]

[[package]]
name = "shellingham"
version = "1.5.4"
source = { registry = "https://pypi.org/simple" }
sdist = { url = "https://files.pythonhosted.org/packages/58/15/8b3609fd3830ef7b27b655beb4b4e9c62313a4e8da8c676e142cc210d58e/shellingham-1.5.4.tar.gz", hash = "sha256:8dbca0739d487e5bd35ab3ca4b36e11c4078f3a234bfce294b0a0291363404de", size = 10310 }
wheels = [
    { url = "https://files.pythonhosted.org/packages/e0/f9/0595336914c5619e5f28a1fb793285925a8cd4b432c9da0a987836c7f822/shellingham-1.5.4-py2.py3-none-any.whl", hash = "sha256:7ecfff8f2fd72616f7481040475a65b2bf8af90a56c89140852d1120324e8686", size = 9755 },
]

[[package]]
name = "six"
version = "1.17.0"
source = { registry = "https://pypi.org/simple" }
sdist = { url = "https://files.pythonhosted.org/packages/94/e7/b2c673351809dca68a0e064b6af791aa332cf192da575fd474ed7d6f16a2/six-1.17.0.tar.gz", hash = "sha256:ff70335d468e7eb6ec65b95b99d3a2836546063f63acc5171de367e834932a81", size = 34031 }
wheels = [
    { url = "https://files.pythonhosted.org/packages/b7/ce/149a00dd41f10bc29e5921b496af8b574d8413afcd5e30dfa0ed46c2cc5e/six-1.17.0-py2.py3-none-any.whl", hash = "sha256:4721f391ed90541fddacab5acf947aa0d3dc7d27b2e1e8eda2be8970586c3274", size = 11050 },
]

[[package]]
name = "smmap"
version = "5.0.2"
source = { registry = "https://pypi.org/simple" }
sdist = { url = "https://files.pythonhosted.org/packages/44/cd/a040c4b3119bbe532e5b0732286f805445375489fceaec1f48306068ee3b/smmap-5.0.2.tar.gz", hash = "sha256:26ea65a03958fa0c8a1c7e8c7a58fdc77221b8910f6be2131affade476898ad5", size = 22329 }
wheels = [
    { url = "https://files.pythonhosted.org/packages/04/be/d09147ad1ec7934636ad912901c5fd7667e1c858e19d355237db0d0cd5e4/smmap-5.0.2-py3-none-any.whl", hash = "sha256:b30115f0def7d7531d22a0fb6502488d879e75b260a9db4d0819cfb25403af5e", size = 24303 },
]

[[package]]
name = "sniffio"
version = "1.3.1"
source = { registry = "https://pypi.org/simple" }
sdist = { url = "https://files.pythonhosted.org/packages/a2/87/a6771e1546d97e7e041b6ae58d80074f81b7d5121207425c964ddf5cfdbd/sniffio-1.3.1.tar.gz", hash = "sha256:f4324edc670a0f49750a81b895f35c3adb843cca46f0530f79fc1babb23789dc", size = 20372 }
wheels = [
    { url = "https://files.pythonhosted.org/packages/e9/44/75a9c9421471a6c4805dbf2356f7c181a29c1879239abab1ea2cc8f38b40/sniffio-1.3.1-py3-none-any.whl", hash = "sha256:2f6da418d1f1e0fddd844478f41680e794e6051915791a034ff65e5f100525a2", size = 10235 },
]

[[package]]
name = "sqlalchemy"
version = "2.0.41"
source = { registry = "https://pypi.org/simple" }
dependencies = [
    { name = "greenlet", marker = "(python_full_version < '3.14' and platform_machine == 'AMD64') or (python_full_version < '3.14' and platform_machine == 'WIN32') or (python_full_version < '3.14' and platform_machine == 'aarch64') or (python_full_version < '3.14' and platform_machine == 'amd64') or (python_full_version < '3.14' and platform_machine == 'ppc64le') or (python_full_version < '3.14' and platform_machine == 'win32') or (python_full_version < '3.14' and platform_machine == 'x86_64')" },
    { name = "typing-extensions" },
]
sdist = { url = "https://files.pythonhosted.org/packages/63/66/45b165c595ec89aa7dcc2c1cd222ab269bc753f1fc7a1e68f8481bd957bf/sqlalchemy-2.0.41.tar.gz", hash = "sha256:edba70118c4be3c2b1f90754d308d0b79c6fe2c0fdc52d8ddf603916f83f4db9", size = 9689424 }
wheels = [
    { url = "https://files.pythonhosted.org/packages/3e/2a/f1f4e068b371154740dd10fb81afb5240d5af4aa0087b88d8b308b5429c2/sqlalchemy-2.0.41-cp312-cp312-macosx_10_13_x86_64.whl", hash = "sha256:81f413674d85cfd0dfcd6512e10e0f33c19c21860342a4890c3a2b59479929f9", size = 2119645 },
    { url = "https://files.pythonhosted.org/packages/9b/e8/c664a7e73d36fbfc4730f8cf2bf930444ea87270f2825efbe17bf808b998/sqlalchemy-2.0.41-cp312-cp312-macosx_11_0_arm64.whl", hash = "sha256:598d9ebc1e796431bbd068e41e4de4dc34312b7aa3292571bb3674a0cb415dd1", size = 2107399 },
    { url = "https://files.pythonhosted.org/packages/5c/78/8a9cf6c5e7135540cb682128d091d6afa1b9e48bd049b0d691bf54114f70/sqlalchemy-2.0.41-cp312-cp312-manylinux_2_17_aarch64.manylinux2014_aarch64.whl", hash = "sha256:a104c5694dfd2d864a6f91b0956eb5d5883234119cb40010115fd45a16da5e70", size = 3293269 },
    { url = "https://files.pythonhosted.org/packages/3c/35/f74add3978c20de6323fb11cb5162702670cc7a9420033befb43d8d5b7a4/sqlalchemy-2.0.41-cp312-cp312-manylinux_2_17_x86_64.manylinux2014_x86_64.whl", hash = "sha256:6145afea51ff0af7f2564a05fa95eb46f542919e6523729663a5d285ecb3cf5e", size = 3303364 },
    { url = "https://files.pythonhosted.org/packages/6a/d4/c990f37f52c3f7748ebe98883e2a0f7d038108c2c5a82468d1ff3eec50b7/sqlalchemy-2.0.41-cp312-cp312-musllinux_1_2_aarch64.whl", hash = "sha256:b46fa6eae1cd1c20e6e6f44e19984d438b6b2d8616d21d783d150df714f44078", size = 3229072 },
    { url = "https://files.pythonhosted.org/packages/15/69/cab11fecc7eb64bc561011be2bd03d065b762d87add52a4ca0aca2e12904/sqlalchemy-2.0.41-cp312-cp312-musllinux_1_2_x86_64.whl", hash = "sha256:41836fe661cc98abfae476e14ba1906220f92c4e528771a8a3ae6a151242d2ae", size = 3268074 },
    { url = "https://files.pythonhosted.org/packages/5c/ca/0c19ec16858585d37767b167fc9602593f98998a68a798450558239fb04a/sqlalchemy-2.0.41-cp312-cp312-win32.whl", hash = "sha256:a8808d5cf866c781150d36a3c8eb3adccfa41a8105d031bf27e92c251e3969d6", size = 2084514 },
    { url = "https://files.pythonhosted.org/packages/7f/23/4c2833d78ff3010a4e17f984c734f52b531a8c9060a50429c9d4b0211be6/sqlalchemy-2.0.41-cp312-cp312-win_amd64.whl", hash = "sha256:5b14e97886199c1f52c14629c11d90c11fbb09e9334fa7bb5f6d068d9ced0ce0", size = 2111557 },
    { url = "https://files.pythonhosted.org/packages/d3/ad/2e1c6d4f235a97eeef52d0200d8ddda16f6c4dd70ae5ad88c46963440480/sqlalchemy-2.0.41-cp313-cp313-macosx_10_13_x86_64.whl", hash = "sha256:4eeb195cdedaf17aab6b247894ff2734dcead6c08f748e617bfe05bd5a218443", size = 2115491 },
    { url = "https://files.pythonhosted.org/packages/cf/8d/be490e5db8400dacc89056f78a52d44b04fbf75e8439569d5b879623a53b/sqlalchemy-2.0.41-cp313-cp313-macosx_11_0_arm64.whl", hash = "sha256:d4ae769b9c1c7757e4ccce94b0641bc203bbdf43ba7a2413ab2523d8d047d8dc", size = 2102827 },
    { url = "https://files.pythonhosted.org/packages/a0/72/c97ad430f0b0e78efaf2791342e13ffeafcbb3c06242f01a3bb8fe44f65d/sqlalchemy-2.0.41-cp313-cp313-manylinux_2_17_aarch64.manylinux2014_aarch64.whl", hash = "sha256:a62448526dd9ed3e3beedc93df9bb6b55a436ed1474db31a2af13b313a70a7e1", size = 3225224 },
    { url = "https://files.pythonhosted.org/packages/5e/51/5ba9ea3246ea068630acf35a6ba0d181e99f1af1afd17e159eac7e8bc2b8/sqlalchemy-2.0.41-cp313-cp313-manylinux_2_17_x86_64.manylinux2014_x86_64.whl", hash = "sha256:dc56c9788617b8964ad02e8fcfeed4001c1f8ba91a9e1f31483c0dffb207002a", size = 3230045 },
    { url = "https://files.pythonhosted.org/packages/78/2f/8c14443b2acea700c62f9b4a8bad9e49fc1b65cfb260edead71fd38e9f19/sqlalchemy-2.0.41-cp313-cp313-musllinux_1_2_aarch64.whl", hash = "sha256:c153265408d18de4cc5ded1941dcd8315894572cddd3c58df5d5b5705b3fa28d", size = 3159357 },
    { url = "https://files.pythonhosted.org/packages/fc/b2/43eacbf6ccc5276d76cea18cb7c3d73e294d6fb21f9ff8b4eef9b42bbfd5/sqlalchemy-2.0.41-cp313-cp313-musllinux_1_2_x86_64.whl", hash = "sha256:4f67766965996e63bb46cfbf2ce5355fc32d9dd3b8ad7e536a920ff9ee422e23", size = 3197511 },
    { url = "https://files.pythonhosted.org/packages/fa/2e/677c17c5d6a004c3c45334ab1dbe7b7deb834430b282b8a0f75ae220c8eb/sqlalchemy-2.0.41-cp313-cp313-win32.whl", hash = "sha256:bfc9064f6658a3d1cadeaa0ba07570b83ce6801a1314985bf98ec9b95d74e15f", size = 2082420 },
    { url = "https://files.pythonhosted.org/packages/e9/61/e8c1b9b6307c57157d328dd8b8348ddc4c47ffdf1279365a13b2b98b8049/sqlalchemy-2.0.41-cp313-cp313-win_amd64.whl", hash = "sha256:82ca366a844eb551daff9d2e6e7a9e5e76d2612c8564f58db6c19a726869c1df", size = 2108329 },
    { url = "https://files.pythonhosted.org/packages/1c/fc/9ba22f01b5cdacc8f5ed0d22304718d2c758fce3fd49a5372b886a86f37c/sqlalchemy-2.0.41-py3-none-any.whl", hash = "sha256:57df5dc6fdb5ed1a88a1ed2195fd31927e705cad62dedd86b46972752a80f576", size = 1911224 },
]

[[package]]
name = "starlette"
version = "0.46.2"
source = { registry = "https://pypi.org/simple" }
dependencies = [
    { name = "anyio" },
]
sdist = { url = "https://files.pythonhosted.org/packages/ce/20/08dfcd9c983f6a6f4a1000d934b9e6d626cff8d2eeb77a89a68eef20a2b7/starlette-0.46.2.tar.gz", hash = "sha256:7f7361f34eed179294600af672f565727419830b54b7b084efe44bb82d2fccd5", size = 2580846 }
wheels = [
    { url = "https://files.pythonhosted.org/packages/8b/0c/9d30a4ebeb6db2b25a841afbb80f6ef9a854fc3b41be131d249a977b4959/starlette-0.46.2-py3-none-any.whl", hash = "sha256:595633ce89f8ffa71a015caed34a5b2dc1c0cdb3f0f1fbd1e69339cf2abeec35", size = 72037 },
]

[[package]]
name = "stripe"
version = "12.1.0"
source = { registry = "https://pypi.org/simple" }
dependencies = [
    { name = "requests" },
    { name = "typing-extensions" },
]
sdist = { url = "https://files.pythonhosted.org/packages/62/c4/4cbc0d81f44d0fd2a991b393597266347082a820df432c9f61df6cb0f80d/stripe-12.1.0.tar.gz", hash = "sha256:4a4b8516952cf5095e982257f0d47c45c1d2bbf7743e2cb12d6685f55da8b8d4", size = 1379855 }
wheels = [
    { url = "https://files.pythonhosted.org/packages/cd/4f/1efeebb7fdc8f1317821006f5830a56e9f030ffbf9369856a0ced16ee252/stripe-12.1.0-py2.py3-none-any.whl", hash = "sha256:1a3c9c0647c46da152efbd3b49f3494a32472b222857758e43df99759e790f29", size = 1622491 },
]

[[package]]
name = "svix"
version = "1.65.0"
source = { registry = "https://pypi.org/simple" }
dependencies = [
    { name = "attrs" },
    { name = "deprecated" },
    { name = "httpx" },
    { name = "pydantic" },
    { name = "python-dateutil" },
    { name = "types-deprecated" },
    { name = "types-python-dateutil" },
]
sdist = { url = "https://files.pythonhosted.org/packages/08/3d/09ae30b962f6246c1694ffe5167ef8c6d70fbeecb4dea06d0fdbb874a791/svix-1.65.0.tar.gz", hash = "sha256:72a3b78a87bd0fa581a01ee8918ebbc5a9ea17d34736f2b485556f6297a74aef", size = 45416 }
wheels = [
    { url = "https://files.pythonhosted.org/packages/1f/5e/95b3443deebd5decd798557689af21baa2da9cac7aaa53f97d099d56cac2/svix-1.65.0-py3-none-any.whl", hash = "sha256:88a42ef74078458fc02267b0589857187c1dbda7ea7e56b1a1085cf99f0f9d1c", size = 94156 },
]

[[package]]
name = "tenacity"
version = "9.1.2"
source = { registry = "https://pypi.org/simple" }
sdist = { url = "https://files.pythonhosted.org/packages/0a/d4/2b0cd0fe285e14b36db076e78c93766ff1d529d70408bd1d2a5a84f1d929/tenacity-9.1.2.tar.gz", hash = "sha256:1169d376c297e7de388d18b4481760d478b0e99a777cad3a9c86e556f4b697cb", size = 48036 }
wheels = [
    { url = "https://files.pythonhosted.org/packages/e5/30/643397144bfbfec6f6ef821f36f33e57d35946c44a2352d3c9f0ae847619/tenacity-9.1.2-py3-none-any.whl", hash = "sha256:f77bf36710d8b73a50b2dd155c97b870017ad21afe6ab300326b0371b3b05138", size = 28248 },
]

[[package]]
name = "tqdm"
version = "4.67.1"
source = { registry = "https://pypi.org/simple" }
dependencies = [
    { name = "colorama", marker = "sys_platform == 'win32'" },
]
sdist = { url = "https://files.pythonhosted.org/packages/a8/4b/29b4ef32e036bb34e4ab51796dd745cdba7ed47ad142a9f4a1eb8e0c744d/tqdm-4.67.1.tar.gz", hash = "sha256:f8aef9c52c08c13a65f30ea34f4e5aac3fd1a34959879d7e59e63027286627f2", size = 169737 }
wheels = [
    { url = "https://files.pythonhosted.org/packages/d0/30/dc54f88dd4a2b5dc8a0279bdd7270e735851848b762aeb1c1184ed1f6b14/tqdm-4.67.1-py3-none-any.whl", hash = "sha256:26445eca388f82e72884e0d580d5464cd801a3ea01e63e5601bdff9ba6a48de2", size = 78540 },
]

[[package]]
name = "typeguard"
version = "2.13.3"
source = { registry = "https://pypi.org/simple" }
sdist = { url = "https://files.pythonhosted.org/packages/3a/38/c61bfcf62a7b572b5e9363a802ff92559cb427ee963048e1442e3aef7490/typeguard-2.13.3.tar.gz", hash = "sha256:00edaa8da3a133674796cf5ea87d9f4b4c367d77476e185e80251cc13dfbb8c4", size = 40604 }
wheels = [
    { url = "https://files.pythonhosted.org/packages/9a/bb/d43e5c75054e53efce310e79d63df0ac3f25e34c926be5dffb7d283fb2a8/typeguard-2.13.3-py3-none-any.whl", hash = "sha256:5e3e3be01e887e7eafae5af63d1f36c849aaa94e3a0112097312aabfa16284f1", size = 17605 },
]

[[package]]
name = "typer"
<<<<<<< HEAD
version = "0.15.3"
=======
version = "0.15.4"
>>>>>>> 2716ac7e
source = { registry = "https://pypi.org/simple" }
dependencies = [
    { name = "click" },
    { name = "rich" },
    { name = "shellingham" },
    { name = "typing-extensions" },
]
<<<<<<< HEAD
sdist = { url = "https://files.pythonhosted.org/packages/98/1a/5f36851f439884bcfe8539f6a20ff7516e7b60f319bbaf69a90dc35cc2eb/typer-0.15.3.tar.gz", hash = "sha256:818873625d0569653438316567861899f7e9972f2e6e0c16dab608345ced713c", size = 101641 }
wheels = [
    { url = "https://files.pythonhosted.org/packages/48/20/9d953de6f4367163d23ec823200eb3ecb0050a2609691e512c8b95827a9b/typer-0.15.3-py3-none-any.whl", hash = "sha256:c86a65ad77ca531f03de08d1b9cb67cd09ad02ddddf4b34745b5008f43b239bd", size = 45253 },
=======
sdist = { url = "https://files.pythonhosted.org/packages/6c/89/c527e6c848739be8ceb5c44eb8208c52ea3515c6cf6406aa61932887bf58/typer-0.15.4.tar.gz", hash = "sha256:89507b104f9b6a0730354f27c39fae5b63ccd0c95b1ce1f1a6ba0cfd329997c3", size = 101559 }
wheels = [
    { url = "https://files.pythonhosted.org/packages/c9/62/d4ba7afe2096d5659ec3db8b15d8665bdcb92a3c6ff0b95e99895b335a9c/typer-0.15.4-py3-none-any.whl", hash = "sha256:eb0651654dcdea706780c466cf06d8f174405a659ffff8f163cfbfee98c0e173", size = 45258 },
>>>>>>> 2716ac7e
]

[[package]]
name = "types-deprecated"
version = "1.2.15.20250304"
source = { registry = "https://pypi.org/simple" }
sdist = { url = "https://files.pythonhosted.org/packages/0e/67/eeefaaabb03b288aad85483d410452c8bbcbf8b2bd876b0e467ebd97415b/types_deprecated-1.2.15.20250304.tar.gz", hash = "sha256:c329030553029de5cc6cb30f269c11f4e00e598c4241290179f63cda7d33f719", size = 8015 }
wheels = [
    { url = "https://files.pythonhosted.org/packages/4d/e3/c18aa72ab84e0bc127a3a94e93be1a6ac2cb281371d3a45376ab7cfdd31c/types_deprecated-1.2.15.20250304-py3-none-any.whl", hash = "sha256:86a65aa550ea8acf49f27e226b8953288cd851de887970fbbdf2239c116c3107", size = 8553 },
]

[[package]]
name = "types-httplib2"
version = "0.22.0.20250516"
source = { registry = "https://pypi.org/simple" }
sdist = { url = "https://files.pythonhosted.org/packages/3b/ec/adc1def1576aa2818563090792a263097e54e2cde64200e214ceb3a9be10/types_httplib2-0.22.0.20250516.tar.gz", hash = "sha256:39a77a59d4685686cf56c6232af3670577bb9476c6e1917653dbaff9d4635d41", size = 10077 }
wheels = [
    { url = "https://files.pythonhosted.org/packages/7b/12/b546027be8092065a90570af5f08c72cce26dc4077082a72355f58d1b442/types_httplib2-0.22.0.20250516-py3-none-any.whl", hash = "sha256:1c2e00e09ebe892bd7e51efb4df315500796cbc5dbb99dc1b9bec2478cfd7bd1", size = 10396 },
]

[[package]]
name = "types-jsonschema"
version = "4.23.0.20250516"
source = { registry = "https://pypi.org/simple" }
dependencies = [
    { name = "referencing" },
]
sdist = { url = "https://files.pythonhosted.org/packages/a0/ec/27ea5bffdb306bf261f6677a98b6993d93893b2c2e30f7ecc1d2c99d32e7/types_jsonschema-4.23.0.20250516.tar.gz", hash = "sha256:9ace09d9d35c4390a7251ccd7d833b92ccc189d24d1b347f26212afce361117e", size = 14911 }
wheels = [
    { url = "https://files.pythonhosted.org/packages/e6/48/73ae8b388e19fc4a2a8060d0876325ec7310cfd09b53a2185186fd35959f/types_jsonschema-4.23.0.20250516-py3-none-any.whl", hash = "sha256:e7d0dd7db7e59e63c26e3230e26ffc64c4704cc5170dc21270b366a35ead1618", size = 15027 },
]

[[package]]
name = "types-python-dateutil"
version = "2.9.0.20250516"
source = { registry = "https://pypi.org/simple" }
sdist = { url = "https://files.pythonhosted.org/packages/ef/88/d65ed807393285204ab6e2801e5d11fbbea811adcaa979a2ed3b67a5ef41/types_python_dateutil-2.9.0.20250516.tar.gz", hash = "sha256:13e80d6c9c47df23ad773d54b2826bd52dbbb41be87c3f339381c1700ad21ee5", size = 13943 }
wheels = [
    { url = "https://files.pythonhosted.org/packages/c5/3f/b0e8db149896005adc938a1e7f371d6d7e9eca4053a29b108978ed15e0c2/types_python_dateutil-2.9.0.20250516-py3-none-any.whl", hash = "sha256:2b2b3f57f9c6a61fba26a9c0ffb9ea5681c9b83e69cd897c6b5f668d9c0cab93", size = 14356 },
]

[[package]]
name = "types-pytz"
version = "2025.2.0.20250516"
source = { registry = "https://pypi.org/simple" }
sdist = { url = "https://files.pythonhosted.org/packages/bd/72/b0e711fd90409f5a76c75349055d3eb19992c110f0d2d6aabbd6cfbc14bf/types_pytz-2025.2.0.20250516.tar.gz", hash = "sha256:e1216306f8c0d5da6dafd6492e72eb080c9a166171fa80dd7a1990fd8be7a7b3", size = 10940 }
wheels = [
    { url = "https://files.pythonhosted.org/packages/c1/ba/e205cd11c1c7183b23c97e4bcd1de7bc0633e2e867601c32ecfc6ad42675/types_pytz-2025.2.0.20250516-py3-none-any.whl", hash = "sha256:e0e0c8a57e2791c19f718ed99ab2ba623856b11620cb6b637e5f62ce285a7451", size = 10136 },
]

[[package]]
name = "types-requests"
version = "2.32.0.20250515"
source = { registry = "https://pypi.org/simple" }
dependencies = [
    { name = "urllib3" },
]
sdist = { url = "https://files.pythonhosted.org/packages/06/c1/cdc4f9b8cfd9130fbe6276db574f114541f4231fcc6fb29648289e6e3390/types_requests-2.32.0.20250515.tar.gz", hash = "sha256:09c8b63c11318cb2460813871aaa48b671002e59fda67ca909e9883777787581", size = 23012 }
wheels = [
    { url = "https://files.pythonhosted.org/packages/fe/0f/68a997c73a129287785f418c1ebb6004f81e46b53b3caba88c0e03fcd04a/types_requests-2.32.0.20250515-py3-none-any.whl", hash = "sha256:f8eba93b3a892beee32643ff836993f15a785816acca21ea0ffa006f05ef0fb2", size = 20635 },
]

[[package]]
name = "types-tqdm"
version = "4.67.0.20250516"
source = { registry = "https://pypi.org/simple" }
dependencies = [
    { name = "types-requests" },
]
sdist = { url = "https://files.pythonhosted.org/packages/bd/07/eb40de2dc2ff2d1a53180330981b1bdb42313ab4e1b11195d8d64c878b3c/types_tqdm-4.67.0.20250516.tar.gz", hash = "sha256:230ccab8a332d34f193fc007eb132a6ef54b4512452e718bf21ae0a7caeb5a6b", size = 17232 }
wheels = [
    { url = "https://files.pythonhosted.org/packages/3b/92/df621429f098fc573a63a8ba348e731c3051b397df0cff278f8887f28d24/types_tqdm-4.67.0.20250516-py3-none-any.whl", hash = "sha256:1dd9b2c65273f2342f37e5179bc6982df86b6669b3376efc12aef0a29e35d36d", size = 24032 },
]

[[package]]
name = "typing-extensions"
version = "4.13.2"
source = { registry = "https://pypi.org/simple" }
sdist = { url = "https://files.pythonhosted.org/packages/f6/37/23083fcd6e35492953e8d2aaaa68b860eb422b34627b13f2ce3eb6106061/typing_extensions-4.13.2.tar.gz", hash = "sha256:e6c81219bd689f51865d9e372991c540bda33a0379d5573cddb9a3a23f7caaef", size = 106967 }
wheels = [
    { url = "https://files.pythonhosted.org/packages/8b/54/b1ae86c0973cc6f0210b53d508ca3641fb6d0c56823f288d108bc7ab3cc8/typing_extensions-4.13.2-py3-none-any.whl", hash = "sha256:a439e7c04b49fec3e5d3e2beaa21755cadbbdc391694e28ccdd36ca4a1408f8c", size = 45806 },
]

[[package]]
name = "typing-inspection"
version = "0.4.0"
source = { registry = "https://pypi.org/simple" }
dependencies = [
    { name = "typing-extensions" },
]
sdist = { url = "https://files.pythonhosted.org/packages/82/5c/e6082df02e215b846b4b8c0b887a64d7d08ffaba30605502639d44c06b82/typing_inspection-0.4.0.tar.gz", hash = "sha256:9765c87de36671694a67904bf2c96e395be9c6439bb6c87b5142569dcdd65122", size = 76222 }
wheels = [
    { url = "https://files.pythonhosted.org/packages/31/08/aa4fdfb71f7de5176385bd9e90852eaf6b5d622735020ad600f2bab54385/typing_inspection-0.4.0-py3-none-any.whl", hash = "sha256:50e72559fcd2a6367a19f7a7e610e6afcb9fac940c650290eed893d61386832f", size = 14125 },
]

[[package]]
name = "tzdata"
version = "2025.2"
source = { registry = "https://pypi.org/simple" }
sdist = { url = "https://files.pythonhosted.org/packages/95/32/1a225d6164441be760d75c2c42e2780dc0873fe382da3e98a2e1e48361e5/tzdata-2025.2.tar.gz", hash = "sha256:b60a638fcc0daffadf82fe0f57e53d06bdec2f36c4df66280ae79bce6bd6f2b9", size = 196380 }
wheels = [
    { url = "https://files.pythonhosted.org/packages/5c/23/c7abc0ca0a1526a0774eca151daeb8de62ec457e77262b66b359c3c7679e/tzdata-2025.2-py2.py3-none-any.whl", hash = "sha256:1a403fada01ff9221ca8044d701868fa132215d84beb92242d9acd2147f667a8", size = 347839 },
]

[[package]]
name = "uritemplate"
version = "4.1.1"
source = { registry = "https://pypi.org/simple" }
sdist = { url = "https://files.pythonhosted.org/packages/d2/5a/4742fdba39cd02a56226815abfa72fe0aa81c33bed16ed045647d6000eba/uritemplate-4.1.1.tar.gz", hash = "sha256:4346edfc5c3b79f694bccd6d6099a322bbeb628dbf2cd86eea55a456ce5124f0", size = 273898 }
wheels = [
    { url = "https://files.pythonhosted.org/packages/81/c0/7461b49cd25aeece13766f02ee576d1db528f1c37ce69aee300e075b485b/uritemplate-4.1.1-py2.py3-none-any.whl", hash = "sha256:830c08b8d99bdd312ea4ead05994a38e8936266f84b9a7878232db50b044e02e", size = 10356 },
]

[[package]]
name = "urllib3"
version = "2.4.0"
source = { registry = "https://pypi.org/simple" }
sdist = { url = "https://files.pythonhosted.org/packages/8a/78/16493d9c386d8e60e442a35feac5e00f0913c0f4b7c217c11e8ec2ff53e0/urllib3-2.4.0.tar.gz", hash = "sha256:414bc6535b787febd7567804cc015fee39daab8ad86268f1310a9250697de466", size = 390672 }
wheels = [
    { url = "https://files.pythonhosted.org/packages/6b/11/cc635220681e93a0183390e26485430ca2c7b5f9d33b15c74c2861cb8091/urllib3-2.4.0-py3-none-any.whl", hash = "sha256:4e16665048960a0900c702d4a66415956a584919c03361cac9f1df5c5dd7e813", size = 128680 },
]

[[package]]
name = "uvicorn"
version = "0.34.2"
source = { registry = "https://pypi.org/simple" }
dependencies = [
    { name = "click" },
    { name = "h11" },
]
sdist = { url = "https://files.pythonhosted.org/packages/a6/ae/9bbb19b9e1c450cf9ecaef06463e40234d98d95bf572fab11b4f19ae5ded/uvicorn-0.34.2.tar.gz", hash = "sha256:0e929828f6186353a80b58ea719861d2629d766293b6d19baf086ba31d4f3328", size = 76815 }
wheels = [
    { url = "https://files.pythonhosted.org/packages/b1/4b/4cef6ce21a2aaca9d852a6e84ef4f135d99fcd74fa75105e2fc0c8308acd/uvicorn-0.34.2-py3-none-any.whl", hash = "sha256:deb49af569084536d269fe0a6d67e3754f104cf03aba7c11c40f01aadf33c403", size = 62483 },
]

[package.optional-dependencies]
standard = [
    { name = "colorama", marker = "sys_platform == 'win32'" },
    { name = "httptools" },
    { name = "python-dotenv" },
    { name = "pyyaml" },
    { name = "uvloop", marker = "platform_python_implementation != 'PyPy' and sys_platform != 'cygwin' and sys_platform != 'win32'" },
    { name = "watchfiles" },
    { name = "websockets" },
]

[[package]]
name = "uvloop"
version = "0.21.0"
source = { registry = "https://pypi.org/simple" }
sdist = { url = "https://files.pythonhosted.org/packages/af/c0/854216d09d33c543f12a44b393c402e89a920b1a0a7dc634c42de91b9cf6/uvloop-0.21.0.tar.gz", hash = "sha256:3bf12b0fda68447806a7ad847bfa591613177275d35b6724b1ee573faa3704e3", size = 2492741 }
wheels = [
    { url = "https://files.pythonhosted.org/packages/8c/4c/03f93178830dc7ce8b4cdee1d36770d2f5ebb6f3d37d354e061eefc73545/uvloop-0.21.0-cp312-cp312-macosx_10_13_universal2.whl", hash = "sha256:359ec2c888397b9e592a889c4d72ba3d6befba8b2bb01743f72fffbde663b59c", size = 1471284 },
    { url = "https://files.pythonhosted.org/packages/43/3e/92c03f4d05e50f09251bd8b2b2b584a2a7f8fe600008bcc4523337abe676/uvloop-0.21.0-cp312-cp312-macosx_10_13_x86_64.whl", hash = "sha256:f7089d2dc73179ce5ac255bdf37c236a9f914b264825fdaacaded6990a7fb4c2", size = 821349 },
    { url = "https://files.pythonhosted.org/packages/a6/ef/a02ec5da49909dbbfb1fd205a9a1ac4e88ea92dcae885e7c961847cd51e2/uvloop-0.21.0-cp312-cp312-manylinux_2_17_aarch64.manylinux2014_aarch64.whl", hash = "sha256:baa4dcdbd9ae0a372f2167a207cd98c9f9a1ea1188a8a526431eef2f8116cc8d", size = 4580089 },
    { url = "https://files.pythonhosted.org/packages/06/a7/b4e6a19925c900be9f98bec0a75e6e8f79bb53bdeb891916609ab3958967/uvloop-0.21.0-cp312-cp312-manylinux_2_17_x86_64.manylinux2014_x86_64.whl", hash = "sha256:86975dca1c773a2c9864f4c52c5a55631038e387b47eaf56210f873887b6c8dc", size = 4693770 },
    { url = "https://files.pythonhosted.org/packages/ce/0c/f07435a18a4b94ce6bd0677d8319cd3de61f3a9eeb1e5f8ab4e8b5edfcb3/uvloop-0.21.0-cp312-cp312-musllinux_1_2_aarch64.whl", hash = "sha256:461d9ae6660fbbafedd07559c6a2e57cd553b34b0065b6550685f6653a98c1cb", size = 4451321 },
    { url = "https://files.pythonhosted.org/packages/8f/eb/f7032be105877bcf924709c97b1bf3b90255b4ec251f9340cef912559f28/uvloop-0.21.0-cp312-cp312-musllinux_1_2_x86_64.whl", hash = "sha256:183aef7c8730e54c9a3ee3227464daed66e37ba13040bb3f350bc2ddc040f22f", size = 4659022 },
    { url = "https://files.pythonhosted.org/packages/3f/8d/2cbef610ca21539f0f36e2b34da49302029e7c9f09acef0b1c3b5839412b/uvloop-0.21.0-cp313-cp313-macosx_10_13_universal2.whl", hash = "sha256:bfd55dfcc2a512316e65f16e503e9e450cab148ef11df4e4e679b5e8253a5281", size = 1468123 },
    { url = "https://files.pythonhosted.org/packages/93/0d/b0038d5a469f94ed8f2b2fce2434a18396d8fbfb5da85a0a9781ebbdec14/uvloop-0.21.0-cp313-cp313-macosx_10_13_x86_64.whl", hash = "sha256:787ae31ad8a2856fc4e7c095341cccc7209bd657d0e71ad0dc2ea83c4a6fa8af", size = 819325 },
    { url = "https://files.pythonhosted.org/packages/50/94/0a687f39e78c4c1e02e3272c6b2ccdb4e0085fda3b8352fecd0410ccf915/uvloop-0.21.0-cp313-cp313-manylinux_2_17_aarch64.manylinux2014_aarch64.whl", hash = "sha256:5ee4d4ef48036ff6e5cfffb09dd192c7a5027153948d85b8da7ff705065bacc6", size = 4582806 },
    { url = "https://files.pythonhosted.org/packages/d2/19/f5b78616566ea68edd42aacaf645adbf71fbd83fc52281fba555dc27e3f1/uvloop-0.21.0-cp313-cp313-manylinux_2_17_x86_64.manylinux2014_x86_64.whl", hash = "sha256:f3df876acd7ec037a3d005b3ab85a7e4110422e4d9c1571d4fc89b0fc41b6816", size = 4701068 },
    { url = "https://files.pythonhosted.org/packages/47/57/66f061ee118f413cd22a656de622925097170b9380b30091b78ea0c6ea75/uvloop-0.21.0-cp313-cp313-musllinux_1_2_aarch64.whl", hash = "sha256:bd53ecc9a0f3d87ab847503c2e1552b690362e005ab54e8a48ba97da3924c0dc", size = 4454428 },
    { url = "https://files.pythonhosted.org/packages/63/9a/0962b05b308494e3202d3f794a6e85abe471fe3cafdbcf95c2e8c713aabd/uvloop-0.21.0-cp313-cp313-musllinux_1_2_x86_64.whl", hash = "sha256:a5c39f217ab3c663dc699c04cbd50c13813e31d917642d459fdcec07555cc553", size = 4660018 },
]

[[package]]
name = "virtualenv"
version = "20.31.2"
source = { registry = "https://pypi.org/simple" }
dependencies = [
    { name = "distlib" },
    { name = "filelock" },
    { name = "platformdirs" },
]
sdist = { url = "https://files.pythonhosted.org/packages/56/2c/444f465fb2c65f40c3a104fd0c495184c4f2336d65baf398e3c75d72ea94/virtualenv-20.31.2.tar.gz", hash = "sha256:e10c0a9d02835e592521be48b332b6caee6887f332c111aa79a09b9e79efc2af", size = 6076316 }
wheels = [
    { url = "https://files.pythonhosted.org/packages/f3/40/b1c265d4b2b62b58576588510fc4d1fe60a86319c8de99fd8e9fec617d2c/virtualenv-20.31.2-py3-none-any.whl", hash = "sha256:36efd0d9650ee985f0cad72065001e66d49a6f24eb44d98980f630686243cf11", size = 6057982 },
]

[[package]]
name = "wandb"
version = "0.19.11"
source = { registry = "https://pypi.org/simple" }
dependencies = [
    { name = "click" },
    { name = "docker-pycreds" },
    { name = "gitpython" },
    { name = "platformdirs" },
    { name = "protobuf" },
    { name = "psutil" },
    { name = "pydantic" },
    { name = "pyyaml" },
    { name = "requests" },
    { name = "sentry-sdk" },
    { name = "setproctitle" },
    { name = "setuptools" },
    { name = "typing-extensions" },
]
sdist = { url = "https://files.pythonhosted.org/packages/39/98/0ff2925a21b998d4b84731429f4554ca3d9b5cad42c09c075e7306c3aca0/wandb-0.19.11.tar.gz", hash = "sha256:3f50a27dfadbb25946a513ffe856c0e8e538b5626ef207aa50b00c3b0356bff8", size = 39511477 }
wheels = [
    { url = "https://files.pythonhosted.org/packages/4f/2c/f8bab58c73fdde4442f1baffd9ea5d1bb3113906a97a27e8d9ab72db7a69/wandb-0.19.11-py3-none-any.whl", hash = "sha256:ff3bf050ba25ebae7aedc9a775ffab90c28068832edfe5458423f488c2558f82", size = 6481327 },
    { url = "https://files.pythonhosted.org/packages/45/4a/34b364280f690f4c6d7660f528fba9f13bdecabc4c869d266a4632cf836e/wandb-0.19.11-py3-none-macosx_10_14_x86_64.whl", hash = "sha256:0823fd9aa6343f40c04e01959997ca8c6d6adf1bd81c8d45261fa4915f1c6b67", size = 20555751 },
    { url = "https://files.pythonhosted.org/packages/d8/e6/a27868fdb83a60df37b9d15e52c3353dd88d74442f27ae48cf765c6b9554/wandb-0.19.11-py3-none-macosx_11_0_arm64.whl", hash = "sha256:c758ef5439599d9023db5b3cf1698477055d82f9fae48af2779f63f1d289167c", size = 20377587 },
    { url = "https://files.pythonhosted.org/packages/21/f7/d5cf5b58c2b3015364c7b2b6af6a440cbeda4103b67332e1e64b30f6252d/wandb-0.19.11-py3-none-macosx_11_0_x86_64.whl", hash = "sha256:de2dfd4911e7691735e271654c735e7b90cdee9d29a3796fbf06e9e92d48f3d7", size = 20985041 },
    { url = "https://files.pythonhosted.org/packages/68/06/8b827f16a0b8f18002d2fffa7c5a7fd447946e0d0c68aeec0dd7eb18cdd3/wandb-0.19.11-py3-none-manylinux_2_17_aarch64.manylinux2014_aarch64.whl", hash = "sha256:cfff738850770d26b13f8f3fe400a6456f1e39e87f3f29d5aa241b249476df95", size = 20017696 },
    { url = "https://files.pythonhosted.org/packages/f9/31/eeb2878b26566c04c3e9b8b20b3ec3c54a2be50535088d36a37c008e07a3/wandb-0.19.11-py3-none-manylinux_2_17_x86_64.manylinux2014_x86_64.whl", hash = "sha256:e8ff673007448df11cc69379ae0df28ead866800dc1ec7bc151b402db0bbcf40", size = 21425857 },
    { url = "https://files.pythonhosted.org/packages/10/30/08988360678ae78334bb16625c28260fcaba49f500b89f8766807cb74d71/wandb-0.19.11-py3-none-musllinux_1_2_aarch64.whl", hash = "sha256:858bc5023fa1b3285d89d15f62be78afdb28301064daa49ea3f4ebde5dcedad2", size = 20023145 },
    { url = "https://files.pythonhosted.org/packages/c8/e9/a639c42c8ca517c4d25e8970d64d0c5a9bd35b784faed5f47d9cca3dcd12/wandb-0.19.11-py3-none-musllinux_1_2_x86_64.whl", hash = "sha256:90e4b57649896acb16c3dd41b3093df1a169c2f1d94ff15d76af86b8a60dcdac", size = 21504842 },
    { url = "https://files.pythonhosted.org/packages/44/74/dbe9277dd935b77dd16939cdf15357766fec0813a6e336cf5f1d07eb016e/wandb-0.19.11-py3-none-win32.whl", hash = "sha256:38dea43c7926d8800405a73b80b9adfe81eb315fc6f2ac6885c77eb966634421", size = 20767584 },
    { url = "https://files.pythonhosted.org/packages/36/d5/215cac3edec5c5ac6e7231beb9d22466d5d4e4a132fa3a1d044f7d682c15/wandb-0.19.11-py3-none-win_amd64.whl", hash = "sha256:73402003c56ddc2198878492ab2bff55bb49bce5587eae5960e737d27c0c48f7", size = 20767588 },
]

[[package]]
name = "watchfiles"
version = "1.0.5"
source = { registry = "https://pypi.org/simple" }
dependencies = [
    { name = "anyio" },
]
sdist = { url = "https://files.pythonhosted.org/packages/03/e2/8ed598c42057de7aa5d97c472254af4906ff0a59a66699d426fc9ef795d7/watchfiles-1.0.5.tar.gz", hash = "sha256:b7529b5dcc114679d43827d8c35a07c493ad6f083633d573d81c660abc5979e9", size = 94537 }
wheels = [
    { url = "https://files.pythonhosted.org/packages/2a/8c/4f0b9bdb75a1bfbd9c78fad7d8854369283f74fe7cf03eb16be77054536d/watchfiles-1.0.5-cp312-cp312-macosx_10_12_x86_64.whl", hash = "sha256:b5eb568c2aa6018e26da9e6c86f3ec3fd958cee7f0311b35c2630fa4217d17f2", size = 401511 },
    { url = "https://files.pythonhosted.org/packages/dc/4e/7e15825def77f8bd359b6d3f379f0c9dac4eb09dd4ddd58fd7d14127179c/watchfiles-1.0.5-cp312-cp312-macosx_11_0_arm64.whl", hash = "sha256:0a04059f4923ce4e856b4b4e5e783a70f49d9663d22a4c3b3298165996d1377f", size = 392715 },
    { url = "https://files.pythonhosted.org/packages/58/65/b72fb817518728e08de5840d5d38571466c1b4a3f724d190cec909ee6f3f/watchfiles-1.0.5-cp312-cp312-manylinux_2_17_aarch64.manylinux2014_aarch64.whl", hash = "sha256:3e380c89983ce6e6fe2dd1e1921b9952fb4e6da882931abd1824c092ed495dec", size = 454138 },
    { url = "https://files.pythonhosted.org/packages/3e/a4/86833fd2ea2e50ae28989f5950b5c3f91022d67092bfec08f8300d8b347b/watchfiles-1.0.5-cp312-cp312-manylinux_2_17_armv7l.manylinux2014_armv7l.whl", hash = "sha256:fe43139b2c0fdc4a14d4f8d5b5d967f7a2777fd3d38ecf5b1ec669b0d7e43c21", size = 458592 },
    { url = "https://files.pythonhosted.org/packages/38/7e/42cb8df8be9a37e50dd3a818816501cf7a20d635d76d6bd65aae3dbbff68/watchfiles-1.0.5-cp312-cp312-manylinux_2_17_i686.manylinux2014_i686.whl", hash = "sha256:ee0822ce1b8a14fe5a066f93edd20aada932acfe348bede8aa2149f1a4489512", size = 487532 },
    { url = "https://files.pythonhosted.org/packages/fc/fd/13d26721c85d7f3df6169d8b495fcac8ab0dc8f0945ebea8845de4681dab/watchfiles-1.0.5-cp312-cp312-manylinux_2_17_ppc64le.manylinux2014_ppc64le.whl", hash = "sha256:a0dbcb1c2d8f2ab6e0a81c6699b236932bd264d4cef1ac475858d16c403de74d", size = 522865 },
    { url = "https://files.pythonhosted.org/packages/a1/0d/7f9ae243c04e96c5455d111e21b09087d0eeaf9a1369e13a01c7d3d82478/watchfiles-1.0.5-cp312-cp312-manylinux_2_17_s390x.manylinux2014_s390x.whl", hash = "sha256:a2014a2b18ad3ca53b1f6c23f8cd94a18ce930c1837bd891262c182640eb40a6", size = 499887 },
    { url = "https://files.pythonhosted.org/packages/8e/0f/a257766998e26aca4b3acf2ae97dff04b57071e991a510857d3799247c67/watchfiles-1.0.5-cp312-cp312-manylinux_2_17_x86_64.manylinux2014_x86_64.whl", hash = "sha256:10f6ae86d5cb647bf58f9f655fcf577f713915a5d69057a0371bc257e2553234", size = 454498 },
    { url = "https://files.pythonhosted.org/packages/81/79/8bf142575a03e0af9c3d5f8bcae911ee6683ae93a625d349d4ecf4c8f7df/watchfiles-1.0.5-cp312-cp312-musllinux_1_1_aarch64.whl", hash = "sha256:1a7bac2bde1d661fb31f4d4e8e539e178774b76db3c2c17c4bb3e960a5de07a2", size = 630663 },
    { url = "https://files.pythonhosted.org/packages/f1/80/abe2e79f610e45c63a70d271caea90c49bbf93eb00fa947fa9b803a1d51f/watchfiles-1.0.5-cp312-cp312-musllinux_1_1_x86_64.whl", hash = "sha256:4ab626da2fc1ac277bbf752446470b367f84b50295264d2d313e28dc4405d663", size = 625410 },
    { url = "https://files.pythonhosted.org/packages/91/6f/bc7fbecb84a41a9069c2c6eb6319f7f7df113adf113e358c57fc1aff7ff5/watchfiles-1.0.5-cp312-cp312-win32.whl", hash = "sha256:9f4571a783914feda92018ef3901dab8caf5b029325b5fe4558c074582815249", size = 277965 },
    { url = "https://files.pythonhosted.org/packages/99/a5/bf1c297ea6649ec59e935ab311f63d8af5faa8f0b86993e3282b984263e3/watchfiles-1.0.5-cp312-cp312-win_amd64.whl", hash = "sha256:360a398c3a19672cf93527f7e8d8b60d8275119c5d900f2e184d32483117a705", size = 291693 },
    { url = "https://files.pythonhosted.org/packages/7f/7b/fd01087cc21db5c47e5beae507b87965db341cce8a86f9eb12bf5219d4e0/watchfiles-1.0.5-cp312-cp312-win_arm64.whl", hash = "sha256:1a2902ede862969077b97523987c38db28abbe09fb19866e711485d9fbf0d417", size = 283287 },
    { url = "https://files.pythonhosted.org/packages/c7/62/435766874b704f39b2fecd8395a29042db2b5ec4005bd34523415e9bd2e0/watchfiles-1.0.5-cp313-cp313-macosx_10_12_x86_64.whl", hash = "sha256:0b289572c33a0deae62daa57e44a25b99b783e5f7aed81b314232b3d3c81a11d", size = 401531 },
    { url = "https://files.pythonhosted.org/packages/6e/a6/e52a02c05411b9cb02823e6797ef9bbba0bfaf1bb627da1634d44d8af833/watchfiles-1.0.5-cp313-cp313-macosx_11_0_arm64.whl", hash = "sha256:a056c2f692d65bf1e99c41045e3bdcaea3cb9e6b5a53dcaf60a5f3bd95fc9763", size = 392417 },
    { url = "https://files.pythonhosted.org/packages/3f/53/c4af6819770455932144e0109d4854437769672d7ad897e76e8e1673435d/watchfiles-1.0.5-cp313-cp313-manylinux_2_17_aarch64.manylinux2014_aarch64.whl", hash = "sha256:b9dca99744991fc9850d18015c4f0438865414e50069670f5f7eee08340d8b40", size = 453423 },
    { url = "https://files.pythonhosted.org/packages/cb/d1/8e88df58bbbf819b8bc5cfbacd3c79e01b40261cad0fc84d1e1ebd778a07/watchfiles-1.0.5-cp313-cp313-manylinux_2_17_armv7l.manylinux2014_armv7l.whl", hash = "sha256:894342d61d355446d02cd3988a7326af344143eb33a2fd5d38482a92072d9563", size = 458185 },
    { url = "https://files.pythonhosted.org/packages/ff/70/fffaa11962dd5429e47e478a18736d4e42bec42404f5ee3b92ef1b87ad60/watchfiles-1.0.5-cp313-cp313-manylinux_2_17_i686.manylinux2014_i686.whl", hash = "sha256:ab44e1580924d1ffd7b3938e02716d5ad190441965138b4aa1d1f31ea0877f04", size = 486696 },
    { url = "https://files.pythonhosted.org/packages/39/db/723c0328e8b3692d53eb273797d9a08be6ffb1d16f1c0ba2bdbdc2a3852c/watchfiles-1.0.5-cp313-cp313-manylinux_2_17_ppc64le.manylinux2014_ppc64le.whl", hash = "sha256:d6f9367b132078b2ceb8d066ff6c93a970a18c3029cea37bfd7b2d3dd2e5db8f", size = 522327 },
    { url = "https://files.pythonhosted.org/packages/cd/05/9fccc43c50c39a76b68343484b9da7b12d42d0859c37c61aec018c967a32/watchfiles-1.0.5-cp313-cp313-manylinux_2_17_s390x.manylinux2014_s390x.whl", hash = "sha256:f2e55a9b162e06e3f862fb61e399fe9f05d908d019d87bf5b496a04ef18a970a", size = 499741 },
    { url = "https://files.pythonhosted.org/packages/23/14/499e90c37fa518976782b10a18b18db9f55ea73ca14641615056f8194bb3/watchfiles-1.0.5-cp313-cp313-manylinux_2_17_x86_64.manylinux2014_x86_64.whl", hash = "sha256:0125f91f70e0732a9f8ee01e49515c35d38ba48db507a50c5bdcad9503af5827", size = 453995 },
    { url = "https://files.pythonhosted.org/packages/61/d9/f75d6840059320df5adecd2c687fbc18960a7f97b55c300d20f207d48aef/watchfiles-1.0.5-cp313-cp313-musllinux_1_1_aarch64.whl", hash = "sha256:13bb21f8ba3248386337c9fa51c528868e6c34a707f729ab041c846d52a0c69a", size = 629693 },
    { url = "https://files.pythonhosted.org/packages/fc/17/180ca383f5061b61406477218c55d66ec118e6c0c51f02d8142895fcf0a9/watchfiles-1.0.5-cp313-cp313-musllinux_1_1_x86_64.whl", hash = "sha256:839ebd0df4a18c5b3c1b890145b5a3f5f64063c2a0d02b13c76d78fe5de34936", size = 624677 },
    { url = "https://files.pythonhosted.org/packages/bf/15/714d6ef307f803f236d69ee9d421763707899d6298d9f3183e55e366d9af/watchfiles-1.0.5-cp313-cp313-win32.whl", hash = "sha256:4a8ec1e4e16e2d5bafc9ba82f7aaecfeec990ca7cd27e84fb6f191804ed2fcfc", size = 277804 },
    { url = "https://files.pythonhosted.org/packages/a8/b4/c57b99518fadf431f3ef47a610839e46e5f8abf9814f969859d1c65c02c7/watchfiles-1.0.5-cp313-cp313-win_amd64.whl", hash = "sha256:f436601594f15bf406518af922a89dcaab416568edb6f65c4e5bbbad1ea45c11", size = 291087 },
]

[[package]]
name = "websockets"
version = "15.0.1"
source = { registry = "https://pypi.org/simple" }
sdist = { url = "https://files.pythonhosted.org/packages/21/e6/26d09fab466b7ca9c7737474c52be4f76a40301b08362eb2dbc19dcc16c1/websockets-15.0.1.tar.gz", hash = "sha256:82544de02076bafba038ce055ee6412d68da13ab47f0c60cab827346de828dee", size = 177016 }
wheels = [
    { url = "https://files.pythonhosted.org/packages/51/6b/4545a0d843594f5d0771e86463606a3988b5a09ca5123136f8a76580dd63/websockets-15.0.1-cp312-cp312-macosx_10_13_universal2.whl", hash = "sha256:3e90baa811a5d73f3ca0bcbf32064d663ed81318ab225ee4f427ad4e26e5aff3", size = 175437 },
    { url = "https://files.pythonhosted.org/packages/f4/71/809a0f5f6a06522af902e0f2ea2757f71ead94610010cf570ab5c98e99ed/websockets-15.0.1-cp312-cp312-macosx_10_13_x86_64.whl", hash = "sha256:592f1a9fe869c778694f0aa806ba0374e97648ab57936f092fd9d87f8bc03665", size = 173096 },
    { url = "https://files.pythonhosted.org/packages/3d/69/1a681dd6f02180916f116894181eab8b2e25b31e484c5d0eae637ec01f7c/websockets-15.0.1-cp312-cp312-macosx_11_0_arm64.whl", hash = "sha256:0701bc3cfcb9164d04a14b149fd74be7347a530ad3bbf15ab2c678a2cd3dd9a2", size = 173332 },
    { url = "https://files.pythonhosted.org/packages/a6/02/0073b3952f5bce97eafbb35757f8d0d54812b6174ed8dd952aa08429bcc3/websockets-15.0.1-cp312-cp312-manylinux_2_17_aarch64.manylinux2014_aarch64.whl", hash = "sha256:e8b56bdcdb4505c8078cb6c7157d9811a85790f2f2b3632c7d1462ab5783d215", size = 183152 },
    { url = "https://files.pythonhosted.org/packages/74/45/c205c8480eafd114b428284840da0b1be9ffd0e4f87338dc95dc6ff961a1/websockets-15.0.1-cp312-cp312-manylinux_2_5_i686.manylinux1_i686.manylinux_2_17_i686.manylinux2014_i686.whl", hash = "sha256:0af68c55afbd5f07986df82831c7bff04846928ea8d1fd7f30052638788bc9b5", size = 182096 },
    { url = "https://files.pythonhosted.org/packages/14/8f/aa61f528fba38578ec553c145857a181384c72b98156f858ca5c8e82d9d3/websockets-15.0.1-cp312-cp312-manylinux_2_5_x86_64.manylinux1_x86_64.manylinux_2_17_x86_64.manylinux2014_x86_64.whl", hash = "sha256:64dee438fed052b52e4f98f76c5790513235efaa1ef7f3f2192c392cd7c91b65", size = 182523 },
    { url = "https://files.pythonhosted.org/packages/ec/6d/0267396610add5bc0d0d3e77f546d4cd287200804fe02323797de77dbce9/websockets-15.0.1-cp312-cp312-musllinux_1_2_aarch64.whl", hash = "sha256:d5f6b181bb38171a8ad1d6aa58a67a6aa9d4b38d0f8c5f496b9e42561dfc62fe", size = 182790 },
    { url = "https://files.pythonhosted.org/packages/02/05/c68c5adbf679cf610ae2f74a9b871ae84564462955d991178f95a1ddb7dd/websockets-15.0.1-cp312-cp312-musllinux_1_2_i686.whl", hash = "sha256:5d54b09eba2bada6011aea5375542a157637b91029687eb4fdb2dab11059c1b4", size = 182165 },
    { url = "https://files.pythonhosted.org/packages/29/93/bb672df7b2f5faac89761cb5fa34f5cec45a4026c383a4b5761c6cea5c16/websockets-15.0.1-cp312-cp312-musllinux_1_2_x86_64.whl", hash = "sha256:3be571a8b5afed347da347bfcf27ba12b069d9d7f42cb8c7028b5e98bbb12597", size = 182160 },
    { url = "https://files.pythonhosted.org/packages/ff/83/de1f7709376dc3ca9b7eeb4b9a07b4526b14876b6d372a4dc62312bebee0/websockets-15.0.1-cp312-cp312-win32.whl", hash = "sha256:c338ffa0520bdb12fbc527265235639fb76e7bc7faafbb93f6ba80d9c06578a9", size = 176395 },
    { url = "https://files.pythonhosted.org/packages/7d/71/abf2ebc3bbfa40f391ce1428c7168fb20582d0ff57019b69ea20fa698043/websockets-15.0.1-cp312-cp312-win_amd64.whl", hash = "sha256:fcd5cf9e305d7b8338754470cf69cf81f420459dbae8a3b40cee57417f4614a7", size = 176841 },
    { url = "https://files.pythonhosted.org/packages/cb/9f/51f0cf64471a9d2b4d0fc6c534f323b664e7095640c34562f5182e5a7195/websockets-15.0.1-cp313-cp313-macosx_10_13_universal2.whl", hash = "sha256:ee443ef070bb3b6ed74514f5efaa37a252af57c90eb33b956d35c8e9c10a1931", size = 175440 },
    { url = "https://files.pythonhosted.org/packages/8a/05/aa116ec9943c718905997412c5989f7ed671bc0188ee2ba89520e8765d7b/websockets-15.0.1-cp313-cp313-macosx_10_13_x86_64.whl", hash = "sha256:5a939de6b7b4e18ca683218320fc67ea886038265fd1ed30173f5ce3f8e85675", size = 173098 },
    { url = "https://files.pythonhosted.org/packages/ff/0b/33cef55ff24f2d92924923c99926dcce78e7bd922d649467f0eda8368923/websockets-15.0.1-cp313-cp313-macosx_11_0_arm64.whl", hash = "sha256:746ee8dba912cd6fc889a8147168991d50ed70447bf18bcda7039f7d2e3d9151", size = 173329 },
    { url = "https://files.pythonhosted.org/packages/31/1d/063b25dcc01faa8fada1469bdf769de3768b7044eac9d41f734fd7b6ad6d/websockets-15.0.1-cp313-cp313-manylinux_2_17_aarch64.manylinux2014_aarch64.whl", hash = "sha256:595b6c3969023ecf9041b2936ac3827e4623bfa3ccf007575f04c5a6aa318c22", size = 183111 },
    { url = "https://files.pythonhosted.org/packages/93/53/9a87ee494a51bf63e4ec9241c1ccc4f7c2f45fff85d5bde2ff74fcb68b9e/websockets-15.0.1-cp313-cp313-manylinux_2_5_i686.manylinux1_i686.manylinux_2_17_i686.manylinux2014_i686.whl", hash = "sha256:3c714d2fc58b5ca3e285461a4cc0c9a66bd0e24c5da9911e30158286c9b5be7f", size = 182054 },
    { url = "https://files.pythonhosted.org/packages/ff/b2/83a6ddf56cdcbad4e3d841fcc55d6ba7d19aeb89c50f24dd7e859ec0805f/websockets-15.0.1-cp313-cp313-manylinux_2_5_x86_64.manylinux1_x86_64.manylinux_2_17_x86_64.manylinux2014_x86_64.whl", hash = "sha256:0f3c1e2ab208db911594ae5b4f79addeb3501604a165019dd221c0bdcabe4db8", size = 182496 },
    { url = "https://files.pythonhosted.org/packages/98/41/e7038944ed0abf34c45aa4635ba28136f06052e08fc2168520bb8b25149f/websockets-15.0.1-cp313-cp313-musllinux_1_2_aarch64.whl", hash = "sha256:229cf1d3ca6c1804400b0a9790dc66528e08a6a1feec0d5040e8b9eb14422375", size = 182829 },
    { url = "https://files.pythonhosted.org/packages/e0/17/de15b6158680c7623c6ef0db361da965ab25d813ae54fcfeae2e5b9ef910/websockets-15.0.1-cp313-cp313-musllinux_1_2_i686.whl", hash = "sha256:756c56e867a90fb00177d530dca4b097dd753cde348448a1012ed6c5131f8b7d", size = 182217 },
    { url = "https://files.pythonhosted.org/packages/33/2b/1f168cb6041853eef0362fb9554c3824367c5560cbdaad89ac40f8c2edfc/websockets-15.0.1-cp313-cp313-musllinux_1_2_x86_64.whl", hash = "sha256:558d023b3df0bffe50a04e710bc87742de35060580a293c2a984299ed83bc4e4", size = 182195 },
    { url = "https://files.pythonhosted.org/packages/86/eb/20b6cdf273913d0ad05a6a14aed4b9a85591c18a987a3d47f20fa13dcc47/websockets-15.0.1-cp313-cp313-win32.whl", hash = "sha256:ba9e56e8ceeeedb2e080147ba85ffcd5cd0711b89576b83784d8605a7df455fa", size = 176393 },
    { url = "https://files.pythonhosted.org/packages/1b/6c/c65773d6cab416a64d191d6ee8a8b1c68a09970ea6909d16965d26bfed1e/websockets-15.0.1-cp313-cp313-win_amd64.whl", hash = "sha256:e09473f095a819042ecb2ab9465aee615bd9c2028e4ef7d933600a8401c79561", size = 176837 },
    { url = "https://files.pythonhosted.org/packages/fa/a8/5b41e0da817d64113292ab1f8247140aac61cbf6cfd085d6a0fa77f4984f/websockets-15.0.1-py3-none-any.whl", hash = "sha256:f7a866fbc1e97b5c617ee4116daaa09b722101d4a3c170c787450ba409f9736f", size = 169743 },
]

[[package]]
name = "wrapt"
version = "1.17.2"
source = { registry = "https://pypi.org/simple" }
sdist = { url = "https://files.pythonhosted.org/packages/c3/fc/e91cc220803d7bc4db93fb02facd8461c37364151b8494762cc88b0fbcef/wrapt-1.17.2.tar.gz", hash = "sha256:41388e9d4d1522446fe79d3213196bd9e3b301a336965b9e27ca2788ebd122f3", size = 55531 }
wheels = [
    { url = "https://files.pythonhosted.org/packages/a1/bd/ab55f849fd1f9a58ed7ea47f5559ff09741b25f00c191231f9f059c83949/wrapt-1.17.2-cp312-cp312-macosx_10_13_universal2.whl", hash = "sha256:d5e2439eecc762cd85e7bd37161d4714aa03a33c5ba884e26c81559817ca0925", size = 53799 },
    { url = "https://files.pythonhosted.org/packages/53/18/75ddc64c3f63988f5a1d7e10fb204ffe5762bc663f8023f18ecaf31a332e/wrapt-1.17.2-cp312-cp312-macosx_10_13_x86_64.whl", hash = "sha256:3fc7cb4c1c744f8c05cd5f9438a3caa6ab94ce8344e952d7c45a8ed59dd88392", size = 38821 },
    { url = "https://files.pythonhosted.org/packages/48/2a/97928387d6ed1c1ebbfd4efc4133a0633546bec8481a2dd5ec961313a1c7/wrapt-1.17.2-cp312-cp312-macosx_11_0_arm64.whl", hash = "sha256:8fdbdb757d5390f7c675e558fd3186d590973244fab0c5fe63d373ade3e99d40", size = 38919 },
    { url = "https://files.pythonhosted.org/packages/73/54/3bfe5a1febbbccb7a2f77de47b989c0b85ed3a6a41614b104204a788c20e/wrapt-1.17.2-cp312-cp312-manylinux_2_17_aarch64.manylinux2014_aarch64.whl", hash = "sha256:5bb1d0dbf99411f3d871deb6faa9aabb9d4e744d67dcaaa05399af89d847a91d", size = 88721 },
    { url = "https://files.pythonhosted.org/packages/25/cb/7262bc1b0300b4b64af50c2720ef958c2c1917525238d661c3e9a2b71b7b/wrapt-1.17.2-cp312-cp312-manylinux_2_5_i686.manylinux1_i686.manylinux_2_17_i686.manylinux2014_i686.whl", hash = "sha256:d18a4865f46b8579d44e4fe1e2bcbc6472ad83d98e22a26c963d46e4c125ef0b", size = 80899 },
    { url = "https://files.pythonhosted.org/packages/2a/5a/04cde32b07a7431d4ed0553a76fdb7a61270e78c5fd5a603e190ac389f14/wrapt-1.17.2-cp312-cp312-manylinux_2_5_x86_64.manylinux1_x86_64.manylinux_2_17_x86_64.manylinux2014_x86_64.whl", hash = "sha256:bc570b5f14a79734437cb7b0500376b6b791153314986074486e0b0fa8d71d98", size = 89222 },
    { url = "https://files.pythonhosted.org/packages/09/28/2e45a4f4771fcfb109e244d5dbe54259e970362a311b67a965555ba65026/wrapt-1.17.2-cp312-cp312-musllinux_1_2_aarch64.whl", hash = "sha256:6d9187b01bebc3875bac9b087948a2bccefe464a7d8f627cf6e48b1bbae30f82", size = 86707 },
    { url = "https://files.pythonhosted.org/packages/c6/d2/dcb56bf5f32fcd4bd9aacc77b50a539abdd5b6536872413fd3f428b21bed/wrapt-1.17.2-cp312-cp312-musllinux_1_2_i686.whl", hash = "sha256:9e8659775f1adf02eb1e6f109751268e493c73716ca5761f8acb695e52a756ae", size = 79685 },
    { url = "https://files.pythonhosted.org/packages/80/4e/eb8b353e36711347893f502ce91c770b0b0929f8f0bed2670a6856e667a9/wrapt-1.17.2-cp312-cp312-musllinux_1_2_x86_64.whl", hash = "sha256:e8b2816ebef96d83657b56306152a93909a83f23994f4b30ad4573b00bd11bb9", size = 87567 },
    { url = "https://files.pythonhosted.org/packages/17/27/4fe749a54e7fae6e7146f1c7d914d28ef599dacd4416566c055564080fe2/wrapt-1.17.2-cp312-cp312-win32.whl", hash = "sha256:468090021f391fe0056ad3e807e3d9034e0fd01adcd3bdfba977b6fdf4213ea9", size = 36672 },
    { url = "https://files.pythonhosted.org/packages/15/06/1dbf478ea45c03e78a6a8c4be4fdc3c3bddea5c8de8a93bc971415e47f0f/wrapt-1.17.2-cp312-cp312-win_amd64.whl", hash = "sha256:ec89ed91f2fa8e3f52ae53cd3cf640d6feff92ba90d62236a81e4e563ac0e991", size = 38865 },
    { url = "https://files.pythonhosted.org/packages/ce/b9/0ffd557a92f3b11d4c5d5e0c5e4ad057bd9eb8586615cdaf901409920b14/wrapt-1.17.2-cp313-cp313-macosx_10_13_universal2.whl", hash = "sha256:6ed6ffac43aecfe6d86ec5b74b06a5be33d5bb9243d055141e8cabb12aa08125", size = 53800 },
    { url = "https://files.pythonhosted.org/packages/c0/ef/8be90a0b7e73c32e550c73cfb2fa09db62234227ece47b0e80a05073b375/wrapt-1.17.2-cp313-cp313-macosx_10_13_x86_64.whl", hash = "sha256:35621ae4c00e056adb0009f8e86e28eb4a41a4bfa8f9bfa9fca7d343fe94f998", size = 38824 },
    { url = "https://files.pythonhosted.org/packages/36/89/0aae34c10fe524cce30fe5fc433210376bce94cf74d05b0d68344c8ba46e/wrapt-1.17.2-cp313-cp313-macosx_11_0_arm64.whl", hash = "sha256:a604bf7a053f8362d27eb9fefd2097f82600b856d5abe996d623babd067b1ab5", size = 38920 },
    { url = "https://files.pythonhosted.org/packages/3b/24/11c4510de906d77e0cfb5197f1b1445d4fec42c9a39ea853d482698ac681/wrapt-1.17.2-cp313-cp313-manylinux_2_17_aarch64.manylinux2014_aarch64.whl", hash = "sha256:5cbabee4f083b6b4cd282f5b817a867cf0b1028c54d445b7ec7cfe6505057cf8", size = 88690 },
    { url = "https://files.pythonhosted.org/packages/71/d7/cfcf842291267bf455b3e266c0c29dcb675b5540ee8b50ba1699abf3af45/wrapt-1.17.2-cp313-cp313-manylinux_2_5_i686.manylinux1_i686.manylinux_2_17_i686.manylinux2014_i686.whl", hash = "sha256:49703ce2ddc220df165bd2962f8e03b84c89fee2d65e1c24a7defff6f988f4d6", size = 80861 },
    { url = "https://files.pythonhosted.org/packages/d5/66/5d973e9f3e7370fd686fb47a9af3319418ed925c27d72ce16b791231576d/wrapt-1.17.2-cp313-cp313-manylinux_2_5_x86_64.manylinux1_x86_64.manylinux_2_17_x86_64.manylinux2014_x86_64.whl", hash = "sha256:8112e52c5822fc4253f3901b676c55ddf288614dc7011634e2719718eaa187dc", size = 89174 },
    { url = "https://files.pythonhosted.org/packages/a7/d3/8e17bb70f6ae25dabc1aaf990f86824e4fd98ee9cadf197054e068500d27/wrapt-1.17.2-cp313-cp313-musllinux_1_2_aarch64.whl", hash = "sha256:9fee687dce376205d9a494e9c121e27183b2a3df18037f89d69bd7b35bcf59e2", size = 86721 },
    { url = "https://files.pythonhosted.org/packages/6f/54/f170dfb278fe1c30d0ff864513cff526d624ab8de3254b20abb9cffedc24/wrapt-1.17.2-cp313-cp313-musllinux_1_2_i686.whl", hash = "sha256:18983c537e04d11cf027fbb60a1e8dfd5190e2b60cc27bc0808e653e7b218d1b", size = 79763 },
    { url = "https://files.pythonhosted.org/packages/4a/98/de07243751f1c4a9b15c76019250210dd3486ce098c3d80d5f729cba029c/wrapt-1.17.2-cp313-cp313-musllinux_1_2_x86_64.whl", hash = "sha256:703919b1633412ab54bcf920ab388735832fdcb9f9a00ae49387f0fe67dad504", size = 87585 },
    { url = "https://files.pythonhosted.org/packages/f9/f0/13925f4bd6548013038cdeb11ee2cbd4e37c30f8bfd5db9e5a2a370d6e20/wrapt-1.17.2-cp313-cp313-win32.whl", hash = "sha256:abbb9e76177c35d4e8568e58650aa6926040d6a9f6f03435b7a522bf1c487f9a", size = 36676 },
    { url = "https://files.pythonhosted.org/packages/bf/ae/743f16ef8c2e3628df3ddfd652b7d4c555d12c84b53f3d8218498f4ade9b/wrapt-1.17.2-cp313-cp313-win_amd64.whl", hash = "sha256:69606d7bb691b50a4240ce6b22ebb319c1cfb164e5f6569835058196e0f3a845", size = 38871 },
    { url = "https://files.pythonhosted.org/packages/3d/bc/30f903f891a82d402ffb5fda27ec1d621cc97cb74c16fea0b6141f1d4e87/wrapt-1.17.2-cp313-cp313t-macosx_10_13_universal2.whl", hash = "sha256:4a721d3c943dae44f8e243b380cb645a709ba5bd35d3ad27bc2ed947e9c68192", size = 56312 },
    { url = "https://files.pythonhosted.org/packages/8a/04/c97273eb491b5f1c918857cd26f314b74fc9b29224521f5b83f872253725/wrapt-1.17.2-cp313-cp313t-macosx_10_13_x86_64.whl", hash = "sha256:766d8bbefcb9e00c3ac3b000d9acc51f1b399513f44d77dfe0eb026ad7c9a19b", size = 40062 },
    { url = "https://files.pythonhosted.org/packages/4e/ca/3b7afa1eae3a9e7fefe499db9b96813f41828b9fdb016ee836c4c379dadb/wrapt-1.17.2-cp313-cp313t-macosx_11_0_arm64.whl", hash = "sha256:e496a8ce2c256da1eb98bd15803a79bee00fc351f5dfb9ea82594a3f058309e0", size = 40155 },
    { url = "https://files.pythonhosted.org/packages/89/be/7c1baed43290775cb9030c774bc53c860db140397047cc49aedaf0a15477/wrapt-1.17.2-cp313-cp313t-manylinux_2_17_aarch64.manylinux2014_aarch64.whl", hash = "sha256:40d615e4fe22f4ad3528448c193b218e077656ca9ccb22ce2cb20db730f8d306", size = 113471 },
    { url = "https://files.pythonhosted.org/packages/32/98/4ed894cf012b6d6aae5f5cc974006bdeb92f0241775addad3f8cd6ab71c8/wrapt-1.17.2-cp313-cp313t-manylinux_2_5_i686.manylinux1_i686.manylinux_2_17_i686.manylinux2014_i686.whl", hash = "sha256:a5aaeff38654462bc4b09023918b7f21790efb807f54c000a39d41d69cf552cb", size = 101208 },
    { url = "https://files.pythonhosted.org/packages/ea/fd/0c30f2301ca94e655e5e057012e83284ce8c545df7661a78d8bfca2fac7a/wrapt-1.17.2-cp313-cp313t-manylinux_2_5_x86_64.manylinux1_x86_64.manylinux_2_17_x86_64.manylinux2014_x86_64.whl", hash = "sha256:9a7d15bbd2bc99e92e39f49a04653062ee6085c0e18b3b7512a4f2fe91f2d681", size = 109339 },
    { url = "https://files.pythonhosted.org/packages/75/56/05d000de894c4cfcb84bcd6b1df6214297b8089a7bd324c21a4765e49b14/wrapt-1.17.2-cp313-cp313t-musllinux_1_2_aarch64.whl", hash = "sha256:e3890b508a23299083e065f435a492b5435eba6e304a7114d2f919d400888cc6", size = 110232 },
    { url = "https://files.pythonhosted.org/packages/53/f8/c3f6b2cf9b9277fb0813418e1503e68414cd036b3b099c823379c9575e6d/wrapt-1.17.2-cp313-cp313t-musllinux_1_2_i686.whl", hash = "sha256:8c8b293cd65ad716d13d8dd3624e42e5a19cc2a2f1acc74b30c2c13f15cb61a6", size = 100476 },
    { url = "https://files.pythonhosted.org/packages/a7/b1/0bb11e29aa5139d90b770ebbfa167267b1fc548d2302c30c8f7572851738/wrapt-1.17.2-cp313-cp313t-musllinux_1_2_x86_64.whl", hash = "sha256:4c82b8785d98cdd9fed4cac84d765d234ed3251bd6afe34cb7ac523cb93e8b4f", size = 106377 },
    { url = "https://files.pythonhosted.org/packages/6a/e1/0122853035b40b3f333bbb25f1939fc1045e21dd518f7f0922b60c156f7c/wrapt-1.17.2-cp313-cp313t-win32.whl", hash = "sha256:13e6afb7fe71fe7485a4550a8844cc9ffbe263c0f1a1eea569bc7091d4898555", size = 37986 },
    { url = "https://files.pythonhosted.org/packages/09/5e/1655cf481e079c1f22d0cabdd4e51733679932718dc23bf2db175f329b76/wrapt-1.17.2-cp313-cp313t-win_amd64.whl", hash = "sha256:eaf675418ed6b3b31c7a989fd007fa7c3be66ce14e5c3b27336383604c9da85c", size = 40750 },
    { url = "https://files.pythonhosted.org/packages/2d/82/f56956041adef78f849db6b289b282e72b55ab8045a75abad81898c28d19/wrapt-1.17.2-py3-none-any.whl", hash = "sha256:b18f2d1533a71f069c7f82d524a52599053d4c7166e9dd374ae2136b7f40f7c8", size = 23594 },
]

[[package]]
name = "xxhash"
version = "3.5.0"
source = { registry = "https://pypi.org/simple" }
sdist = { url = "https://files.pythonhosted.org/packages/00/5e/d6e5258d69df8b4ed8c83b6664f2b47d30d2dec551a29ad72a6c69eafd31/xxhash-3.5.0.tar.gz", hash = "sha256:84f2caddf951c9cbf8dc2e22a89d4ccf5d86391ac6418fe81e3c67d0cf60b45f", size = 84241 }
wheels = [
    { url = "https://files.pythonhosted.org/packages/07/0e/1bfce2502c57d7e2e787600b31c83535af83746885aa1a5f153d8c8059d6/xxhash-3.5.0-cp312-cp312-macosx_10_9_x86_64.whl", hash = "sha256:14470ace8bd3b5d51318782cd94e6f94431974f16cb3b8dc15d52f3b69df8e00", size = 31969 },
    { url = "https://files.pythonhosted.org/packages/3f/d6/8ca450d6fe5b71ce521b4e5db69622383d039e2b253e9b2f24f93265b52c/xxhash-3.5.0-cp312-cp312-macosx_11_0_arm64.whl", hash = "sha256:59aa1203de1cb96dbeab595ded0ad0c0056bb2245ae11fac11c0ceea861382b9", size = 30787 },
    { url = "https://files.pythonhosted.org/packages/5b/84/de7c89bc6ef63d750159086a6ada6416cc4349eab23f76ab870407178b93/xxhash-3.5.0-cp312-cp312-manylinux_2_17_aarch64.manylinux2014_aarch64.whl", hash = "sha256:08424f6648526076e28fae6ea2806c0a7d504b9ef05ae61d196d571e5c879c84", size = 220959 },
    { url = "https://files.pythonhosted.org/packages/fe/86/51258d3e8a8545ff26468c977101964c14d56a8a37f5835bc0082426c672/xxhash-3.5.0-cp312-cp312-manylinux_2_17_ppc64le.manylinux2014_ppc64le.whl", hash = "sha256:61a1ff00674879725b194695e17f23d3248998b843eb5e933007ca743310f793", size = 200006 },
    { url = "https://files.pythonhosted.org/packages/02/0a/96973bd325412feccf23cf3680fd2246aebf4b789122f938d5557c54a6b2/xxhash-3.5.0-cp312-cp312-manylinux_2_17_s390x.manylinux2014_s390x.whl", hash = "sha256:f2f2c61bee5844d41c3eb015ac652a0229e901074951ae48581d58bfb2ba01be", size = 428326 },
    { url = "https://files.pythonhosted.org/packages/11/a7/81dba5010f7e733de88af9555725146fc133be97ce36533867f4c7e75066/xxhash-3.5.0-cp312-cp312-manylinux_2_17_x86_64.manylinux2014_x86_64.whl", hash = "sha256:9d32a592cac88d18cc09a89172e1c32d7f2a6e516c3dfde1b9adb90ab5df54a6", size = 194380 },
    { url = "https://files.pythonhosted.org/packages/fb/7d/f29006ab398a173f4501c0e4977ba288f1c621d878ec217b4ff516810c04/xxhash-3.5.0-cp312-cp312-manylinux_2_5_i686.manylinux1_i686.manylinux_2_17_i686.manylinux2014_i686.whl", hash = "sha256:70dabf941dede727cca579e8c205e61121afc9b28516752fd65724be1355cc90", size = 207934 },
    { url = "https://files.pythonhosted.org/packages/8a/6e/6e88b8f24612510e73d4d70d9b0c7dff62a2e78451b9f0d042a5462c8d03/xxhash-3.5.0-cp312-cp312-musllinux_1_2_aarch64.whl", hash = "sha256:e5d0ddaca65ecca9c10dcf01730165fd858533d0be84c75c327487c37a906a27", size = 216301 },
    { url = "https://files.pythonhosted.org/packages/af/51/7862f4fa4b75a25c3b4163c8a873f070532fe5f2d3f9b3fc869c8337a398/xxhash-3.5.0-cp312-cp312-musllinux_1_2_i686.whl", hash = "sha256:3e5b5e16c5a480fe5f59f56c30abdeba09ffd75da8d13f6b9b6fd224d0b4d0a2", size = 203351 },
    { url = "https://files.pythonhosted.org/packages/22/61/8d6a40f288f791cf79ed5bb113159abf0c81d6efb86e734334f698eb4c59/xxhash-3.5.0-cp312-cp312-musllinux_1_2_ppc64le.whl", hash = "sha256:149b7914451eb154b3dfaa721315117ea1dac2cc55a01bfbd4df7c68c5dd683d", size = 210294 },
    { url = "https://files.pythonhosted.org/packages/17/02/215c4698955762d45a8158117190261b2dbefe9ae7e5b906768c09d8bc74/xxhash-3.5.0-cp312-cp312-musllinux_1_2_s390x.whl", hash = "sha256:eade977f5c96c677035ff39c56ac74d851b1cca7d607ab3d8f23c6b859379cab", size = 414674 },
    { url = "https://files.pythonhosted.org/packages/31/5c/b7a8db8a3237cff3d535261325d95de509f6a8ae439a5a7a4ffcff478189/xxhash-3.5.0-cp312-cp312-musllinux_1_2_x86_64.whl", hash = "sha256:fa9f547bd98f5553d03160967866a71056a60960be00356a15ecc44efb40ba8e", size = 192022 },
    { url = "https://files.pythonhosted.org/packages/78/e3/dd76659b2811b3fd06892a8beb850e1996b63e9235af5a86ea348f053e9e/xxhash-3.5.0-cp312-cp312-win32.whl", hash = "sha256:f7b58d1fd3551b8c80a971199543379be1cee3d0d409e1f6d8b01c1a2eebf1f8", size = 30170 },
    { url = "https://files.pythonhosted.org/packages/d9/6b/1c443fe6cfeb4ad1dcf231cdec96eb94fb43d6498b4469ed8b51f8b59a37/xxhash-3.5.0-cp312-cp312-win_amd64.whl", hash = "sha256:fa0cafd3a2af231b4e113fba24a65d7922af91aeb23774a8b78228e6cd785e3e", size = 30040 },
    { url = "https://files.pythonhosted.org/packages/0f/eb/04405305f290173acc0350eba6d2f1a794b57925df0398861a20fbafa415/xxhash-3.5.0-cp312-cp312-win_arm64.whl", hash = "sha256:586886c7e89cb9828bcd8a5686b12e161368e0064d040e225e72607b43858ba2", size = 26796 },
    { url = "https://files.pythonhosted.org/packages/c9/b8/e4b3ad92d249be5c83fa72916c9091b0965cb0faeff05d9a0a3870ae6bff/xxhash-3.5.0-cp313-cp313-macosx_10_13_x86_64.whl", hash = "sha256:37889a0d13b0b7d739cfc128b1c902f04e32de17b33d74b637ad42f1c55101f6", size = 31795 },
    { url = "https://files.pythonhosted.org/packages/fc/d8/b3627a0aebfbfa4c12a41e22af3742cf08c8ea84f5cc3367b5de2d039cce/xxhash-3.5.0-cp313-cp313-macosx_11_0_arm64.whl", hash = "sha256:97a662338797c660178e682f3bc180277b9569a59abfb5925e8620fba00b9fc5", size = 30792 },
    { url = "https://files.pythonhosted.org/packages/c3/cc/762312960691da989c7cd0545cb120ba2a4148741c6ba458aa723c00a3f8/xxhash-3.5.0-cp313-cp313-manylinux_2_17_aarch64.manylinux2014_aarch64.whl", hash = "sha256:7f85e0108d51092bdda90672476c7d909c04ada6923c14ff9d913c4f7dc8a3bc", size = 220950 },
    { url = "https://files.pythonhosted.org/packages/fe/e9/cc266f1042c3c13750e86a535496b58beb12bf8c50a915c336136f6168dc/xxhash-3.5.0-cp313-cp313-manylinux_2_17_ppc64le.manylinux2014_ppc64le.whl", hash = "sha256:cd2fd827b0ba763ac919440042302315c564fdb797294d86e8cdd4578e3bc7f3", size = 199980 },
    { url = "https://files.pythonhosted.org/packages/bf/85/a836cd0dc5cc20376de26b346858d0ac9656f8f730998ca4324921a010b9/xxhash-3.5.0-cp313-cp313-manylinux_2_17_s390x.manylinux2014_s390x.whl", hash = "sha256:82085c2abec437abebf457c1d12fccb30cc8b3774a0814872511f0f0562c768c", size = 428324 },
    { url = "https://files.pythonhosted.org/packages/b4/0e/15c243775342ce840b9ba34aceace06a1148fa1630cd8ca269e3223987f5/xxhash-3.5.0-cp313-cp313-manylinux_2_17_x86_64.manylinux2014_x86_64.whl", hash = "sha256:07fda5de378626e502b42b311b049848c2ef38784d0d67b6f30bb5008642f8eb", size = 194370 },
    { url = "https://files.pythonhosted.org/packages/87/a1/b028bb02636dfdc190da01951d0703b3d904301ed0ef6094d948983bef0e/xxhash-3.5.0-cp313-cp313-manylinux_2_5_i686.manylinux1_i686.manylinux_2_17_i686.manylinux2014_i686.whl", hash = "sha256:c279f0d2b34ef15f922b77966640ade58b4ccdfef1c4d94b20f2a364617a493f", size = 207911 },
    { url = "https://files.pythonhosted.org/packages/80/d5/73c73b03fc0ac73dacf069fdf6036c9abad82de0a47549e9912c955ab449/xxhash-3.5.0-cp313-cp313-musllinux_1_2_aarch64.whl", hash = "sha256:89e66ceed67b213dec5a773e2f7a9e8c58f64daeb38c7859d8815d2c89f39ad7", size = 216352 },
    { url = "https://files.pythonhosted.org/packages/b6/2a/5043dba5ddbe35b4fe6ea0a111280ad9c3d4ba477dd0f2d1fe1129bda9d0/xxhash-3.5.0-cp313-cp313-musllinux_1_2_i686.whl", hash = "sha256:bcd51708a633410737111e998ceb3b45d3dbc98c0931f743d9bb0a209033a326", size = 203410 },
    { url = "https://files.pythonhosted.org/packages/a2/b2/9a8ded888b7b190aed75b484eb5c853ddd48aa2896e7b59bbfbce442f0a1/xxhash-3.5.0-cp313-cp313-musllinux_1_2_ppc64le.whl", hash = "sha256:3ff2c0a34eae7df88c868be53a8dd56fbdf592109e21d4bfa092a27b0bf4a7bf", size = 210322 },
    { url = "https://files.pythonhosted.org/packages/98/62/440083fafbc917bf3e4b67c2ade621920dd905517e85631c10aac955c1d2/xxhash-3.5.0-cp313-cp313-musllinux_1_2_s390x.whl", hash = "sha256:4e28503dccc7d32e0b9817aa0cbfc1f45f563b2c995b7a66c4c8a0d232e840c7", size = 414725 },
    { url = "https://files.pythonhosted.org/packages/75/db/009206f7076ad60a517e016bb0058381d96a007ce3f79fa91d3010f49cc2/xxhash-3.5.0-cp313-cp313-musllinux_1_2_x86_64.whl", hash = "sha256:a6c50017518329ed65a9e4829154626f008916d36295b6a3ba336e2458824c8c", size = 192070 },
    { url = "https://files.pythonhosted.org/packages/1f/6d/c61e0668943a034abc3a569cdc5aeae37d686d9da7e39cf2ed621d533e36/xxhash-3.5.0-cp313-cp313-win32.whl", hash = "sha256:53a068fe70301ec30d868ece566ac90d873e3bb059cf83c32e76012c889b8637", size = 30172 },
    { url = "https://files.pythonhosted.org/packages/96/14/8416dce965f35e3d24722cdf79361ae154fa23e2ab730e5323aa98d7919e/xxhash-3.5.0-cp313-cp313-win_amd64.whl", hash = "sha256:80babcc30e7a1a484eab952d76a4f4673ff601f54d5142c26826502740e70b43", size = 30041 },
    { url = "https://files.pythonhosted.org/packages/27/ee/518b72faa2073f5aa8e3262408d284892cb79cf2754ba0c3a5870645ef73/xxhash-3.5.0-cp313-cp313-win_arm64.whl", hash = "sha256:4811336f1ce11cac89dcbd18f3a25c527c16311709a89313c3acaf771def2d4b", size = 26801 },
]

[[package]]
name = "yarl"
version = "1.20.0"
source = { registry = "https://pypi.org/simple" }
dependencies = [
    { name = "idna" },
    { name = "multidict" },
    { name = "propcache" },
]
sdist = { url = "https://files.pythonhosted.org/packages/62/51/c0edba5219027f6eab262e139f73e2417b0f4efffa23bf562f6e18f76ca5/yarl-1.20.0.tar.gz", hash = "sha256:686d51e51ee5dfe62dec86e4866ee0e9ed66df700d55c828a615640adc885307", size = 185258 }
wheels = [
    { url = "https://files.pythonhosted.org/packages/c3/e8/3efdcb83073df978bb5b1a9cc0360ce596680e6c3fac01f2a994ccbb8939/yarl-1.20.0-cp312-cp312-macosx_10_13_universal2.whl", hash = "sha256:e06b9f6cdd772f9b665e5ba8161968e11e403774114420737f7884b5bd7bdf6f", size = 147089 },
    { url = "https://files.pythonhosted.org/packages/60/c3/9e776e98ea350f76f94dd80b408eaa54e5092643dbf65fd9babcffb60509/yarl-1.20.0-cp312-cp312-macosx_10_13_x86_64.whl", hash = "sha256:b9ae2fbe54d859b3ade40290f60fe40e7f969d83d482e84d2c31b9bff03e359e", size = 97706 },
    { url = "https://files.pythonhosted.org/packages/0c/5b/45cdfb64a3b855ce074ae607b9fc40bc82e7613b94e7612b030255c93a09/yarl-1.20.0-cp312-cp312-macosx_11_0_arm64.whl", hash = "sha256:6d12b8945250d80c67688602c891237994d203d42427cb14e36d1a732eda480e", size = 95719 },
    { url = "https://files.pythonhosted.org/packages/2d/4e/929633b249611eeed04e2f861a14ed001acca3ef9ec2a984a757b1515889/yarl-1.20.0-cp312-cp312-manylinux_2_17_aarch64.manylinux2014_aarch64.whl", hash = "sha256:087e9731884621b162a3e06dc0d2d626e1542a617f65ba7cc7aeab279d55ad33", size = 343972 },
    { url = "https://files.pythonhosted.org/packages/49/fd/047535d326c913f1a90407a3baf7ff535b10098611eaef2c527e32e81ca1/yarl-1.20.0-cp312-cp312-manylinux_2_17_armv7l.manylinux2014_armv7l.manylinux_2_31_armv7l.whl", hash = "sha256:69df35468b66c1a6e6556248e6443ef0ec5f11a7a4428cf1f6281f1879220f58", size = 339639 },
    { url = "https://files.pythonhosted.org/packages/48/2f/11566f1176a78f4bafb0937c0072410b1b0d3640b297944a6a7a556e1d0b/yarl-1.20.0-cp312-cp312-manylinux_2_17_ppc64le.manylinux2014_ppc64le.whl", hash = "sha256:3b2992fe29002fd0d4cbaea9428b09af9b8686a9024c840b8a2b8f4ea4abc16f", size = 353745 },
    { url = "https://files.pythonhosted.org/packages/26/17/07dfcf034d6ae8837b33988be66045dd52f878dfb1c4e8f80a7343f677be/yarl-1.20.0-cp312-cp312-manylinux_2_17_s390x.manylinux2014_s390x.whl", hash = "sha256:4c903e0b42aab48abfbac668b5a9d7b6938e721a6341751331bcd7553de2dcae", size = 354178 },
    { url = "https://files.pythonhosted.org/packages/15/45/212604d3142d84b4065d5f8cab6582ed3d78e4cc250568ef2a36fe1cf0a5/yarl-1.20.0-cp312-cp312-manylinux_2_17_x86_64.manylinux2014_x86_64.whl", hash = "sha256:bf099e2432131093cc611623e0b0bcc399b8cddd9a91eded8bfb50402ec35018", size = 349219 },
    { url = "https://files.pythonhosted.org/packages/e6/e0/a10b30f294111c5f1c682461e9459935c17d467a760c21e1f7db400ff499/yarl-1.20.0-cp312-cp312-manylinux_2_5_i686.manylinux1_i686.manylinux_2_17_i686.manylinux2014_i686.whl", hash = "sha256:8a7f62f5dc70a6c763bec9ebf922be52aa22863d9496a9a30124d65b489ea672", size = 337266 },
    { url = "https://files.pythonhosted.org/packages/33/a6/6efa1d85a675d25a46a167f9f3e80104cde317dfdf7f53f112ae6b16a60a/yarl-1.20.0-cp312-cp312-musllinux_1_2_aarch64.whl", hash = "sha256:54ac15a8b60382b2bcefd9a289ee26dc0920cf59b05368c9b2b72450751c6eb8", size = 360873 },
    { url = "https://files.pythonhosted.org/packages/77/67/c8ab718cb98dfa2ae9ba0f97bf3cbb7d45d37f13fe1fbad25ac92940954e/yarl-1.20.0-cp312-cp312-musllinux_1_2_armv7l.whl", hash = "sha256:25b3bc0763a7aca16a0f1b5e8ef0f23829df11fb539a1b70476dcab28bd83da7", size = 360524 },
    { url = "https://files.pythonhosted.org/packages/bd/e8/c3f18660cea1bc73d9f8a2b3ef423def8dadbbae6c4afabdb920b73e0ead/yarl-1.20.0-cp312-cp312-musllinux_1_2_i686.whl", hash = "sha256:b2586e36dc070fc8fad6270f93242124df68b379c3a251af534030a4a33ef594", size = 365370 },
    { url = "https://files.pythonhosted.org/packages/c9/99/33f3b97b065e62ff2d52817155a89cfa030a1a9b43fee7843ef560ad9603/yarl-1.20.0-cp312-cp312-musllinux_1_2_ppc64le.whl", hash = "sha256:866349da9d8c5290cfefb7fcc47721e94de3f315433613e01b435473be63daa6", size = 373297 },
    { url = "https://files.pythonhosted.org/packages/3d/89/7519e79e264a5f08653d2446b26d4724b01198a93a74d2e259291d538ab1/yarl-1.20.0-cp312-cp312-musllinux_1_2_s390x.whl", hash = "sha256:33bb660b390a0554d41f8ebec5cd4475502d84104b27e9b42f5321c5192bfcd1", size = 378771 },
    { url = "https://files.pythonhosted.org/packages/3a/58/6c460bbb884abd2917c3eef6f663a4a873f8dc6f498561fc0ad92231c113/yarl-1.20.0-cp312-cp312-musllinux_1_2_x86_64.whl", hash = "sha256:737e9f171e5a07031cbee5e9180f6ce21a6c599b9d4b2c24d35df20a52fabf4b", size = 375000 },
    { url = "https://files.pythonhosted.org/packages/3b/2a/dd7ed1aa23fea996834278d7ff178f215b24324ee527df53d45e34d21d28/yarl-1.20.0-cp312-cp312-win32.whl", hash = "sha256:839de4c574169b6598d47ad61534e6981979ca2c820ccb77bf70f4311dd2cc64", size = 86355 },
    { url = "https://files.pythonhosted.org/packages/ca/c6/333fe0338305c0ac1c16d5aa7cc4841208d3252bbe62172e0051006b5445/yarl-1.20.0-cp312-cp312-win_amd64.whl", hash = "sha256:3d7dbbe44b443b0c4aa0971cb07dcb2c2060e4a9bf8d1301140a33a93c98e18c", size = 92904 },
    { url = "https://files.pythonhosted.org/packages/0f/6f/514c9bff2900c22a4f10e06297714dbaf98707143b37ff0bcba65a956221/yarl-1.20.0-cp313-cp313-macosx_10_13_universal2.whl", hash = "sha256:2137810a20b933b1b1b7e5cf06a64c3ed3b4747b0e5d79c9447c00db0e2f752f", size = 145030 },
    { url = "https://files.pythonhosted.org/packages/4e/9d/f88da3fa319b8c9c813389bfb3463e8d777c62654c7168e580a13fadff05/yarl-1.20.0-cp313-cp313-macosx_10_13_x86_64.whl", hash = "sha256:447c5eadd750db8389804030d15f43d30435ed47af1313303ed82a62388176d3", size = 96894 },
    { url = "https://files.pythonhosted.org/packages/cd/57/92e83538580a6968b2451d6c89c5579938a7309d4785748e8ad42ddafdce/yarl-1.20.0-cp313-cp313-macosx_11_0_arm64.whl", hash = "sha256:42fbe577272c203528d402eec8bf4b2d14fd49ecfec92272334270b850e9cd7d", size = 94457 },
    { url = "https://files.pythonhosted.org/packages/e9/ee/7ee43bd4cf82dddd5da97fcaddb6fa541ab81f3ed564c42f146c83ae17ce/yarl-1.20.0-cp313-cp313-manylinux_2_17_aarch64.manylinux2014_aarch64.whl", hash = "sha256:18e321617de4ab170226cd15006a565d0fa0d908f11f724a2c9142d6b2812ab0", size = 343070 },
    { url = "https://files.pythonhosted.org/packages/4a/12/b5eccd1109e2097bcc494ba7dc5de156e41cf8309fab437ebb7c2b296ce3/yarl-1.20.0-cp313-cp313-manylinux_2_17_armv7l.manylinux2014_armv7l.manylinux_2_31_armv7l.whl", hash = "sha256:4345f58719825bba29895011e8e3b545e6e00257abb984f9f27fe923afca2501", size = 337739 },
    { url = "https://files.pythonhosted.org/packages/7d/6b/0eade8e49af9fc2585552f63c76fa59ef469c724cc05b29519b19aa3a6d5/yarl-1.20.0-cp313-cp313-manylinux_2_17_ppc64le.manylinux2014_ppc64le.whl", hash = "sha256:5d9b980d7234614bc4674468ab173ed77d678349c860c3af83b1fffb6a837ddc", size = 351338 },
    { url = "https://files.pythonhosted.org/packages/45/cb/aaaa75d30087b5183c7b8a07b4fb16ae0682dd149a1719b3a28f54061754/yarl-1.20.0-cp313-cp313-manylinux_2_17_s390x.manylinux2014_s390x.whl", hash = "sha256:af4baa8a445977831cbaa91a9a84cc09debb10bc8391f128da2f7bd070fc351d", size = 353636 },
    { url = "https://files.pythonhosted.org/packages/98/9d/d9cb39ec68a91ba6e66fa86d97003f58570327d6713833edf7ad6ce9dde5/yarl-1.20.0-cp313-cp313-manylinux_2_17_x86_64.manylinux2014_x86_64.whl", hash = "sha256:123393db7420e71d6ce40d24885a9e65eb1edefc7a5228db2d62bcab3386a5c0", size = 348061 },
    { url = "https://files.pythonhosted.org/packages/72/6b/103940aae893d0cc770b4c36ce80e2ed86fcb863d48ea80a752b8bda9303/yarl-1.20.0-cp313-cp313-manylinux_2_5_i686.manylinux1_i686.manylinux_2_17_i686.manylinux2014_i686.whl", hash = "sha256:ab47acc9332f3de1b39e9b702d9c916af7f02656b2a86a474d9db4e53ef8fd7a", size = 334150 },
    { url = "https://files.pythonhosted.org/packages/ef/b2/986bd82aa222c3e6b211a69c9081ba46484cffa9fab2a5235e8d18ca7a27/yarl-1.20.0-cp313-cp313-musllinux_1_2_aarch64.whl", hash = "sha256:4a34c52ed158f89876cba9c600b2c964dfc1ca52ba7b3ab6deb722d1d8be6df2", size = 362207 },
    { url = "https://files.pythonhosted.org/packages/14/7c/63f5922437b873795d9422cbe7eb2509d4b540c37ae5548a4bb68fd2c546/yarl-1.20.0-cp313-cp313-musllinux_1_2_armv7l.whl", hash = "sha256:04d8cfb12714158abf2618f792c77bc5c3d8c5f37353e79509608be4f18705c9", size = 361277 },
    { url = "https://files.pythonhosted.org/packages/81/83/450938cccf732466953406570bdb42c62b5ffb0ac7ac75a1f267773ab5c8/yarl-1.20.0-cp313-cp313-musllinux_1_2_i686.whl", hash = "sha256:7dc63ad0d541c38b6ae2255aaa794434293964677d5c1ec5d0116b0e308031f5", size = 364990 },
    { url = "https://files.pythonhosted.org/packages/b4/de/af47d3a47e4a833693b9ec8e87debb20f09d9fdc9139b207b09a3e6cbd5a/yarl-1.20.0-cp313-cp313-musllinux_1_2_ppc64le.whl", hash = "sha256:f9d02b591a64e4e6ca18c5e3d925f11b559c763b950184a64cf47d74d7e41877", size = 374684 },
    { url = "https://files.pythonhosted.org/packages/62/0b/078bcc2d539f1faffdc7d32cb29a2d7caa65f1a6f7e40795d8485db21851/yarl-1.20.0-cp313-cp313-musllinux_1_2_s390x.whl", hash = "sha256:95fc9876f917cac7f757df80a5dda9de59d423568460fe75d128c813b9af558e", size = 382599 },
    { url = "https://files.pythonhosted.org/packages/74/a9/4fdb1a7899f1fb47fd1371e7ba9e94bff73439ce87099d5dd26d285fffe0/yarl-1.20.0-cp313-cp313-musllinux_1_2_x86_64.whl", hash = "sha256:bb769ae5760cd1c6a712135ee7915f9d43f11d9ef769cb3f75a23e398a92d384", size = 378573 },
    { url = "https://files.pythonhosted.org/packages/fd/be/29f5156b7a319e4d2e5b51ce622b4dfb3aa8d8204cd2a8a339340fbfad40/yarl-1.20.0-cp313-cp313-win32.whl", hash = "sha256:70e0c580a0292c7414a1cead1e076c9786f685c1fc4757573d2967689b370e62", size = 86051 },
    { url = "https://files.pythonhosted.org/packages/52/56/05fa52c32c301da77ec0b5f63d2d9605946fe29defacb2a7ebd473c23b81/yarl-1.20.0-cp313-cp313-win_amd64.whl", hash = "sha256:4c43030e4b0af775a85be1fa0433119b1565673266a70bf87ef68a9d5ba3174c", size = 92742 },
    { url = "https://files.pythonhosted.org/packages/d4/2f/422546794196519152fc2e2f475f0e1d4d094a11995c81a465faf5673ffd/yarl-1.20.0-cp313-cp313t-macosx_10_13_universal2.whl", hash = "sha256:b6c4c3d0d6a0ae9b281e492b1465c72de433b782e6b5001c8e7249e085b69051", size = 163575 },
    { url = "https://files.pythonhosted.org/packages/90/fc/67c64ddab6c0b4a169d03c637fb2d2a212b536e1989dec8e7e2c92211b7f/yarl-1.20.0-cp313-cp313t-macosx_10_13_x86_64.whl", hash = "sha256:8681700f4e4df891eafa4f69a439a6e7d480d64e52bf460918f58e443bd3da7d", size = 106121 },
    { url = "https://files.pythonhosted.org/packages/6d/00/29366b9eba7b6f6baed7d749f12add209b987c4cfbfa418404dbadc0f97c/yarl-1.20.0-cp313-cp313t-macosx_11_0_arm64.whl", hash = "sha256:84aeb556cb06c00652dbf87c17838eb6d92cfd317799a8092cee0e570ee11229", size = 103815 },
    { url = "https://files.pythonhosted.org/packages/28/f4/a2a4c967c8323c03689383dff73396281ced3b35d0ed140580825c826af7/yarl-1.20.0-cp313-cp313t-manylinux_2_17_aarch64.manylinux2014_aarch64.whl", hash = "sha256:f166eafa78810ddb383e930d62e623d288fb04ec566d1b4790099ae0f31485f1", size = 408231 },
    { url = "https://files.pythonhosted.org/packages/0f/a1/66f7ffc0915877d726b70cc7a896ac30b6ac5d1d2760613603b022173635/yarl-1.20.0-cp313-cp313t-manylinux_2_17_armv7l.manylinux2014_armv7l.manylinux_2_31_armv7l.whl", hash = "sha256:5d3d6d14754aefc7a458261027a562f024d4f6b8a798adb472277f675857b1eb", size = 390221 },
    { url = "https://files.pythonhosted.org/packages/41/15/cc248f0504610283271615e85bf38bc014224122498c2016d13a3a1b8426/yarl-1.20.0-cp313-cp313t-manylinux_2_17_ppc64le.manylinux2014_ppc64le.whl", hash = "sha256:2a8f64df8ed5d04c51260dbae3cc82e5649834eebea9eadfd829837b8093eb00", size = 411400 },
    { url = "https://files.pythonhosted.org/packages/5c/af/f0823d7e092bfb97d24fce6c7269d67fcd1aefade97d0a8189c4452e4d5e/yarl-1.20.0-cp313-cp313t-manylinux_2_17_s390x.manylinux2014_s390x.whl", hash = "sha256:4d9949eaf05b4d30e93e4034a7790634bbb41b8be2d07edd26754f2e38e491de", size = 411714 },
    { url = "https://files.pythonhosted.org/packages/83/70/be418329eae64b9f1b20ecdaac75d53aef098797d4c2299d82ae6f8e4663/yarl-1.20.0-cp313-cp313t-manylinux_2_17_x86_64.manylinux2014_x86_64.whl", hash = "sha256:9c366b254082d21cc4f08f522ac201d0d83a8b8447ab562732931d31d80eb2a5", size = 404279 },
    { url = "https://files.pythonhosted.org/packages/19/f5/52e02f0075f65b4914eb890eea1ba97e6fd91dd821cc33a623aa707b2f67/yarl-1.20.0-cp313-cp313t-manylinux_2_5_i686.manylinux1_i686.manylinux_2_17_i686.manylinux2014_i686.whl", hash = "sha256:91bc450c80a2e9685b10e34e41aef3d44ddf99b3a498717938926d05ca493f6a", size = 384044 },
    { url = "https://files.pythonhosted.org/packages/6a/36/b0fa25226b03d3f769c68d46170b3e92b00ab3853d73127273ba22474697/yarl-1.20.0-cp313-cp313t-musllinux_1_2_aarch64.whl", hash = "sha256:9c2aa4387de4bc3a5fe158080757748d16567119bef215bec643716b4fbf53f9", size = 416236 },
    { url = "https://files.pythonhosted.org/packages/cb/3a/54c828dd35f6831dfdd5a79e6c6b4302ae2c5feca24232a83cb75132b205/yarl-1.20.0-cp313-cp313t-musllinux_1_2_armv7l.whl", hash = "sha256:d2cbca6760a541189cf87ee54ff891e1d9ea6406079c66341008f7ef6ab61145", size = 402034 },
    { url = "https://files.pythonhosted.org/packages/10/97/c7bf5fba488f7e049f9ad69c1b8fdfe3daa2e8916b3d321aa049e361a55a/yarl-1.20.0-cp313-cp313t-musllinux_1_2_i686.whl", hash = "sha256:798a5074e656f06b9fad1a162be5a32da45237ce19d07884d0b67a0aa9d5fdda", size = 407943 },
    { url = "https://files.pythonhosted.org/packages/fd/a4/022d2555c1e8fcff08ad7f0f43e4df3aba34f135bff04dd35d5526ce54ab/yarl-1.20.0-cp313-cp313t-musllinux_1_2_ppc64le.whl", hash = "sha256:f106e75c454288472dbe615accef8248c686958c2e7dd3b8d8ee2669770d020f", size = 423058 },
    { url = "https://files.pythonhosted.org/packages/4c/f6/0873a05563e5df29ccf35345a6ae0ac9e66588b41fdb7043a65848f03139/yarl-1.20.0-cp313-cp313t-musllinux_1_2_s390x.whl", hash = "sha256:3b60a86551669c23dc5445010534d2c5d8a4e012163218fc9114e857c0586fdd", size = 423792 },
    { url = "https://files.pythonhosted.org/packages/9e/35/43fbbd082708fa42e923f314c24f8277a28483d219e049552e5007a9aaca/yarl-1.20.0-cp313-cp313t-musllinux_1_2_x86_64.whl", hash = "sha256:3e429857e341d5e8e15806118e0294f8073ba9c4580637e59ab7b238afca836f", size = 422242 },
    { url = "https://files.pythonhosted.org/packages/ed/f7/f0f2500cf0c469beb2050b522c7815c575811627e6d3eb9ec7550ddd0bfe/yarl-1.20.0-cp313-cp313t-win32.whl", hash = "sha256:65a4053580fe88a63e8e4056b427224cd01edfb5f951498bfefca4052f0ce0ac", size = 93816 },
    { url = "https://files.pythonhosted.org/packages/3f/93/f73b61353b2a699d489e782c3f5998b59f974ec3156a2050a52dfd7e8946/yarl-1.20.0-cp313-cp313t-win_amd64.whl", hash = "sha256:53b2da3a6ca0a541c1ae799c349788d480e5144cac47dba0266c7cb6c76151fe", size = 101093 },
    { url = "https://files.pythonhosted.org/packages/ea/1f/70c57b3d7278e94ed22d85e09685d3f0a38ebdd8c5c73b65ba4c0d0fe002/yarl-1.20.0-py3-none-any.whl", hash = "sha256:5d0fe6af927a47a230f31e6004621fd0959eaa915fc62acfafa67ff7229a3124", size = 46124 },
]

[[package]]
name = "zipp"
version = "3.21.0"
source = { registry = "https://pypi.org/simple" }
sdist = { url = "https://files.pythonhosted.org/packages/3f/50/bad581df71744867e9468ebd0bcd6505de3b275e06f202c2cb016e3ff56f/zipp-3.21.0.tar.gz", hash = "sha256:2c9958f6430a2040341a52eb608ed6dd93ef4392e02ffe219417c1b28b5dd1f4", size = 24545 }
wheels = [
    { url = "https://files.pythonhosted.org/packages/b7/1a/7e4798e9339adc931158c9d69ecc34f5e6791489d469f5e50ec15e35f458/zipp-3.21.0-py3-none-any.whl", hash = "sha256:ac1bbe05fd2991f160ebce24ffbac5f6d11d83dc90891255885223d42b3cd931", size = 9630 },
]<|MERGE_RESOLUTION|>--- conflicted
+++ resolved
@@ -69,7 +69,6 @@
 
 [package.metadata]
 requires-dist = [
-<<<<<<< HEAD
     { name = "authlib", specifier = ">=1.5.2" },
     { name = "aws-cdk-lib", specifier = ">=2.197.0" },
     { name = "aws-encryption-sdk", extras = ["mpl"], specifier = ">=4.0.1" },
@@ -99,42 +98,9 @@
     { name = "stripe", specifier = ">=12.1.0" },
     { name = "svix", specifier = ">=1.65.0" },
     { name = "uvicorn", extras = ["standard"], specifier = ">=0.31.1" },
-=======
-    { name = "authlib", specifier = ">=1.3.2,<2.0.0" },
-    { name = "aws-cdk-lib", specifier = ">=2.164.1,<3.0.0" },
-    { name = "aws-encryption-sdk", extras = ["mpl"], specifier = ">=4.0.0,<5.0.0" },
-    { name = "boto3", specifier = ">=1.37.9,<2.0.0" },
-    { name = "click", specifier = ">=8.1.7,<9.0.0" },
-    { name = "constructs", specifier = ">=10.0.0,<11.0.0" },
-    { name = "deepdiff", specifier = ">=8.2.0,<9.0.0" },
-    { name = "e2b-code-interpreter", specifier = ">=1.2.1" },
-    { name = "fastapi", extras = ["standard"], specifier = ">=0.115.0,<0.116.0" },
-    { name = "google-api-python-client", specifier = ">=2.163.0,<3.0.0" },
-    { name = "httpx", specifier = ">=0.27.2,<0.28.0" },
-    { name = "itsdangerous", specifier = ">=2.2.0,<3.0.0" },
-    { name = "jinja2", specifier = ">=3.1.5,<4.0.0" },
-    { name = "jsonschema", specifier = ">=4.23.0,<5.0.0" },
-    { name = "limits", specifier = ">=3.13.0,<4.0.0" },
-    { name = "logfire", extras = ["fastapi", "sqlalchemy"], specifier = ">=3.6.4,<4.0.0" },
-    { name = "openai", specifier = ">=1.72.0,<2.0.0" },
-    { name = "openapi-spec-validator", specifier = ">=0.7.1,<0.8.0" },
-    { name = "pgvector", specifier = ">=0.3.4,<0.4.0" },
-    { name = "propelauth-fastapi", specifier = ">=4.2.5,<5.0.0" },
-    { name = "psycopg", extras = ["binary"], specifier = ">=3.2.3,<4.0.0" },
-    { name = "pydantic", specifier = ">=2.11.2,<3.0.0" },
-    { name = "python-json-logger", specifier = ">=3.2.1,<4.0.0" },
-    { name = "rich", specifier = ">=13.9.4,<14.0.0" },
-    { name = "sentry-sdk", extras = ["fastapi"], specifier = ">=2.22.0,<3.0.0" },
-    { name = "sqlalchemy", specifier = ">=2.0.35,<3.0.0" },
-    { name = "stripe", specifier = ">=12.0.1" },
-    { name = "svix", specifier = ">=1.63.1,<2.0.0" },
-    { name = "uvicorn", extras = ["standard"], specifier = ">=0.31.0,<0.32.0" },
->>>>>>> 2716ac7e
-]
 
 [package.metadata.requires-dev]
 dev = [
-<<<<<<< HEAD
     { name = "alembic", specifier = ">=1.15.2" },
     { name = "datasets", specifier = ">=3.6.0" },
     { name = "google-api-python-client-stubs", specifier = ">=1.29.0" },
@@ -152,26 +118,6 @@
     { name = "tqdm", specifier = ">=4.67.1" },
     { name = "types-jsonschema", specifier = ">=4.23.0.20250516" },
     { name = "types-tqdm", specifier = ">=4.67.0.20250516" },
-=======
-    { name = "alembic", specifier = ">=1.13.3,<2.0.0" },
-    { name = "datasets", specifier = ">=3.6.0" },
-    { name = "google-api-python-client-stubs", specifier = ">=1.29.0,<2.0.0" },
-    { name = "huggingface-hub", specifier = ">=0.31.2" },
-    { name = "mypy", specifier = ">=1.11.2,<2.0.0" },
-    { name = "pandas", specifier = ">=2.2.3" },
-    { name = "pandas-stubs", specifier = ">=2.2.3.250308" },
-    { name = "pre-commit", specifier = ">=4.0.0,<5.0.0" },
-    { name = "pytest", specifier = ">=8.3.3,<9.0.0" },
-    { name = "pytest-subtests", specifier = ">=0.14.1,<0.15.0" },
-    { name = "requests", specifier = ">=2.32.3" },
-    { name = "responses", specifier = ">=0.25.3,<0.26.0" },
-    { name = "respx", specifier = ">=0.21.1,<0.22.0" },
-    { name = "ruff", specifier = ">=0.9.9,<0.10.0" },
-    { name = "tenacity", specifier = ">=9.1.2" },
-    { name = "tqdm", specifier = ">=4.67.1" },
-    { name = "types-jsonschema", specifier = ">=4.23.0,<5.0.0" },
-    { name = "types-tqdm", specifier = ">=4.67.0.20250513" },
->>>>>>> 2716ac7e
     { name = "wandb", specifier = ">=0.16.4" },
 ]
 
@@ -2583,15 +2529,9 @@
 dependencies = [
     { name = "botocore" },
 ]
-<<<<<<< HEAD
 sdist = { url = "https://files.pythonhosted.org/packages/fc/9e/73b14aed38ee1f62cd30ab93cd0072dec7fb01f3033d116875ae3e7b8b44/s3transfer-0.12.0.tar.gz", hash = "sha256:8ac58bc1989a3fdb7c7f3ee0918a66b160d038a147c7b5db1500930a607e9a1c", size = 149178 }
 wheels = [
     { url = "https://files.pythonhosted.org/packages/89/64/d2b49620039b82688aeebd510bd62ff4cdcdb86cbf650cc72ae42c5254a3/s3transfer-0.12.0-py3-none-any.whl", hash = "sha256:35b314d7d82865756edab59f7baebc6b477189e6ab4c53050e28c1de4d9cce18", size = 84773 },
-=======
-sdist = { url = "https://files.pythonhosted.org/packages/c4/2b/5c9562795c2eb2b5f63536961754760c25bf0f34af93d36aa28dea2fb303/s3transfer-0.11.5.tar.gz", hash = "sha256:8c8aad92784779ab8688a61aefff3e28e9ebdce43142808eaa3f0b0f402f68b7", size = 149107 }
-wheels = [
-    { url = "https://files.pythonhosted.org/packages/45/39/13402e323666d17850eca87e4cd6ecfcf9fd7809cac9efdcce10272fc29d/s3transfer-0.11.5-py3-none-any.whl", hash = "sha256:757af0f2ac150d3c75bc4177a32355c3862a98d20447b69a0161812992fe0bd4", size = 84782 },
->>>>>>> 2716ac7e
 ]
 
 [[package]]
@@ -2805,11 +2745,7 @@
 
 [[package]]
 name = "typer"
-<<<<<<< HEAD
 version = "0.15.3"
-=======
-version = "0.15.4"
->>>>>>> 2716ac7e
 source = { registry = "https://pypi.org/simple" }
 dependencies = [
     { name = "click" },
@@ -2817,15 +2753,9 @@
     { name = "shellingham" },
     { name = "typing-extensions" },
 ]
-<<<<<<< HEAD
 sdist = { url = "https://files.pythonhosted.org/packages/98/1a/5f36851f439884bcfe8539f6a20ff7516e7b60f319bbaf69a90dc35cc2eb/typer-0.15.3.tar.gz", hash = "sha256:818873625d0569653438316567861899f7e9972f2e6e0c16dab608345ced713c", size = 101641 }
 wheels = [
     { url = "https://files.pythonhosted.org/packages/48/20/9d953de6f4367163d23ec823200eb3ecb0050a2609691e512c8b95827a9b/typer-0.15.3-py3-none-any.whl", hash = "sha256:c86a65ad77ca531f03de08d1b9cb67cd09ad02ddddf4b34745b5008f43b239bd", size = 45253 },
-=======
-sdist = { url = "https://files.pythonhosted.org/packages/6c/89/c527e6c848739be8ceb5c44eb8208c52ea3515c6cf6406aa61932887bf58/typer-0.15.4.tar.gz", hash = "sha256:89507b104f9b6a0730354f27c39fae5b63ccd0c95b1ce1f1a6ba0cfd329997c3", size = 101559 }
-wheels = [
-    { url = "https://files.pythonhosted.org/packages/c9/62/d4ba7afe2096d5659ec3db8b15d8665bdcb92a3c6ff0b95e99895b335a9c/typer-0.15.4-py3-none-any.whl", hash = "sha256:eb0651654dcdea706780c466cf06d8f174405a659ffff8f163cfbfee98c0e173", size = 45258 },
->>>>>>> 2716ac7e
 ]
 
 [[package]]
